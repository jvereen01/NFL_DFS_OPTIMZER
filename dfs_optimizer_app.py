import streamlit as st
import pandas as pd
import numpy as np
import random
import math
from collections import Counter
import plotly.express as px
import plotly.graph_objects as go
import os
import glob
import json
import time
import stat
from datetime import datetime

# New enhanced modules
try:
    from performance_cache import cached_load_player_data, cached_load_defensive_data, cached_load_fantasy_data
    from data_validation import DataValidator
    from advanced_analytics import AdvancedAnalytics
    from config_manager import load_config, ConfigUI, get_config_manager
    from memory_optimizer import MemoryMonitor, DataFrameOptimizer, reduce_memory_usage
    from export_templates import LineupExporter, ExportManager
    from logging_system import init_logging, performance_track, log_info, log_error, get_logger, log_operation
    ENHANCED_FEATURES_AVAILABLE = True
    print("✅ Enhanced features loaded successfully!")
except ImportError as e:
    print(f"⚠️ Enhanced features not available, using fallback: {e}")
    ENHANCED_FEATURES_AVAILABLE = False
    # Define fallback classes
    try:
        from fallback_modules import *
    except ImportError:
        print("❌ Fallback modules also not available. Using built-in dummy classes.")

# Ensure export classes are always available (dummy versions if needed)
if 'ExportManager' not in globals():
    LineupExporter = type('DummyExporter', (), {'get_supported_platforms': lambda self: ['fanduel'], 'export_lineups': lambda self, *args: ""})
    ExportManager = type('DummyManager', (), {'export_to_multiple_platforms': lambda self, *args: {}})

# Portfolio Management Functions
PORTFOLIO_FOLDER = "portfolio_users"
OVERRIDES_FOLDER = "player_overrides"

def get_user_portfolio_file(username):
    """Get the portfolio file path for a specific user"""
    if not os.path.exists(PORTFOLIO_FOLDER):
        os.makedirs(PORTFOLIO_FOLDER)
    return os.path.join(PORTFOLIO_FOLDER, f"{username}_portfolio.json")

def get_user_overrides_file(username=None):
    """Get the global overrides file path (now shared across all users)"""
    if not os.path.exists(OVERRIDES_FOLDER):
        os.makedirs(OVERRIDES_FOLDER)
    # Use a single global overrides file instead of user-specific ones
    return os.path.join(OVERRIDES_FOLDER, "global_overrides.json")

def load_player_overrides(username="default"):
    """Load saved player projection overrides from global JSON file (shared across all users)"""
    try:
        overrides_file = get_user_overrides_file()  # No longer user-specific
        if os.path.exists(overrides_file):
            with open(overrides_file, 'r') as f:
                data = json.load(f)
                # Handle both old format (direct dict) and new format (with metadata)
                if "overrides" in data:
                    return data["overrides"]
                else:
                    return data  # Legacy format
    except Exception as e:
        st.error(f"Error loading global overrides: {e}")
    return {}

def save_player_overrides(overrides_data, username="default"):
    """Save player projection overrides to global JSON file (shared across all users)"""
    try:
        overrides_file = get_user_overrides_file()  # No longer user-specific
        # Add metadata showing who last updated
        save_data = {
            "overrides": overrides_data,
            "metadata": {
                "last_updated": datetime.now().isoformat(),
                "last_updated_by": username,
                "count": len(overrides_data),
                "note": "Global overrides shared across all users"
            }
        }
        with open(overrides_file, 'w') as f:
            json.dump(save_data, f, indent=2, default=str)
        return True
    except Exception as e:
        st.error(f"Error saving global overrides: {e}")
        return False

def clear_player_overrides(username="default"):
    """Clear all global player projection overrides (affects all users)"""
    try:
        overrides_file = get_user_overrides_file()  # No longer user-specific
        if os.path.exists(overrides_file):
            os.remove(overrides_file)
        return True
    except Exception as e:
        st.error(f"Error clearing global overrides: {e}")
        return False

def migrate_user_overrides_to_global():
    """One-time migration function to convert user-specific overrides to global"""
    try:
        if not os.path.exists(OVERRIDES_FOLDER):
            return
        
        global_overrides = {}
        users_with_overrides = []
        
        # Check for existing user-specific override files
        for filename in os.listdir(OVERRIDES_FOLDER):
            if filename.endswith('_overrides.json') and filename != 'global_overrides.json':
                user_file = os.path.join(OVERRIDES_FOLDER, filename)
                username = filename.replace('_overrides.json', '')
                
                try:
                    with open(user_file, 'r') as f:
                        user_data = json.load(f)
                        
                    # Extract overrides from user file
                    if 'overrides' in user_data:
                        user_overrides = user_data['overrides']
                    else:
                        user_overrides = user_data
                    
                    # Merge into global overrides (latest values win)
                    global_overrides.update(user_overrides)
                    users_with_overrides.append(username)
                    
                except Exception as e:
                    continue
        
        # Save merged overrides globally if any were found
        if global_overrides and users_with_overrides:
            if save_player_overrides(global_overrides, "migration"):
                # Show migration success message
                st.info(f"🔄 Migrated overrides from {', '.join(users_with_overrides)} to global overrides file")
                return True
                
    except Exception as e:
        pass  # Silent fail for migration
    return False

def get_player_selections_file(username="default"):
    """Get the file path for saved player selections (exclude/force)"""
    if not os.path.exists(OVERRIDES_FOLDER):
        os.makedirs(OVERRIDES_FOLDER)
    return os.path.join(OVERRIDES_FOLDER, f"{username}_player_selections.json")

def save_player_selections(selections_data, username="default"):
    """Save player selections (force/exclude) to JSON file for specific user"""
    try:
        selections_file = get_player_selections_file(username)
        save_data = {
            "selections": selections_data,
            "metadata": {
                "last_updated": datetime.now().isoformat(),
                "user": username,
                "positions_saved": list(selections_data.keys()) if selections_data else []
            }
        }
        with open(selections_file, 'w') as f:
            json.dump(save_data, f, indent=2, default=str)
        return True
    except Exception as e:
        st.error(f"Error saving player selections for {username}: {e}")
        return False

def load_player_selections(username="default"):
    """Load saved player selections (force/exclude) from JSON file for specific user"""
    try:
        selections_file = get_player_selections_file(username)
        if os.path.exists(selections_file):
            with open(selections_file, 'r') as f:
                data = json.load(f)
                # Handle both old format (direct dict) and new format (with metadata)
                if "selections" in data:
                    return data["selections"]
                else:
                    return data  # Legacy format
    except Exception as e:
        st.error(f"Error loading player selections for {username}: {e}")
    return {}

def clear_player_selections(username="default"):
    """Clear all saved player selections for specific user"""
    try:
        selections_file = get_player_selections_file(username)
        if os.path.exists(selections_file):
            os.remove(selections_file)
        return True
    except Exception as e:
        st.error(f"Error clearing player selections for {username}: {e}")
        return False

def load_portfolio(username="default"):
    """Load saved lineups from JSON file for specific user"""
    try:
        portfolio_file = get_user_portfolio_file(username)
        if os.path.exists(portfolio_file):
            with open(portfolio_file, 'r') as f:
                return json.load(f)
    except Exception as e:
        st.error(f"Error loading portfolio for {username}: {e}")
    return {"lineups": [], "metadata": {"created": datetime.now().isoformat(), "user": username}}

def save_portfolio(portfolio_data, username="default"):
    """Save portfolio to JSON file for specific user"""
    try:
        portfolio_file = get_user_portfolio_file(username)
        portfolio_data["metadata"]["last_updated"] = datetime.now().isoformat()
        portfolio_data["metadata"]["user"] = username
        with open(portfolio_file, 'w') as f:
            json.dump(portfolio_data, f, indent=2, default=str)
        return True
    except Exception as e:
        st.error(f"Error saving portfolio for {username}: {e}")
        return False

def clear_portfolio_simple(username):
    """Simple portfolio clear function"""
    try:
        portfolio_file = get_user_portfolio_file(username)
        empty_portfolio = {"lineups": [], "metadata": {"created": datetime.now().isoformat(), "user": username}}
        with open(portfolio_file, 'w') as f:
            json.dump(empty_portfolio, f, indent=2)
        
        # Clear portfolio-specific save checkbox states only
        keys_to_clear = []
        for key in list(st.session_state.keys()):
            # Only clear portfolio-specific save states, not lineup generation saves
            if ("save_portfolio_" in str(key)) or ("save_lineup_portfolio_" in str(key)):
                keys_to_clear.append(key)
        
        for key in keys_to_clear:
            del st.session_state[key]
            
        return True
    except Exception as e:
        st.error(f"Error clearing portfolio: {e}")
        return False

def remove_lineup_simple(username, lineup_index):
    """Simple lineup removal function"""
    try:
        portfolio = load_portfolio(username)
        if 0 <= lineup_index < len(portfolio["lineups"]):
            portfolio["lineups"].pop(lineup_index)
            result = save_portfolio(portfolio, username)
            
            if result:
                # Clear portfolio-specific save checkbox states only
                keys_to_clear = []
                for key in list(st.session_state.keys()):
                    # Only clear portfolio-specific save states, not lineup generation saves
                    if ("save_portfolio_" in str(key)) or ("save_lineup_portfolio_" in str(key)):
                        keys_to_clear.append(key)
                
                for key in keys_to_clear:
                    del st.session_state[key]
            
            return result
        return False
    except Exception as e:
        st.error(f"Error removing lineup: {e}")
        return False

def is_lineup_in_portfolio(lineup_data, username="default"):
    """Check if a lineup is already saved in the user's portfolio"""
    try:
        portfolio = load_portfolio(username)
        if not portfolio or not portfolio.get("lineups"):
            return False
        
        # Create set of player names from the lineup to check
        lineup_players = set()
        for _, player in lineup_data.iterrows():
            lineup_players.add(str(player['Nickname']))
        
        # Check against existing lineups in portfolio
        for existing_lineup in portfolio["lineups"]:
            existing_players = set()
            for player in existing_lineup["players"]:
                existing_players.add(player["nickname"])
            
            # If all players match, lineup is already saved
            if lineup_players == existing_players:
                return True
        
        return False
    except Exception:
        return False

def add_lineup_to_portfolio(lineup_data, lineup_score, projected_points, username="default"):
    """Add a lineup to the saved portfolio for specific user"""
    from datetime import datetime
    
    # Always load fresh portfolio data to avoid stale cache issues
    portfolio = load_portfolio(username)
    
    # Check if lineup already exists using consolidated function
    if is_lineup_in_portfolio(lineup_data, username):
        return "duplicate"  # Return special status for duplicate
    
    # Convert lineup dataframe to serializable format
    lineup_dict = {
        "id": f"lineup_{len(portfolio['lineups']) + 1}_{datetime.now().strftime('%Y%m%d_%H%M%S')}",
        "score": float(lineup_score),
        "projected_points": float(projected_points),
        "total_salary": int(lineup_data['Salary'].sum()),
        "saved_date": datetime.now().isoformat(),
        "players": []
    }
    
    for _, player in lineup_data.iterrows():
        lineup_dict["players"].append({
            "id": str(player.get('Id', '')),  # Add player ID
            "nickname": str(player['Nickname']),
            "position": str(player['Position']),
            "team": str(player['Team']),
            "salary": int(player['Salary']),
            "fppg": float(player.get('FPPG', 0))
        })
    
    portfolio["lineups"].append(lineup_dict)
    
    if save_portfolio(portfolio, username):
        return True
    return False

def remove_lineup_from_portfolio(lineup_index, username="default"):
    """Remove a lineup from the portfolio by index for specific user"""
    try:
        portfolio = load_portfolio(username)
        if not portfolio or "lineups" not in portfolio:
            return False
            
        if not (0 <= lineup_index < len(portfolio["lineups"])):
            return False
            
        # Remove the lineup
        removed_lineup = portfolio["lineups"].pop(lineup_index)
        
        # Save the updated portfolio with verification
        if save_portfolio(portfolio, username):
            # Verify the removal by reloading
            import time
            time.sleep(0.1)  # Small delay to ensure file operation completes
            updated_portfolio = load_portfolio(username)
            return len(updated_portfolio.get("lineups", [])) == len(portfolio["lineups"])
        
        return False
    except Exception as e:
        print(f"Error removing lineup: {e}")
        return False

def get_portfolio_lineups(username="default"):
    """Get all saved lineups from portfolio for specific user"""
    portfolio = load_portfolio(username)
    return portfolio.get("lineups", [])

def remove_lineup_by_players(lineup_data, username="default"):
    """Remove a lineup from portfolio by matching the exact players"""
    try:
        portfolio = load_portfolio(username)
        if not portfolio or not portfolio.get("lineups"):
            return False
        
        # Create set of player names from the lineup to remove
        lineup_players = set()
        for _, player in lineup_data.iterrows():
            lineup_players.add(str(player['Nickname']))
        
        # Find and remove matching lineup
        for idx, existing_lineup in enumerate(portfolio["lineups"]):
            existing_players = set()
            for player in existing_lineup["players"]:
                existing_players.add(player["nickname"])
            
            # If all players match, remove this lineup
            if lineup_players == existing_players:
                portfolio["lineups"].pop(idx)
                return save_portfolio(portfolio, username)
        
        return False  # No matching lineup found
    except Exception:
        return False

# Create minimal dummy functions to prevent crashes if enhanced features aren't available
if not ENHANCED_FEATURES_AVAILABLE:
    def log_info(*args): pass
    def log_error(*args): pass
    def get_logger(): return type('DummyLogger', (), {'info': log_info, 'error': log_error})()
    def log_operation(*args): 
        class DummyContext:
            def __enter__(self): return self
            def __exit__(self, *args): pass
        return DummyContext()
    def load_config(): return type('DummyConfig', (), {'optimization': type('obj', (), {'num_simulations': 10000, 'stack_probability': 0.80, 'elite_target_boost': 0.45, 'great_target_boost': 0.25})()})()
    def get_config_manager(): return type('DummyManager', (), {'load_config': load_config})()
    ConfigUI = type('DummyConfigUI', (), {'__init__': lambda self, manager: None, 'render_settings_panel': lambda self: {}})
    DataValidator = type('DummyValidator', (), {'validate_player_data': lambda self, df: (df, {'data_quality_score': 100}), 'generate_data_quality_report': lambda self, r: "No validation available"})
    reduce_memory_usage = lambda df, verbose=False: df
    AdvancedAnalytics = type('DummyAnalytics', (), {
        'generate_ownership_projections': lambda self, *args: pd.DataFrame(),
        'generate_lineup_performance_insights': lambda self, *args: {},
        'create_advanced_visualizations': lambda self, *args: {},
        'generate_roi_projections': lambda self, *args: {'avg_roi': 0, 'cash_rate': 0, 'top_1_percent_rate': 0}
    })
    LineupExporter = type('DummyExporter', (), {'get_supported_platforms': lambda self: ['fanduel'], 'export_lineups': lambda self, *args: ""})
    ExportManager = type('DummyManager', (), {'export_to_multiple_platforms': lambda self, *args: {}})

def find_excel_file():
    """Find NFL.xlsx file in current directory or script directory"""
    possible_paths = [
        'NFL.xlsx',
        os.path.join(os.path.dirname(os.path.abspath(__file__)), 'NFL.xlsx')
    ]
    
    for path in possible_paths:
        if os.path.exists(path):
            return path
    return None

# Set page config
st.set_page_config(
    page_title="🏈 FanDuel NFL DFS Optimizer",
    page_icon="🏈",
    layout="wide",
    initial_sidebar_state="expanded"
)

# Custom CSS for better styling
st.markdown("""
<style>
    .main-header {
        font-size: 3rem;
        color: #1f77b4;
        text-align: center;
        margin-bottom: 2rem;
    }
    .sub-header {
        font-size: 1.5rem;
        color: #2e8b57;
        margin: 1rem 0;
    }
    .metric-card {
        background-color: #f0f2f6;
        padding: 1rem;
        border-radius: 0.5rem;
        margin: 0.5rem 0;
    }
</style>
""", unsafe_allow_html=True)

# Initialize session state
if 'lineups_generated' not in st.session_state:
    st.session_state.lineups_generated = False
if 'stacked_lineups' not in st.session_state:
    st.session_state.stacked_lineups = []

@st.cache_data
def load_player_data():
    """Load and process player data with enhanced validation and optimization"""
    
    # ROBUST CSV LOADING - Multiple fallback strategies
    import pandas as pd
    import os
    import glob
    
    # Primary CSV filename
    target_csv = "FanDuel-NFL-2025 EST-11 EST-16 EST-122849-players-list.csv"
    csv_file = None
    
    # Strategy 1: Try current working directory
    if os.path.exists(target_csv):
        csv_file = target_csv
    
    # Strategy 2: Try script directory
    if not csv_file:
        script_dir = os.path.dirname(os.path.abspath(__file__))
        script_csv = os.path.join(script_dir, target_csv)
        if os.path.exists(script_csv):
            csv_file = script_csv
    
    # Strategy 3: Find any FanDuel CSV file with similar pattern
    if not csv_file:
        patterns = [
            "FanDuel-NFL-2025*EST-11*EST-16*.csv",
            "FanDuel-NFL-2025*.csv",
            "*FanDuel*.csv"
        ]
        
        for pattern in patterns:
            matching_files = glob.glob(pattern)
            if matching_files:
                # Use the most recent file
                csv_file = max(matching_files, key=os.path.getmtime)
                st.info(f"📁 Using CSV file: {os.path.basename(csv_file)}")
                break
    
<<<<<<< HEAD
    if not csv_file:
        st.error(f"❌ No suitable CSV file found!")
        # Show available CSV files for debugging
        try:
            available_csvs = [f for f in os.listdir('.') if f.endswith('.csv')]
            if available_csvs:
                st.error(f"Available CSV files: {available_csvs}")
            else:
                st.error("No CSV files found in directory")
        except:
            st.error("Could not list directory contents")
=======
    # Direct path to the exact file we want
    csv_file = r"c:\Users\jamin\OneDrive\NFL scrapping\NFL_DFS_OPTIMZER\FanDuel-NFL-2025 EST-11 EST-23 EST-123168-players-list.csv"
    
    if not os.path.exists(csv_file):
        st.error(f"CSV file not found: {csv_file}")
>>>>>>> c02ca921
        return pd.DataFrame()
    
    try:
        # Load the CSV directly - no caching, no complexity
        df = pd.read_csv(csv_file)
        df.columns = [col.strip() for col in df.columns]
        
        # Apply salary filters by position
        if 'Salary' in df.columns and 'Position' in df.columns:
            # Remove players with missing salary
            df = df[df['Salary'].notna() & (df['Salary'] > 0)]
            
            # Position-specific salary filters
            rb_filter = (df['Position'] == 'RB') & (df['Salary'] >= 5000)
            wr_filter = (df['Position'] == 'WR') & (df['Salary'] >= 4600)
            te_filter = (df['Position'] == 'TE') & (df['Salary'] >= 4200)
            qb_filter = (df['Position'] == 'QB') & (df['Salary'] >= 6000)
            def_filter = (df['Position'] == 'D') & (df['Salary'] >= 3000) & (df['Salary'] <= 5000)
            
            # Combine all position filters
            df = df[rb_filter | wr_filter | te_filter | qb_filter | def_filter]
        
        # Remove injury exclusions but keep 'Q' (Questionable) players
        if 'Injury Indicator' in df.columns:
            df = df[~df['Injury Indicator'].isin(['IR', 'O', 'D'])]  # Removed 'Q' from exclusions
        
        # Apply minimum 5-point fantasy projection filter
        if 'FPPG' in df.columns:
            pre_filter_count = len(df)
            df = df[df['FPPG'] > 5.0]
            filtered_count = pre_filter_count - len(df)
            if filtered_count > 0:
                print(f"Filtered out {filtered_count} players with projections ≤ 5.0 points during data loading")
        
        # Add ceiling and floor projections
        df = calculate_ceiling_floor_projections(df)
        
        return df
        
    except Exception as e:
        st.error(f"Error loading CSV: {str(e)}")
        return pd.DataFrame()

def calculate_roi_for_points(points, entry_fee=0.25, num_entries=150):
    """Calculate expected ROI based on actual tournament payout structure (239,540 entries)"""
    total_investment = entry_fee * num_entries
    
    # Actual tournament payout structure with 239,540 entries
    # Calculate placement probability based on point ranges and expected payout
    
    def get_placement_and_payout(points):
        """Return expected placement range and payout based on points"""
        if points >= 200:  # Elite score - likely top 10
            # Top 10: avg payout ~$400, probability ~100% of top 10
            return (1, 10, 400, 1.0)
        elif points >= 190:  # Excellent - likely top 50  
            # Top 11-50: avg payout ~$120, probability ~90% 
            return (11, 50, 120, 0.90)
        elif points >= 180:  # Very good - likely top 200
            # Top 51-200: avg payout ~$50, probability ~80%
            return (51, 200, 50, 0.80)
        elif points >= 170:  # Good - likely top 1000
            # Top 201-1000: avg payout ~$15, probability ~70%
            return (201, 1000, 15, 0.70)
        elif points >= 160:  # Above average - likely top 5000
            # Top 1001-5000: avg payout ~$5, probability ~60%
            return (1001, 5000, 5, 0.60)
        elif points >= 150:  # Average+ - likely top 15000
            # Top 5001-15000: avg payout ~$2.5, probability ~50%
            return (5001, 15000, 2.5, 0.50)
        elif points >= 145:  # Decent - might cash bottom tiers
            # Top 15001-71890 (30%): avg payout ~$1, probability ~35%
            return (15001, 71890, 1, 0.35)
        elif points >= 140:  # Below average - small chance
            # Top 71891+ (bottom cash): avg payout ~$0.70, probability ~20%
            return (71891, 71890, 0.70, 0.20)
        else:
            # No cash
            return (239540, 239540, 0, 0.0)
    
    min_place, max_place, avg_payout, probability = get_placement_and_payout(points)
    
    # Expected value calculation
    expected_payout = probability * avg_payout
    expected_roi = ((expected_payout - total_investment) / total_investment) * 100
    
    return expected_payout, expected_roi

def calculate_ceiling_floor_projections(df):
    """Calculate ceiling and floor projections for each player"""
    
    # Position-specific variance multipliers for ceiling calculation
    position_variance = {
        'QB': 1.25,    # QBs can boom big with multiple TDs
        'RB': 1.35,    # RBs have high ceiling with goal line work  
        'WR': 1.30,    # WRs can explode in shootouts
        'TE': 1.25,    # TEs more consistent but can boom
        'D': 1.20      # Defenses have some variance
    }
    
    # Additional ceiling bonuses based on salary (higher salary = more ceiling)
    df['Salary_Tier'] = pd.cut(df['Salary'], 
                               bins=[0, 5000, 6500, 8000, float('inf')], 
                               labels=['Budget', 'Mid', 'Premium', 'Elite'])
    
    salary_bonus = {
        'Budget': 1.0,    # No bonus for cheap players
        'Mid': 1.1,       # 10% bonus for mid-tier
        'Premium': 1.2,   # 20% bonus for premium  
        'Elite': 1.3      # 30% bonus for elite players
    }
    
    # Calculate ceiling and floor
    df['Base_Projection'] = df['FPPG']
    
    # Ceiling = Base * Position_Variance * Salary_Bonus  
    df['Ceiling'] = df.apply(lambda row: 
        row['FPPG'] * 
        position_variance.get(row['Position'], 1.2) * 
        salary_bonus.get(row['Salary_Tier'], 1.0), axis=1
    )
    
    # Floor = Base * 0.75 (more conservative)
    df['Floor'] = df['FPPG'] * 0.75
    
    # Round projections
    df['Ceiling'] = df['Ceiling'].round(1)
    df['Floor'] = df['Floor'].round(1)
    
    return df
    
    # OLD COMPLEX LOADING (commented out)
    if False and ENHANCED_FEATURES_AVAILABLE:
        # Clear cache to force fresh load
        try:
            cached_load_player_data.clear()
        except:
            pass
            
        # Use enhanced loading with validation and optimization
        try:
            with log_operation("load_player_data"):
                # Clear cache to ensure latest filter logic is applied
                cached_load_player_data.clear()
                df = cached_load_player_data()
                
                # Add validation
                validator = DataValidator()
                validated_df, validation_results = validator.validate_player_data(df)
                
                if validation_results['data_quality_score'] < 90:
                    with st.expander("📊 Data Quality Report", expanded=True):
                        report = validator.generate_data_quality_report(validation_results)
                        st.markdown(report)
                
                # Optimize memory usage
                optimized_df = reduce_memory_usage(validated_df, verbose=False)
                log_info(f"Loaded {len(optimized_df)} players with enhanced features")
                
                return optimized_df
        except Exception as e:
            log_error("Enhanced data loading failed, falling back to standard loading", e)
            # Fall back to standard loading
    
    # Standard loading (original code)
    import os
    
    # ONLY use the November 23rd CSV file (version 3)
    target_file = 'FanDuel-NFL-2025 EST-11 EST-23 EST-123168-players-list.csv'
    
    # Debug: Show what we're looking for
    st.info(f"🔍 **Looking for CSV file:** {target_file}")
    
    current_dir = os.getcwd()
    script_dir = os.path.dirname(os.path.abspath(__file__))
    
    possible_paths = [
        os.path.join(current_dir, target_file),
        os.path.join(script_dir, target_file),
        target_file
    ]
    
    # Debug: Show all possible paths
    st.write("**Checking paths:**")
    for i, path in enumerate(possible_paths):
        exists = os.path.exists(path)
        st.write(f"{i+1}. `{path}` - {'✅ EXISTS' if exists else '❌ NOT FOUND'}")
    
    csv_path = None
    for path in possible_paths:
        if os.path.exists(path):
            csv_path = path
            break
    
    if csv_path is None:
        st.error(f"❌ Required CSV file not found: {target_file}")
        st.warning("This app requires the October 12th FanDuel player list file.")
        st.info("Please upload the correct CSV file to continue.")
        return None
    
    try:
        # Load player CSV
        st.info(f"📂 **Loading CSV file:** {os.path.basename(csv_path)}")
        df = pd.read_csv(csv_path)
        df.columns = [col.strip() for col in df.columns]
        
        # Show file details and timestamp
        import datetime
        file_mod_time = datetime.datetime.fromtimestamp(os.path.getmtime(csv_path))
        st.success(f"✅ **Loaded {len(df)} players** from {os.path.basename(csv_path)} (Modified: {file_mod_time.strftime('%m/%d/%Y %H:%M')})")
        
        # Debug: Check if CeeDee Lamb is in the dataset
        lamb_check = df[df['Nickname'].str.contains('Lamb', case=False, na=False)]
        if len(lamb_check) > 0:
            st.info(f"🏈 **CeeDee Lamb found:** {lamb_check['Nickname'].iloc[0]} - ${lamb_check['Salary'].iloc[0]:,}")
        else:
            st.warning("⚠️ **CeeDee Lamb not found in dataset** - checking name variations...")
            # Check for other name formats
            cd_check = df[df['Nickname'].str.contains('CeeDee|CD|Ceedee', case=False, na=False)]
            if len(cd_check) > 0:
                st.info(f"🏈 **Found similar:** {', '.join(cd_check['Nickname'].tolist())}")
            else:
                st.error("❌ **No CeeDee Lamb found** - file may not be updated")
                # Show a few sample player names for debugging
                sample_players = df['Nickname'].head(10).tolist()
                st.write(f"**Sample players in file:** {', '.join(sample_players)}")
        
        # Debug: Check CeeDee Lamb BEFORE filtering
        lamb_before = df[df['Nickname'].str.contains('Lamb', case=False, na=False)]
        if len(lamb_before) > 0:
            injury_status = lamb_before['Injury Indicator'].iloc[0]
            st.write(f"🔍 **CeeDee Lamb before filtering:** Injury Status = '{injury_status}'")
        
        # Apply filters
        injury_exclusions = ['IR', 'O', 'D']  # Include Q (Questionable) players
        st.write(f"🚫 **Excluding injury statuses:** {injury_exclusions}")
        df = df[~df['Injury Indicator'].isin(injury_exclusions)]
        
        # Debug: Check CeeDee Lamb AFTER injury filtering
        lamb_after_injury = df[df['Nickname'].str.contains('Lamb', case=False, na=False)]
        if len(lamb_after_injury) > 0:
            st.write(f"✅ **CeeDee Lamb after injury filter:** Still in dataset")
        else:
            st.write(f"❌ **CeeDee Lamb after injury filter:** REMOVED from dataset")
        
        # Salary filters
        st.write(f"💰 **Applying salary filters:** Defense $3,000-$5,000, Others $5,000+")
        
        # Debug: Check CeeDee Lamb BEFORE salary filtering
        lamb_before_salary = df[df['Nickname'].str.contains('Lamb', case=False, na=False)]
        if len(lamb_before_salary) > 0:
            salary = lamb_before_salary['Salary'].iloc[0]
            position = lamb_before_salary['Position'].iloc[0]
            st.write(f"🔍 **CeeDee Lamb before salary filter:** {position}, ${salary:,}")
        
        defense_mask = (df['Position'] == 'D') & (df['Salary'] >= 3000) & (df['Salary'] <= 5000)
        other_positions_mask = (df['Position'] != 'D') & (df['Salary'] >= 5000)
        df = df[defense_mask | other_positions_mask]
        
        # Apply minimum 5-point fantasy projection filter
        if 'FPPG' in df.columns:
            pre_fppg_count = len(df)
            df = df[df['FPPG'] > 5.0]
            fppg_filtered = pre_fppg_count - len(df)
            if fppg_filtered > 0:
                st.write(f"🔽 **Minimum FPPG filter:** Removed {fppg_filtered} players with ≤ 5.0 fantasy points")
        
        # Debug: Check CeeDee Lamb AFTER salary filtering
        lamb_after_salary = df[df['Nickname'].str.contains('Lamb', case=False, na=False)]
        if len(lamb_after_salary) > 0:
            st.write(f"✅ **CeeDee Lamb after salary filter:** Still in dataset")
        else:
            st.write(f"❌ **CeeDee Lamb after salary filter:** REMOVED from dataset (salary too low?)")
        
        # Final comprehensive check
        st.write("---")
        st.write(f"📊 **Final Dataset Summary:**")
        st.write(f"- Total players: {len(df)}")
        st.write(f"- Salary range: ${df['Salary'].min():,} - ${df['Salary'].max():,}")
        
        # Show all WRs with "C" names to see if CeeDee is there under different name
        c_wrs = df[(df['Position'] == 'WR') & (df['Nickname'].str.startswith('C', na=False))]['Nickname'].tolist()
        if c_wrs:
            st.write(f"**WRs starting with 'C':** {', '.join(sorted(c_wrs))}")
        
        return df
    except FileNotFoundError:
        st.error(f"File was found but couldn't be read: {csv_path}")
        return None
    except Exception as e:
        st.error(f"Error loading player data from {csv_path}: {str(e)}")
        return None

@st.cache_data
def load_defensive_data():
    """Load and process defensive matchup data with enhanced caching"""
    if ENHANCED_FEATURES_AVAILABLE:
        try:
            return cached_load_defensive_data()
        except Exception as e:
            log_error("Enhanced defensive data loading failed, falling back to standard loading", e)
    
    # Standard loading (original code)
    excel_path = find_excel_file()
    if excel_path is None:
        st.warning("NFL.xlsx file not found. Using salary-based matchup analysis.")
        return None, None
        
    try:
        # Load Excel data
        excel_file = pd.ExcelFile(excel_path)
        
        # Load defensive data
        passing_team_names = pd.read_excel(excel_path, sheet_name="Defense Data 2025", 
                                          usecols=[1], skiprows=41, nrows=32, header=None)
        passing_ypg_data = pd.read_excel(excel_path, sheet_name="Defense Data 2025", 
                                        usecols=[15], skiprows=41, nrows=32, header=None)
        
        rushing_team_names = pd.read_excel(excel_path, sheet_name="Defense Data 2025", 
                                          usecols=[1], skiprows=80, nrows=32, header=None)
        rushing_ypg_data = pd.read_excel(excel_path, sheet_name="Defense Data 2025", 
                                        usecols=[7], skiprows=80, nrows=32, header=None)
        
        # Process data
        pass_defense = pd.DataFrame({
            'Team': passing_team_names.iloc[:, 0],
            'Pass_YPG_Allowed': pd.to_numeric(passing_ypg_data.iloc[:, 0], errors='coerce')
        }).dropna()
        
        rush_defense = pd.DataFrame({
            'Team': rushing_team_names.iloc[:, 0],
            'Rush_YPG_Allowed': pd.to_numeric(rushing_ypg_data.iloc[:, 0], errors='coerce')
        }).dropna()
        
        return pass_defense, rush_defense
    except FileNotFoundError:
        st.error("NFL.xlsx file not found. Defensive targeting will be disabled.")
        return None, None
    except Exception as e:
        st.warning(f"Could not load defensive data from NFL.xlsx: {str(e)}. Using basic matchup analysis.")
        return None, None

@st.cache_data
def load_fantasy_data():
    """Load fantasy performance data with enhanced caching"""
    if ENHANCED_FEATURES_AVAILABLE:
        try:
            return cached_load_fantasy_data()
        except Exception as e:
            log_error("Enhanced fantasy data loading failed, falling back to standard loading", e)
    
    # Standard loading (original code)
    excel_path = find_excel_file()
    if excel_path is None:
        st.warning("NFL.xlsx file not found. Performance boosts will be disabled.")
        return None
        
    try:
        fantasy_data = pd.read_excel(excel_path, sheet_name="Fantasy", header=1)
        fantasy_data['Tgt'] = pd.to_numeric(fantasy_data['Tgt'], errors='coerce')
        fantasy_data['Rec'] = pd.to_numeric(fantasy_data['Rec'], errors='coerce')
        fantasy_data['FDPt'] = pd.to_numeric(fantasy_data['FDPt'], errors='coerce')
        fantasy_data['Att_1'] = pd.to_numeric(fantasy_data['Att_1'], errors='coerce')
        fantasy_data['PosRank'] = pd.to_numeric(fantasy_data['PosRank'], errors='coerce')
        fantasy_data['TD_3'] = pd.to_numeric(fantasy_data['TD_3'], errors='coerce')  # Rushing TDs
        fantasy_data['Yds_2'] = pd.to_numeric(fantasy_data['Yds_2'], errors='coerce')  # Rushing Yards
        
        fantasy_clean = fantasy_data.dropna(subset=['FDPt']).copy()
        return fantasy_clean
    except FileNotFoundError:
        st.error("Fantasy performance data not found. Performance boosts will be disabled.")
        return None

def apply_matchup_analysis(df, pass_defense, rush_defense):
    """Apply defensive matchup analysis"""
    if pass_defense is None or rush_defense is None:
        # Fallback: Use salary as a basic matchup quality indicator
        df['Adjusted_FPPG'] = df['FPPG']
        df['Matchup_Quality'] = 'Good Target'  # Default to neutral matchup
        
        # Assign better matchups to higher salary players within position
        for pos in ['QB', 'WR', 'RB', 'TE']:
            pos_players = df[df['Position'] == pos]
            if len(pos_players) > 0:
                # Top 25% by salary get Elite Target
                elite_threshold = pos_players['Salary'].quantile(0.75)
                # Top 50% by salary get Great Target  
                great_threshold = pos_players['Salary'].quantile(0.5)
                
                df.loc[(df['Position'] == pos) & (df['Salary'] >= elite_threshold), 'Matchup_Quality'] = 'ELITE TARGET'
                df.loc[(df['Position'] == pos) & (df['Salary'] >= great_threshold) & (df['Salary'] < elite_threshold), 'Matchup_Quality'] = 'Great Target'
        
        return df
    
    # Create team mapping (simplified)
    excel_path = find_excel_file()
    if excel_path is None:
        # No Excel file, use salary-based fallback for all
        for pos in ['QB', 'WR', 'RB', 'TE']:
            pos_players = df[df['Position'] == pos]
            if len(pos_players) > 0:
                elite_threshold = pos_players['Salary'].quantile(0.75)
                great_threshold = pos_players['Salary'].quantile(0.5)
                
                df.loc[(df['Position'] == pos) & (df['Salary'] >= elite_threshold), 'Matchup_Quality'] = 'ELITE TARGET'
                df.loc[(df['Position'] == pos) & (df['Salary'] >= great_threshold) & (df['Salary'] < elite_threshold), 'Matchup_Quality'] = 'Great Target'
        return df
        
    teams_sheet = pd.read_excel(excel_path, sheet_name="Teams")
    team_mapping = {}
    if len(teams_sheet.columns) >= 6:
        excel_teams = teams_sheet.iloc[:, 1]
        csv_teams = teams_sheet.iloc[:, 5]
        for excel_team, csv_team in zip(excel_teams, csv_teams):
            if pd.notna(excel_team) and pd.notna(csv_team):
                team_mapping[excel_team] = csv_team
    
    # Map team names and create rankings
    pass_defense['Team'] = pass_defense['Team'].map(team_mapping).fillna(pass_defense['Team'])
    rush_defense['Team'] = rush_defense['Team'].map(team_mapping).fillna(rush_defense['Team'])
    
    pass_defense['Pass_Defense_Rank'] = range(1, len(pass_defense) + 1)
    rush_defense['Rush_Defense_Rank'] = range(1, len(rush_defense) + 1)
    
    # Merge defensive data
    defensive_matchups = pd.merge(pass_defense, rush_defense, on='Team', how='outer')
    
    # Apply matchup analysis
    df['Matchup_Quality'] = 'Good Target'  # Default instead of Unknown
    df['Overall_Matchup_Multiplier'] = 1.0
    
    for idx, row in df.iterrows():
        opponent = row['Opponent']
        position = row['Position']
        
        if opponent in defensive_matchups['Team'].values:
            team_defense = defensive_matchups[defensive_matchups['Team'] == opponent].iloc[0]
            
            if position in ['QB', 'WR', 'TE']:
                defense_rank = team_defense['Pass_Defense_Rank']
                if defense_rank >= 25:
                    df.loc[idx, 'Matchup_Quality'] = 'ELITE TARGET'
                elif defense_rank >= 20:
                    df.loc[idx, 'Matchup_Quality'] = 'Great Target'
                elif defense_rank >= 15:
                    df.loc[idx, 'Matchup_Quality'] = 'Good Target'
            elif position == 'RB':
                defense_rank = team_defense['Rush_Defense_Rank']
                if defense_rank >= 25:
                    df.loc[idx, 'Matchup_Quality'] = 'ELITE TARGET'
                elif defense_rank >= 20:
                    df.loc[idx, 'Matchup_Quality'] = 'Great Target'
                elif defense_rank >= 15:
                    df.loc[idx, 'Matchup_Quality'] = 'Good Target'
        else:
            # Fallback for teams not found in defensive data - use salary-based logic
            pos_players = df[df['Position'] == position]
            if len(pos_players) > 0:
                elite_threshold = pos_players['Salary'].quantile(0.75)
                great_threshold = pos_players['Salary'].quantile(0.5)
                
                if row['Salary'] >= elite_threshold:
                    df.loc[idx, 'Matchup_Quality'] = 'ELITE TARGET'
                elif row['Salary'] >= great_threshold:
                    df.loc[idx, 'Matchup_Quality'] = 'Great Target'
                # else keep the default 'Good Target'
    
    df['Adjusted_FPPG'] = df['FPPG'] * df['Overall_Matchup_Multiplier']
    return df

def create_performance_boosts(fantasy_data, wr_boost_multiplier=1.0, rb_boost_multiplier=1.0):
    """Create fantasy performance boosts"""
    wr_performance_boosts = {}
    rb_performance_boosts = {}
    te_performance_boosts = {}
    qb_performance_boosts = {}
    
    if fantasy_data is not None:
        # WR boosts
        wr_fantasy = fantasy_data[fantasy_data['FantPos'] == 'WR'].copy()
        if len(wr_fantasy) > 0:
            # Check for required columns and use fallbacks
            has_tgt = 'Tgt' in wr_fantasy.columns
            has_rec = 'Rec' in wr_fantasy.columns
            has_fdpt = 'FDPt' in wr_fantasy.columns
            has_fantpt = 'FantPt' in wr_fantasy.columns
            
            if has_tgt:
                wr_fantasy['Tgt_Percentile'] = wr_fantasy['Tgt'].rank(pct=True, na_option='bottom')
            else:
                wr_fantasy['Tgt_Percentile'] = 0.5
                
            if has_rec:
                wr_fantasy['Rec_Percentile'] = wr_fantasy['Rec'].rank(pct=True, na_option='bottom')
            else:
                wr_fantasy['Rec_Percentile'] = 0.5
                
            # Use FDPt if available, otherwise use FantPt as fallback
            if has_fdpt:
                wr_fantasy['FDPt_Percentile'] = wr_fantasy['FDPt'].rank(pct=True, na_option='bottom')
            elif has_fantpt:
                wr_fantasy['FDPt_Percentile'] = wr_fantasy['FantPt'].rank(pct=True, na_option='bottom')
            else:
                wr_fantasy['FDPt_Percentile'] = 0.5
            
            wr_fantasy['WR_Performance_Score'] = (
                wr_fantasy['Tgt_Percentile'] * 0.25 +
                wr_fantasy['Rec_Percentile'] * 0.25 +
                wr_fantasy['FDPt_Percentile'] * 0.5
            )
            wr_fantasy['WR_Performance_Boost'] = wr_fantasy['WR_Performance_Score'] * 0.4 * wr_boost_multiplier
            
            for _, wr in wr_fantasy.iterrows():
                wr_performance_boosts[wr['Player']] = wr['WR_Performance_Boost']
        
        # RB boosts
        rb_fantasy = fantasy_data[fantasy_data['FantPos'] == 'RB'].copy()
        if len(rb_fantasy) > 0:
            # Check for required columns
            has_fdpt = 'FDPt' in rb_fantasy.columns
            has_fantpt = 'FantPt' in rb_fantasy.columns
            has_att = 'Att_1' in rb_fantasy.columns
            has_rec = 'Rec' in rb_fantasy.columns
            
            # Use FDPt or FantPt fallback
            if has_fdpt:
                rb_fantasy['FDPt_Percentile'] = rb_fantasy['FDPt'].rank(pct=True, na_option='bottom')
            elif has_fantpt:
                rb_fantasy['FDPt_Percentile'] = rb_fantasy['FantPt'].rank(pct=True, na_option='bottom')
            else:
                rb_fantasy['FDPt_Percentile'] = 0.5
                
            if has_att:
                rb_fantasy['Att_Percentile'] = rb_fantasy['Att_1'].rank(pct=True, na_option='bottom')
            else:
                rb_fantasy['Att_Percentile'] = 0.5
                
            if has_rec:
                rb_fantasy['Rec_Percentile'] = rb_fantasy['Rec'].rank(pct=True, na_option='bottom')
            else:
                rb_fantasy['Rec_Percentile'] = 0.5
            
            rb_fantasy['RB_Performance_Score'] = (
                rb_fantasy['FDPt_Percentile'] * 0.5 +
                rb_fantasy['Att_Percentile'] * 0.3 +
                rb_fantasy['Rec_Percentile'] * 0.2
            )
            rb_fantasy['RB_Performance_Boost'] = rb_fantasy['RB_Performance_Score'] * 0.4 * rb_boost_multiplier
            
            for _, rb in rb_fantasy.iterrows():
                rb_performance_boosts[rb['Player']] = rb['RB_Performance_Boost']
        
        # TE boosts - prioritize receptions and FDPts
        te_fantasy = fantasy_data[fantasy_data['FantPos'] == 'TE'].copy()
        if len(te_fantasy) > 0:
            # Check for required columns
            has_rec = 'Rec' in te_fantasy.columns
            has_fdpt = 'FDPt' in te_fantasy.columns
            has_fantpt = 'FantPt' in te_fantasy.columns
            
            if has_rec:
                te_fantasy['Rec_Percentile'] = te_fantasy['Rec'].rank(pct=True, na_option='bottom')
            else:
                te_fantasy['Rec_Percentile'] = 0.5
                
            # Use FDPt or FantPt fallback
            if has_fdpt:
                te_fantasy['FDPt_Percentile'] = te_fantasy['FDPt'].rank(pct=True, na_option='bottom')
            elif has_fantpt:
                te_fantasy['FDPt_Percentile'] = te_fantasy['FantPt'].rank(pct=True, na_option='bottom')
            else:
                te_fantasy['FDPt_Percentile'] = 0.5
            
            # TE Performance Score: 50% Receptions + 50% FDPts
            te_fantasy['TE_Performance_Score'] = (
                te_fantasy['Rec_Percentile'] * 0.5 +
                te_fantasy['FDPt_Percentile'] * 0.5
            )
            te_fantasy['TE_Performance_Boost'] = te_fantasy['TE_Performance_Score'] * 0.15  # Further reduced from 25% to 15% boost strength
            
            for _, te in te_fantasy.iterrows():
                te_performance_boosts[te['Player']] = te['TE_Performance_Boost']
        
        # QB boosts - based purely on FDPts performance
        qb_fantasy = fantasy_data[fantasy_data['FantPos'] == 'QB'].copy()
        if len(qb_fantasy) > 0:
            # Check for required columns
            has_fdpt = 'FDPt' in qb_fantasy.columns
            has_fantpt = 'FantPt' in qb_fantasy.columns
            
            # Use FDPt or FantPt fallback
            if has_fdpt:
                qb_fantasy['FDPt_Percentile'] = qb_fantasy['FDPt'].rank(pct=True, na_option='bottom')
            elif has_fantpt:
                qb_fantasy['FDPt_Percentile'] = qb_fantasy['FantPt'].rank(pct=True, na_option='bottom')
            else:
                qb_fantasy['FDPt_Percentile'] = 0.5
            
            # QB Performance Score: 100% FDPts (simple but effective)
            qb_fantasy['QB_Performance_Score'] = qb_fantasy['FDPt_Percentile']
            qb_fantasy['QB_Performance_Boost'] = qb_fantasy['QB_Performance_Score'] * 0.15  # Reduced from 30% to 15% max boost strength
            
            for _, qb in qb_fantasy.iterrows():
                qb_performance_boosts[qb['Player']] = qb['QB_Performance_Boost']
    
    return wr_performance_boosts, rb_performance_boosts, te_performance_boosts, qb_performance_boosts

def get_top_rushing_qbs(fantasy_data, num_qbs=6):
    """Get top rushing QBs based on TD_3 (60%) and Yds_2 (40%) for non-stack lineups"""
    if fantasy_data is None:
        return set()
    
    # Filter to QBs only
    qb_fantasy = fantasy_data[fantasy_data['FantPos'] == 'QB'].copy()
    if len(qb_fantasy) == 0:
        return set()
    
    # Create percentile ranks for rushing stats
    qb_fantasy['TD_3_Percentile'] = qb_fantasy['TD_3'].rank(pct=True, na_option='bottom')
    qb_fantasy['Yds_2_Percentile'] = qb_fantasy['Yds_2'].rank(pct=True, na_option='bottom')
    
    # Calculate composite rushing score: 60% TDs + 40% Yards
    qb_fantasy['Rushing_Score'] = (
        qb_fantasy['TD_3_Percentile'] * 0.6 +
        qb_fantasy['Yds_2_Percentile'] * 0.4
    )
    
    # Get top 6 rushing QBs
    top_rushing_qbs = qb_fantasy.nlargest(num_qbs, 'Rushing_Score')['Player'].tolist()
    return set(top_rushing_qbs)

def create_weighted_pools(df, wr_performance_boosts, rb_performance_boosts, te_performance_boosts, qb_performance_boosts, elite_target_boost, great_target_boost, forced_players=None, forced_player_boost=0.0, prioritize_projections=True, target_assignments=None):
    """Create weighted player pools with option to prioritize projections over historical stats"""
    pools = {}
    
    # For QB position, identify highest salary QB per team and apply automatic boost
    qb_salary_boost = 0.3 if prioritize_projections else 0.5  # Reduced boost when prioritizing projections
    highest_salary_qbs = set()
    qb_players = df[df['Position'] == 'QB']
    for team in qb_players['Team'].unique():
        team_qbs = qb_players[qb_players['Team'] == team]
        if len(team_qbs) > 0:
            highest_salary_qb = team_qbs.loc[team_qbs['Salary'].idxmax(), 'Nickname']
            highest_salary_qbs.add(highest_salary_qb)
    
    for pos in ['QB', 'RB', 'WR', 'TE']:
        pos_players = df[df['Position'] == pos].copy()
        original_count = len(pos_players)
        
        # Apply more lenient filters when prioritizing projections
        if prioritize_projections:
            # More lenient ceiling filter - allow lower ceiling players if they have good projections
            if pos in ['RB', 'WR', 'TE'] and 'Ceiling' in pos_players.columns and 'FPPG' in pos_players.columns:
                # Keep players with either good ceiling OR good projections  
                pos_players = pos_players[
                    (pos_players['Ceiling'] > 5.0) |  # Lower ceiling threshold
                    (pos_players['FPPG'] > pos_players['FPPG'].quantile(0.3))  # Or decent projections
                ]
            
            # More lenient TE salary filter when prioritizing projections
            if pos == 'TE':
                pos_players = pos_players[pos_players['Salary'] >= 3500]  # Lower threshold
                
            # Include more QBs when prioritizing projections - don't limit to highest salary per team
            if pos == 'QB':
                # Keep all QBs with decent projections or if they're forced
                if forced_players:
                    forced_qbs_in_pos = pos_players[pos_players['Nickname'].isin(forced_players)]
                    good_projection_qbs = pos_players[pos_players['FPPG'] > pos_players['FPPG'].quantile(0.2)]
                    pos_players = pd.concat([good_projection_qbs, forced_qbs_in_pos]).drop_duplicates()
                else:
                    # Keep QBs with projections above 20th percentile
                    pos_players = pos_players[pos_players['FPPG'] > pos_players['FPPG'].quantile(0.2)]
        else:
            # Original stricter filters for historical stats approach
            # Apply ceiling filter for RBs, WRs, and TEs (must have ceiling > 7 points)
            if pos in ['RB', 'WR', 'TE'] and 'Ceiling' in pos_players.columns:
                pos_players = pos_players[pos_players['Ceiling'] > 7.0]
            
            # Apply TE salary filter (reduced minimum to $4,000 for more options)
            if pos == 'TE':
                pos_players = pos_players[pos_players['Salary'] >= 4000]
                
            # For QB position, only include highest salary QB per team UNLESS they're forced
            if pos == 'QB':
                pre_filter = len(pos_players)
                # Keep highest salary QBs AND any forced QBs
                if forced_players:
                    forced_qbs_in_pos = pos_players[pos_players['Nickname'].isin(forced_players)]
                    highest_salary_qbs_in_pos = pos_players[pos_players['Nickname'].isin(highest_salary_qbs)]
                    # Combine both sets and remove duplicates
                    pos_players = pd.concat([highest_salary_qbs_in_pos, forced_qbs_in_pos]).drop_duplicates()
                else:
                    pos_players = pos_players[pos_players['Nickname'].isin(highest_salary_qbs)]
        
        weights = []
        
        # Calculate min/max FPPG for normalization when prioritizing projections
        if prioritize_projections and 'FPPG' in pos_players.columns and len(pos_players) > 1:
            min_fppg = pos_players['FPPG'].min()
            max_fppg = pos_players['FPPG'].max()
            fppg_range = max_fppg - min_fppg if max_fppg > min_fppg else 1.0
            
            # Calculate salary efficiency (points per $1000) for additional weighting
            pos_players['PPD'] = (pos_players['FPPG'] / pos_players['Salary']) * 1000
            min_ppd = pos_players['PPD'].min()
            max_ppd = pos_players['PPD'].max()
            ppd_range = max_ppd - min_ppd if max_ppd > min_ppd else 1.0
        
        for _, player in pos_players.iterrows():
            player_name = player['Nickname']
            
            if prioritize_projections and 'FPPG' in pos_players.columns:
                # PROJECTION-FOCUSED WEIGHTING SYSTEM (More Aggressive)
                # Base weight heavily influenced by projections (normalized 1-10x multiplier)
                if fppg_range > 0:
                    projection_multiplier = 1 + (9 * (player['FPPG'] - min_fppg) / fppg_range)  # 1x to 10x based on projections
                else:
                    projection_multiplier = 5.0  # Default middle value
                
                # Add salary efficiency boost (points per dollar)
                if ppd_range > 0:
                    efficiency_multiplier = 1 + (1.5 * (player['PPD'] - min_ppd) / ppd_range)  # 1x to 2.5x efficiency boost
                else:
                    efficiency_multiplier = 1.75  # Default middle value
                
                # Combine projection weight with efficiency (70% projection, 30% efficiency)
                base_weight = (projection_multiplier * 0.7) + (efficiency_multiplier * 0.3)
                
                # Reduced emphasis on matchup (smaller boost)
                if player['Matchup_Quality'] == 'ELITE TARGET':
                    weight = base_weight * (1 + elite_target_boost * 0.5)  # Half the matchup impact
                elif player['Matchup_Quality'] == 'Great Target':
                    weight = base_weight * (1 + great_target_boost * 0.5)
                elif player['Matchup_Quality'] == 'Good Target':
                    weight = base_weight * 1.05
                else:
                    weight = base_weight
                
                # Reduced emphasis on season performance (smaller boost)
                if pos == 'QB' and player_name in qb_performance_boosts:
                    weight = weight * (1 + qb_performance_boosts[player_name] * 0.3)  # 30% of original boost
                elif pos == 'WR' and player_name in wr_performance_boosts:
                    weight = weight * (1 + wr_performance_boosts[player_name] * 0.3)
                elif pos == 'RB' and player_name in rb_performance_boosts:
                    weight = weight * (1 + rb_performance_boosts[player_name] * 0.3)
                elif pos == 'TE' and player_name in te_performance_boosts:
                    weight = weight * (1 + te_performance_boosts[player_name] * 0.3)
                
                # Salary-based boost reduced for backups with good projections
                if pos == 'QB' and player_name in highest_salary_qbs:
                    weight = weight * (1 + qb_salary_boost)  # Still get boost but reduced impact
                    
            else:
                # ORIGINAL HISTORICAL STATS-FOCUSED SYSTEM
                base_weight = 1.0
                
                # Apply matchup boost
                if player['Matchup_Quality'] == 'ELITE TARGET':
                    weight = base_weight * (1 + elite_target_boost)
                elif player['Matchup_Quality'] == 'Great Target':
                    weight = base_weight * (1 + great_target_boost)
                elif player['Matchup_Quality'] == 'Good Target':
                    weight = base_weight * 1.1
                else:
                    weight = base_weight
                
                # Apply fantasy performance boost
                if pos == 'QB' and player_name in qb_performance_boosts:
                    weight = weight * (1 + qb_performance_boosts[player_name])
                elif pos == 'WR' and player_name in wr_performance_boosts:
                    weight = weight * (1 + wr_performance_boosts[player_name])
                elif pos == 'RB' and player_name in rb_performance_boosts:
                    weight = weight * (1 + rb_performance_boosts[player_name])
                elif pos == 'TE' and player_name in te_performance_boosts:
                    weight = weight * (1 + te_performance_boosts[player_name])
                
                # Apply QB highest salary boost
                if pos == 'QB' and player_name in highest_salary_qbs:
                    weight = weight * (1 + qb_salary_boost)
            
            # Apply forced player boost (same in both systems)
            if forced_players and forced_player_boost > 0:
                if player_name in forced_players:
                    weight = weight * (1 + forced_player_boost)
            
            # Apply target assignment boost (for regeneration with specific targets)
            if target_assignments and player_name in target_assignments:
                target_pct = target_assignments[player_name]
                # Boost players with higher target percentages (1.1x to 3x boost)
                target_boost = 1 + (target_pct / 50.0)  # 0% = 1x, 50% = 2x boost
                weight = weight * target_boost
            
            weights.append(weight)
        
        pos_players['Selection_Weight'] = weights
        pools[pos] = pos_players
    
    return pools

def get_top_matchups(df, pass_defense, rush_defense, num_per_position=6):
    """Get top matchup analysis by position for display using current week data"""
    position_matchups = {}
    
    try:
        for pos in ['QB', 'RB', 'WR', 'TE']:
            pos_players = df[df['Position'] == pos].copy()
            if len(pos_players) > 0:
                # For QB and RB, filter to show only highest salaried player per team
                if pos in ['QB', 'RB']:
                    pos_players = pos_players.loc[pos_players.groupby('Team', observed=True)['Salary'].idxmax()]
                
                # Sort by matchup quality and FPPG for display
                pos_players['sort_key'] = pos_players['Matchup_Quality'].map({
                    'ELITE TARGET': 3,
                    'Great Target': 2, 
                    'Good Target': 1
                }).fillna(0)
                
                # Sort by matchup quality first, then by FPPG
                pos_players = pos_players.sort_values(['sort_key', 'FPPG'], ascending=[False, False])
                
                # Create display dataframe with actual defensive rankings
                display_df = pos_players.head(num_per_position).copy()
                display_df['Player'] = display_df['Nickname']
                display_df['vs'] = display_df['Opponent']
                
                # Get actual defensive rankings based on position
                for idx, row in display_df.iterrows():
                    opponent = row['Opponent']
                    if pos in ['QB', 'WR', 'TE']:
                        # Use pass defense rankings
                        if pass_defense is not None and opponent in pass_defense['Team'].values:
                            def_data = pass_defense[pass_defense['Team'] == opponent].iloc[0]
                            display_df.at[idx, 'Defense_Rank'] = def_data.get('Pass_Defense_Rank', 'N/A')
                            display_df.at[idx, 'YPG_Allowed'] = def_data.get('Pass_YPG_Allowed', 'N/A')
                        else:
                            display_df.at[idx, 'Defense_Rank'] = 'N/A'
                            display_df.at[idx, 'YPG_Allowed'] = 'N/A'
                    else:  # RB
                        # Use rush defense rankings
                        if rush_defense is not None and opponent in rush_defense['Team'].values:
                            def_data = rush_defense[rush_defense['Team'] == opponent].iloc[0]
                            display_df.at[idx, 'Defense_Rank'] = def_data.get('Rush_Defense_Rank', 'N/A')
                            display_df.at[idx, 'YPG_Allowed'] = def_data.get('Rush_YPG_Allowed', 'N/A')
                        else:
                            display_df.at[idx, 'Defense_Rank'] = 'N/A'
                            display_df.at[idx, 'YPG_Allowed'] = 'N/A'
                
                position_matchups[pos] = display_df
                
        return position_matchups
    except Exception as e:
        st.warning(f"Could not generate current week matchups: {str(e)}")
        return {}

def should_include_tier_player(player_name, successful_lineups_count, tier_quotas, tier_current_usage):
    """
    Determine if a tier player should be included based on quota management
    Returns: (should_include, force_include, force_exclude)
    """
    if player_name not in tier_quotas:
        return True, False, False  # Not a tier player, include normally
    
    current_count = tier_current_usage[player_name]
    target_quota = tier_quotas[player_name]
    
    # Calculate ideal usage at this point in generation
    if successful_lineups_count == 0:
        ideal_count = 0
    else:
        # What should usage be if we perfectly track to 150 lineups?
        progress_ratio = min(1.0, successful_lineups_count / 150.0)
        ideal_count = target_quota * progress_ratio
    
    # Force inclusion if significantly behind quota
    if current_count < ideal_count - 2:
        return True, True, False  # Force include
    
    # Force exclusion if significantly over quota
    elif current_count > ideal_count + 2:
        return False, False, True  # Force exclude
    
    # In acceptable range - use probability based on how close to ideal
    elif current_count < ideal_count:
        # Slightly favor inclusion
        return True, False, False
    elif current_count > ideal_count:
        # Slightly discourage inclusion (reduce probability)
        probability = max(0.2, 1.0 - ((current_count - ideal_count) / target_quota))
        should_include = random.random() < probability
        return should_include, False, not should_include
    else:
        return True, False, False  # At ideal, include normally


def apply_quota_filtering_to_pool(player_pool, successful_lineups_count, tier_quotas, tier_current_usage):
    """
    Apply quota-based filtering to any position pool
    """
    if not tier_quotas or player_pool.empty:
        return player_pool
    
    filtered_pool = player_pool.copy()
    
    for idx, player_row in filtered_pool.iterrows():
        player_name = player_row['Nickname']
        should_include, force_include, force_exclude = should_include_tier_player(
            player_name, successful_lineups_count, tier_quotas, tier_current_usage)
        
        if force_exclude:
            # Remove player from pool if over quota
            filtered_pool = filtered_pool.drop(idx)
        elif force_include:
            # Significantly boost weight if under quota
            filtered_pool.at[idx, 'Selection_Weight'] *= 15.0
        elif not should_include:
            # Reduce weight if approaching/over quota
            filtered_pool.at[idx, 'Selection_Weight'] *= 0.05
    
    return filtered_pool if len(filtered_pool) > 0 else player_pool


def generate_lineups(df, weighted_pools, num_simulations, stack_probability, elite_target_boost, great_target_boost, fantasy_data=None, player_selections=None, force_mode="Soft Force (Boost Only)", forced_player_boost=0.0, strategy_type="Custom", tournament_params=None, lineup_builder_selections=None):
    """Generate optimized lineups with optional player selection constraints and tournament optimization"""
    stacked_lineups = []
    salary_cap = 60000
    
    # Handle lineup builder selections - convert to player_selections format
    if lineup_builder_selections and any(lineup_builder_selections.values()):
        if player_selections is None:
            player_selections = {pos: {'must_include': [], 'exclude': []} for pos in ['QB', 'RB', 'WR', 'TE', 'D']}
        
        # Map lineup builder positions to player_selections format
        position_mapping = {
            'QB': 'QB',
            'RB1': 'RB', 'RB2': 'RB',
            'WR1': 'WR', 'WR2': 'WR', 'WR3': 'WR',
            'TE': 'TE',
            'FLEX': None,  # Will determine position based on player
            'DST': 'D'
        }
        
        for builder_pos, player_name in lineup_builder_selections.items():
            if player_name:  # If a player is selected for this position
                if builder_pos == 'FLEX':
                    # Determine FLEX player position from the dataframe
                    player_data = df[df['Nickname'] == player_name]
                    if len(player_data) > 0:
                        actual_pos = player_data['Position'].iloc[0]
                        if actual_pos in ['RB', 'WR', 'TE']:
                            player_selections[actual_pos]['must_include'].append(player_name)
                elif builder_pos in position_mapping and position_mapping[builder_pos]:
                    pos = position_mapping[builder_pos]
                    if player_name not in player_selections[pos]['must_include']:
                        player_selections[pos]['must_include'].append(player_name)
    
    # Extract tournament parameters
    if tournament_params is None:
        tournament_params = {}
    contrarian_boost = tournament_params.get('contrarian_boost', 0.05)
    correlation_preference = tournament_params.get('correlation_preference', 0.3)
    salary_variance_target = tournament_params.get('salary_variance_target', 0.2)
    leverage_focus = tournament_params.get('leverage_focus', 0.1)
    
    # Pre-validate constraints and adjust simulation count if needed
    original_simulations = num_simulations
    if player_selections:
        # Count total forced players
        total_forced = sum(len(player_selections[pos]['must_include']) for pos in ['QB', 'RB', 'WR', 'TE', 'D'] if pos in player_selections)
        
        # More aggressive reduction for faster generation
        if total_forced > 15:
            num_simulations = min(num_simulations, 2000)
            st.info(f"ℹ️ Reduced simulations to {num_simulations:,} due to {total_forced} forced players for faster generation")
        elif total_forced > 10:
            num_simulations = min(num_simulations, 3000)
            st.info(f"ℹ️ Reduced simulations to {num_simulations:,} due to {total_forced} forced players for faster generation")
        elif total_forced > 5:
            num_simulations = min(num_simulations, 5000)
            st.info(f"ℹ️ Reduced simulations to {num_simulations:,} due to {total_forced} forced players for faster generation")
    
    # Apply strategy-specific adjustments to weighted pools
    strategy_pools = {}
    for pos in weighted_pools:
        strategy_pools[pos] = weighted_pools[pos].copy()
        
        if strategy_type == "Single Entry":
            # Single Entry Strategy: Favor consistency and lower ownership
            if 'FPPG' in strategy_pools[pos].columns and 'Salary' in strategy_pools[pos].columns:
                # Boost floor-based value (FPPG/Salary ratio)
                strategy_pools[pos]['Floor_Value'] = strategy_pools[pos]['FPPG'] / (strategy_pools[pos]['Salary'] / 1000)
                # Penalize extremely cheap players (often boom/bust)
                min_salary_threshold = {'QB': 7000, 'RB': 5000, 'WR': 5000, 'TE': 4000, 'D': 4000}
                strategy_pools[pos].loc[strategy_pools[pos]['Salary'] < min_salary_threshold.get(pos, 4000), 'Selection_Weight'] *= 0.7
                # Boost mid-range salaries (typically more consistent)
                mid_salary_threshold = {'QB': 8500, 'RB': 7000, 'WR': 7000, 'TE': 5500, 'D': 5000}
                strategy_pools[pos].loc[
                    (strategy_pools[pos]['Salary'] >= min_salary_threshold.get(pos, 4000)) & 
                    (strategy_pools[pos]['Salary'] <= mid_salary_threshold.get(pos, 7000)), 
                    'Selection_Weight'
                ] *= 1.3
                
        elif strategy_type == "Tournament":
            # Simplified Tournament Strategy: Basic contrarian focus
            if 'FPPG' in strategy_pools[pos].columns and 'Salary' in strategy_pools[pos].columns:
                # Simple salary tier adjustments (less complex)
                if pos == 'QB':
                    # Boost punt QBs and elite QBs slightly
                    strategy_pools[pos].loc[strategy_pools[pos]['Salary'] < 7000, 'Selection_Weight'] *= 1.2
                    strategy_pools[pos].loc[strategy_pools[pos]['Salary'] >= 9000, 'Selection_Weight'] *= 1.1
                
                elif pos in ['RB', 'WR']:
                    # Boost punt plays and studs slightly
                    strategy_pools[pos].loc[strategy_pools[pos]['Salary'] < 5500, 'Selection_Weight'] *= 1.3
                    strategy_pools[pos].loc[strategy_pools[pos]['Salary'] >= 8500, 'Selection_Weight'] *= 1.1
                
                elif pos == 'TE':
                    # Boost punt TEs
                    strategy_pools[pos].loc[strategy_pools[pos]['Salary'] < 4500, 'Selection_Weight'] *= 1.2


    
    # Use strategy-adjusted pools for lineup generation
    weighted_pools = strategy_pools
    
    # Apply player selection filters if enabled
    if player_selections:
        filtered_pools = {}
        
        for pos in ['QB', 'RB', 'WR', 'TE']:
            pos_pool = weighted_pools[pos].copy()
            
            # Remove excluded players
            if player_selections[pos]['exclude']:
                pos_pool = pos_pool[~pos_pool['Nickname'].isin(player_selections[pos]['exclude'])]
            
            filtered_pools[pos] = pos_pool
        
        # Handle defense separately (position is 'D' not 'DEF')
        def_pool = df[df['Position'] == 'D'].copy()
        if player_selections['D']['exclude']:
            def_pool = def_pool[~def_pool['Nickname'].isin(player_selections['D']['exclude'])]
        
        # Update weighted_pools with filtered data
        weighted_pools = filtered_pools
        
        # Simplified defense pool  
        def_players = def_pool
    else:
        def_players = df[df['Position'] == 'D']
    
    progress_bar = st.progress(0)
    status_text = st.empty()
    
    successful_lineups = 0
    total_attempts = 0
    
    # Debug tracking
    failure_reasons = {
        'salary_too_high': 0,
        'team_limit_exceeded': 0,
        'rb_same_team': 0,
        'insufficient_rbs': 0,
        'insufficient_players': 0,
        'salary_variance_check': 0,
        'other_errors': 0
    }
    
    # Simplified generation - check for target assignments
    target_assignments = tournament_params.get('tier_assignments', {}) if tournament_params else {}
    if target_assignments:
        st.info(f"🎯 **Targeting specific usage for {len(target_assignments)} players**: " + 
                ", ".join([f"{name}: {pct:.0f}%" for name, pct in list(target_assignments.items())[:5]]))
    else:
        st.info("🚀 **Fast Generation Mode**: Creating lineups based on your FPPG projections...")

    for simulation in range(num_simulations):
        attempts = 0
        max_attempts = 50 if player_selections else 20  # More attempts when forcing players
        
        while attempts < max_attempts:
            attempts += 1
            total_attempts += 1
            
            # Detect if tier strategy is active for performance optimization
            tier_active = tournament_params and tournament_params.get('tier_strategy_active', False)
            attempt_multiplier = 100 if tier_active else 200  # Reduced attempts for tier strategy
            
            # Early exit if too many failed attempts
            if total_attempts > num_simulations * attempt_multiplier:
                if tier_active:
                    st.info(f"ℹ️ Tier strategy generation completed with {successful_lineups:,} lineups (optimized for performance)")
                else:
                    st.warning(f"⚠️ Stopping early due to constraint conflicts. Generated {successful_lineups:,} lineups.")
                break
            
            try:
                lineup_players = []
                
                # Determine if this will be a stacked lineup early (enhanced for tournaments)
                adjusted_stack_prob = stack_probability
                if strategy_type == "Tournament" and correlation_preference > 0.5:
                    # Increase stacking probability for tournament correlation focus
                    adjusted_stack_prob = min(0.95, stack_probability * (1 + correlation_preference * 0.3))
                
                will_attempt_stack = random.random() < adjusted_stack_prob
                
                # Get top rushing QBs for non-stacked lineups
                top_rushing_qbs = get_top_rushing_qbs(fantasy_data) if fantasy_data is not None else set()
                
                # Handle must-include players first (only if Hard Force mode)
                # Handle must-include QBs - rotate for variety (only if Hard Force mode)
                if player_selections and force_mode == "Hard Force (Always Include)":
                    # Must include QB - rotate through forced QBs for variety
                    if player_selections['QB']['must_include']:
                        available_forced_qbs = player_selections['QB']['must_include']
                        # Randomly select from forced QBs to create variety
                        must_qb_name = random.choice(available_forced_qbs)
                        qb = weighted_pools['QB'][weighted_pools['QB']['Nickname'] == must_qb_name]
                        if len(qb) == 0:
                            continue  # Skip if player not found
                    else:
                        qb_pool = weighted_pools['QB']
                        qb = qb_pool.sample(1, weights=qb_pool['Selection_Weight'])
                else:
                    # SIMPLIFIED QB SELECTION - just use projections
                    qb_pool = weighted_pools['QB']
                    
                    # Enhanced soft forcing: For forced players with high boost, increase their selection probability
                    forced_qb_in_pool = None
                    if player_selections and forced_player_boost > 0.2:  # If boost > 20% (lowered from 50%)
                        forced_qbs_in_pool = qb_pool[qb_pool['Nickname'].isin(player_selections['QB']['must_include'])]
                        if len(forced_qbs_in_pool) > 0:
                            # Enhanced soft forcing - higher probability for forced players
                            force_probability = min(0.85, forced_player_boost + 0.4)  # Higher base probability
                            if random.random() < force_probability:
                                # Select from forced QBs only
                                qb = forced_qbs_in_pool.sample(1, weights=forced_qbs_in_pool['Selection_Weight'])
                                forced_qb_in_pool = qb['Nickname'].iloc[0]
                    
                    # If no forced QB selected, proceed with normal logic
                    if forced_qb_in_pool is None:
                        # For non-stacked lineups, prefer top rushing QBs
                        if not will_attempt_stack and len(top_rushing_qbs) > 0:
                            # Filter to top rushing QBs only
                            rushing_qb_pool = qb_pool[qb_pool['Nickname'].isin(top_rushing_qbs)]
                            if len(rushing_qb_pool) > 0:
                                qb = rushing_qb_pool.sample(1, weights=rushing_qb_pool['Selection_Weight'])
                            else:
                                # Fallback to regular QB pool if no rushing QBs available
                                qb = qb_pool.sample(1, weights=qb_pool['Selection_Weight'])
                        else:
                            # Regular QB selection for stacked lineups
                            qb = qb_pool.sample(1, weights=qb_pool['Selection_Weight'])
                
                qb_team = qb['Team'].iloc[0]
                lineup_players.append(qb)
                
                # Handle must-include RBs - rotate for variety (only if Hard Force mode)
                selected_rbs = pd.DataFrame()
                if player_selections and player_selections['RB']['must_include'] and force_mode == "Hard Force (Always Include)":
                    available_forced_rbs = player_selections['RB']['must_include']
                    # Randomly select from forced RBs, up to 2
                    num_forced_rbs = min(len(available_forced_rbs), 2)
                    if num_forced_rbs > 0:
                        selected_rb_names = random.sample(available_forced_rbs, num_forced_rbs)
                        for must_rb_name in selected_rb_names:
                            must_rb = weighted_pools['RB'][weighted_pools['RB']['Nickname'] == must_rb_name]
                            if len(must_rb) > 0:
                                selected_rbs = pd.concat([selected_rbs, must_rb])
                
                # Fill remaining RB spots (with team constraint)
                remaining_rb_spots = 2 - len(selected_rbs)
                if remaining_rb_spots > 0:
                    available_rbs = weighted_pools['RB']
                    
                    if len(selected_rbs) > 0:
                        used_rb_names = set(selected_rbs['Nickname'])
                        used_rb_teams = set(selected_rbs['Team'])  # Track teams already used
                        available_rbs = available_rbs[~available_rbs['Nickname'].isin(used_rb_names)]
                        # Exclude RBs from teams already selected
                        available_rbs = available_rbs[~available_rbs['Team'].isin(used_rb_teams)]
                    
                    if len(available_rbs) >= remaining_rb_spots:
                        # CEILING-PRIORITIZED RB SELECTION
                        # Boost Selection_Weight by ceiling potential for RBs
                        if 'Ceiling' in available_rbs.columns and 'Selection_Weight' in available_rbs.columns:
                            ceiling_boost = available_rbs['Ceiling'] / available_rbs['FPPG']  # Ceiling multiplier
                            available_rbs['Ceiling_Boosted_Weight'] = available_rbs['Selection_Weight'] * ceiling_boost
                            additional_rbs = available_rbs.sample(remaining_rb_spots, weights=available_rbs['Ceiling_Boosted_Weight'])
                        elif 'Selection_Weight' in available_rbs.columns:
                            additional_rbs = available_rbs.sample(remaining_rb_spots, weights=available_rbs['Selection_Weight'])
                        else:
                            # Fallback to equal probability if no Selection_Weight
                            additional_rbs = available_rbs.sample(remaining_rb_spots)
                        rb = pd.concat([selected_rbs, additional_rbs])
                    else:
                        failure_reasons['insufficient_rbs'] += 1
                        continue  # Skip this lineup if can't find RBs from different teams
                else:
                    rb = selected_rbs
                
                # Additional check: Ensure no duplicate RB teams in final selection
                if len(rb) == 2:
                    rb_teams = rb['Team'].tolist()
                    if rb_teams[0] == rb_teams[1]:
                        failure_reasons['rb_same_team'] += 1
                        continue  # Skip this lineup if RBs are from same team
                
                lineup_players.append(rb)
                
                # WR/TE selection with stacking (simplified)
                wr_pool = weighted_pools['WR']
                te_pool = weighted_pools['TE']
                
                # Handle must-include WRs (only if Hard Force mode)
                selected_wrs = pd.DataFrame()
                if player_selections and player_selections['WR']['must_include'] and force_mode == "Hard Force (Always Include)":
                    for must_wr_name in player_selections['WR']['must_include'][:3]:  # Max 3 WRs
                        must_wr = wr_pool[wr_pool['Nickname'] == must_wr_name]
                        if len(must_wr) > 0:
                            selected_wrs = pd.concat([selected_wrs, must_wr])
                
                # Handle must-include TEs (only if Hard Force mode)
                selected_te = pd.DataFrame()
                if player_selections and player_selections['TE']['must_include'] and force_mode == "Hard Force (Always Include)":
                    must_te_name = player_selections['TE']['must_include'][0]  # Max 1 TE
                    must_te = te_pool[te_pool['Nickname'] == must_te_name]
                    if len(must_te) > 0:
                        selected_te = must_te
                
                # Enhanced diverse stacking logic with multiple stack types
                remaining_wr_spots = 3 - len(selected_wrs)
                need_te = len(selected_te) == 0
                
                if remaining_wr_spots > 0 or need_te:
                    # Diverse stacking decision - multiple stack types for variance
                    attempt_stack = will_attempt_stack
                    
                    if attempt_stack:
                        # Define different stack types with probabilities
                        stack_types = {
                            'QB+1WR': 0.35,      # QB + 1 WR (35%)
                            'QB+1TE': 0.20,      # QB + 1 TE (20%)
                            'QB+2WR': 0.25,      # QB + 2 WR (25%)
                            'QB+1WR+1TE': 0.20   # QB + 1 WR + 1 TE (20%)
                        }
                        
                        # Randomly select stack type based on probabilities
                        stack_rand = random.random()
                        cumulative_prob = 0
                        selected_stack_type = 'QB+1WR'  # Default
                        
                        for stack_type, prob in stack_types.items():
                            cumulative_prob += prob
                            if stack_rand <= cumulative_prob:
                                selected_stack_type = stack_type
                                break
                        
                        # Get same team players
                        same_team_wrs = wr_pool[wr_pool['Team'] == qb_team]
                        same_team_tes = te_pool[te_pool['Team'] == qb_team]
                        
                        # Remove already selected players
                        if len(selected_wrs) > 0:
                            used_wr_names = set(selected_wrs['Nickname'])
                            same_team_wrs = same_team_wrs[~same_team_wrs['Nickname'].isin(used_wr_names)]
                        
                        # Execute different stack types
                        stacked_successfully = False
                        
                        if selected_stack_type == 'QB+1WR' and len(same_team_wrs) >= 1 and remaining_wr_spots >= 1:
                            # Stack QB + 1 WR
                            stacked_wr = same_team_wrs.sample(1, weights=same_team_wrs['Selection_Weight'])
                            selected_wrs = pd.concat([selected_wrs, stacked_wr])
                            remaining_wr_spots -= 1
                            stacked_successfully = True
                            
                        elif selected_stack_type == 'QB+1TE' and len(same_team_tes) >= 1 and need_te:
                            # Stack QB + 1 TE
                            stacked_te = same_team_tes.sample(1, weights=same_team_tes['Selection_Weight'])
                            selected_te = stacked_te
                            need_te = False
                            stacked_successfully = True
                            
                        elif selected_stack_type == 'QB+2WR' and len(same_team_wrs) >= 2 and remaining_wr_spots >= 2:
                            # Stack QB + 2 WRs
                            stacked_wrs = same_team_wrs.sample(2, weights=same_team_wrs['Selection_Weight'])
                            selected_wrs = pd.concat([selected_wrs, stacked_wrs])
                            remaining_wr_spots -= 2
                            stacked_successfully = True
                            
                        elif selected_stack_type == 'QB+1WR+1TE' and len(same_team_wrs) >= 1 and len(same_team_tes) >= 1 and remaining_wr_spots >= 1 and need_te:
                            # Stack QB + 1 WR + 1 TE
                            stacked_wr = same_team_wrs.sample(1, weights=same_team_wrs['Selection_Weight'])
                            stacked_te = same_team_tes.sample(1, weights=same_team_tes['Selection_Weight'])
                            selected_wrs = pd.concat([selected_wrs, stacked_wr])
                            selected_te = stacked_te
                            remaining_wr_spots -= 1
                            need_te = False
                            stacked_successfully = True
                        
                        # If selected stack type failed, try fallback to QB+1WR
                        if not stacked_successfully and len(same_team_wrs) >= 1 and remaining_wr_spots >= 1:
                            stacked_wr = same_team_wrs.sample(1, weights=same_team_wrs['Selection_Weight'])
                            selected_wrs = pd.concat([selected_wrs, stacked_wr])
                            remaining_wr_spots -= 1
                    
                    # Fill remaining WR spots with non-stacked players
                    if remaining_wr_spots > 0:
                        available_wrs = wr_pool
                        if len(selected_wrs) > 0:
                            used_wr_names = set(selected_wrs['Nickname'])
                            available_wrs = available_wrs[~available_wrs['Nickname'].isin(used_wr_names)]
                        
                        # Prefer different teams for diversity
                        if attempt_stack:
                            different_team_wrs = available_wrs[available_wrs['Team'] != qb_team]
                            if len(different_team_wrs) >= remaining_wr_spots:
                                available_wrs = different_team_wrs
                        
                        if len(available_wrs) >= remaining_wr_spots:
                            additional_wrs = available_wrs.sample(remaining_wr_spots, weights=available_wrs['Selection_Weight'])
                            wr = pd.concat([selected_wrs, additional_wrs])
                        else:
                            continue
                    else:
                        wr = selected_wrs
                    
                    # Handle TE if still needed
                    if need_te:
                        available_tes = te_pool
                        # If we attempted stacking, prefer different team TEs for diversity
                        if attempt_stack:
                            different_team_tes = available_tes[available_tes['Team'] != qb_team]
                            if len(different_team_tes) > 0:
                                available_tes = different_team_tes
                        te = available_tes.sample(1, weights=available_tes['Selection_Weight'])
                    else:
                        te = selected_te
                else:
                    wr = selected_wrs
                    te = selected_te
                
                lineup_players.extend([wr, te])
                
                # Defense selection
                if player_selections and player_selections['D']['must_include']:
                    must_def_name = player_selections['D']['must_include'][0]
                    def_ = def_players[def_players['Nickname'] == must_def_name]
                    if len(def_) == 0:
                        continue
                else:
                    # Regular defense selection
                    if random.random() < 0.8:
                        cheap_def = def_players[def_players['Salary'] <= 4000]
                        if len(cheap_def) > 0:
                            def_ = cheap_def.sample(1)
                        else:
                            def_ = def_players.sample(1)
                    else:
                        def_ = def_players.sample(1)
                
                lineup_players.append(def_)
                
                # FLEX selection - use filtered pools to respect exclusions
                if player_selections:
                    # Combine filtered RB, WR, TE pools for FLEX
                    flex_rb_pool = weighted_pools['RB'] if 'RB' in weighted_pools else pd.DataFrame()
                    flex_wr_pool = weighted_pools['WR'] if 'WR' in weighted_pools else pd.DataFrame()
                    flex_te_pool = weighted_pools['TE'] if 'TE' in weighted_pools else pd.DataFrame()
                    flex_players = pd.concat([flex_rb_pool, flex_wr_pool, flex_te_pool], ignore_index=True)
                else:
                    flex_players = df[df['Position'].isin(['RB', 'WR', 'TE'])]
                
                used_names = set()
                for player_group in lineup_players[1:4]:  # RB, WR, TE
                    used_names.update(player_group['Nickname'])
                
                flex_pool = flex_players[~flex_players['Nickname'].isin(used_names)]
                
                if len(flex_pool) == 0:
                    failure_reasons['insufficient_players'] += 1
                    continue
                
                # CEILING-PRIORITIZED FLEX SELECTION (balanced across all positions)
                if 'Ceiling' in flex_pool.columns and 'Selection_Weight' in flex_pool.columns:
                    flex_weights = flex_pool['Selection_Weight'].copy()
                    
                    # Apply ceiling boost to all positions
                    ceiling_boost = flex_pool['Ceiling'] / flex_pool['FPPG']
                    flex_weights *= ceiling_boost
                    
                    # Small additional boost for RBs (only 10% to maintain balance)
                    rb_mask = flex_pool['Position'] == 'RB'
                    flex_weights.loc[rb_mask] *= 1.10
                    
                    flex = flex_pool.sample(1, weights=flex_weights)
                elif 'Selection_Weight' in flex_pool.columns:
                    flex = flex_pool.sample(1, weights=flex_pool['Selection_Weight'])
                else:
                    # Fallback to equal probability
                    flex = flex_pool.sample(1)
                lineup_players.append(flex)
                
                # Build final lineup
                lineup = pd.concat(lineup_players).reset_index(drop=True)
                
                # Enhanced tournament lineup validation
                total_salary = lineup['Salary'].sum()
                if total_salary > salary_cap:
                    failure_reasons['salary_too_high'] += 1
                    continue
                
                # Check 4-player per team limit (FanDuel rule)
                team_counts = lineup['Team'].value_counts()
                if team_counts.max() > 4:
                    failure_reasons['team_limit_exceeded'] += 1
                    continue  # Skip lineups with more than 4 players from same team
                
                # Tournament-specific salary distribution validation
                if strategy_type == "Tournament":
                    # Advanced salary distribution validation for tournaments
                    high_salary_players = len(lineup[lineup['Salary'] >= 8000])
                    low_salary_players = len(lineup[lineup['Salary'] <= 5500])
                    mid_salary_players = len(lineup[(lineup['Salary'] > 5500) & (lineup['Salary'] < 8000)])
                    
                    # Calculate salary distribution score
                    salary_variance = lineup['Salary'].var()
                    normalized_variance = min(1.0, salary_variance / 5000000)  # Normalize to 0-1
                    
                    # Simplified salary variance (much less restrictive)
                    # Only apply very basic checks to avoid generation failures
                    if salary_variance_target > 0.9:  # Only in extreme cases
                        if high_salary_players == 0 and low_salary_players == 0:
                            failure_reasons['salary_variance_check'] += 1
                            continue  # Only skip if completely flat
                    
                    # Note: Tournament leverage scoring moved after total_points calculation
                
                # Validate lineup
                if (len(lineup) == 9 and 
                    len(lineup['Nickname'].unique()) == 9):
                    
                    # Calculate base points first
                    total_points = lineup['Adjusted_FPPG'].sum()
                    
                    # Enhanced stacking analysis
                    qb_team = lineup[lineup['Position'] == 'QB']['Team'].iloc[0]
                    wr_teams = lineup[lineup['Position'] == 'WR']['Team'].tolist()
                    te_teams = lineup[lineup['Position'] == 'TE']['Team'].tolist()
                    rb_teams = lineup[lineup['Position'] == 'RB']['Team'].tolist()
                    
                    stacked_wrs_count = sum(1 for team in wr_teams if team == qb_team)
                    stacked_tes_count = sum(1 for team in te_teams if team == qb_team)
                    qb_wr_te_count = stacked_wrs_count + stacked_tes_count
                    
                    # Simplified tournament correlation scoring
                    if strategy_type == "Tournament":
                        # QB stack bonus (correlated production)
                        if qb_wr_te_count >= 2:
                            total_points *= 1.03  # 3% bonus for strong stacks
                        elif qb_wr_te_count == 1:
                            total_points *= 1.01  # 1% bonus for mini stacks
                        
                        # Tournament leverage scoring (now safe to use total_points)
                        if leverage_focus > 0.3:
                            high_salary_players = len(lineup[lineup['Salary'] >= 8000])
                            low_salary_players = len(lineup[lineup['Salary'] <= 5500])
                            # Bonus for punt + stud combinations (leverage plays)
                            leverage_score = (high_salary_players * low_salary_players) / 9
                            total_points *= (1 + leverage_score * leverage_focus * 0.02)
                    
                    stacked_lineups.append((total_points, lineup, total_salary, stacked_wrs_count, stacked_tes_count, qb_wr_te_count))
                    successful_lineups += 1
                    break
                    
            except Exception as e:
                failure_reasons['other_errors'] += 1
                # Print first 5 errors for debugging
                if failure_reasons['other_errors'] <= 5:
                    st.error(f"🐛 **Debug Error #{failure_reasons['other_errors']}:** {str(e)}")
                continue
        
        # Break outer loop if too many failed attempts (optimized for tier strategy)
        tier_active = tournament_params and tournament_params.get('tier_strategy_active', False)
        attempt_multiplier = 100 if tier_active else 200
        if total_attempts > num_simulations * attempt_multiplier:
            break
        
        # Update progress with better info
        progress = (simulation + 1) / num_simulations
        progress_bar.progress(progress)
        if (simulation + 1) % 50 == 0 or simulation < 100:
            status_text.text(f"Generated {successful_lineups:,} / {num_simulations:,} lineups... (Success rate: {(successful_lineups/(simulation+1)*100):.1f}%)")
    
    progress_bar.empty()
    status_text.empty()
    
    # Show enhanced debug information for low success rates
    success_rate = successful_lineups / num_simulations if num_simulations > 0 else 0
    if success_rate < 0.1:  # Less than 10% success rate
        st.error(f"🚨 **Critical Generation Failure** ({success_rate:.1%} success rate)")
        
        total_failures = sum(failure_reasons.values())
        if total_failures > 0:
            st.write("**Detailed Failure Analysis:**")
            
            # Create columns for better display
            col1, col2 = st.columns(2)
            
            with col1:
                st.write("**Failure Counts:**")
                for reason, count in failure_reasons.items():
                    if count > 0:
                        percentage = (count / total_failures) * 100
                        st.write(f"• {reason.replace('_', ' ').title()}: {count:,} ({percentage:.1f}%)")
            
            with col2:
                st.write("**Recommended Fixes:**")
                
                if failure_reasons['salary_too_high'] > total_failures * 0.2:
                    st.error("💰 Salary cap issues - reduce high-salary forced players")
                
                if failure_reasons['team_limit_exceeded'] > total_failures * 0.2:
                    st.error("🏈 Team limit issues - spread forced players across teams")
                
                if failure_reasons['insufficient_rbs'] > total_failures * 0.2:
                    st.error("🏃 RB pool too small - reduce RB exclusions")
                
                if failure_reasons['rb_same_team'] > total_failures * 0.2:
                    st.error("🏃 RB team conflicts - need more RB team diversity")
                
                if failure_reasons['salary_variance_check'] > total_failures * 0.2:
                    st.error("📊 Tournament settings too restrictive - lower Salary Variance Target")
    
    elif success_rate < 0.5:  # 10-50% success rate
        st.warning(f"⚠️ Low success rate ({success_rate:.1%}). Consider reducing forced players or adjusting constraints.")
    
    # Apply exposure capping (30% max) while preserving all existing logic
    stacked_lineups = apply_exposure_capping(stacked_lineups, max_exposure=0.30)
    
    # Simple return - no complex quota tracking
    return stacked_lineups

def apply_tier_strategy_to_top_lineups(lineups, tier_assignments, target_count=150):
    """
    Apply tier strategy targeting to the top N lineups by actively modifying lineups
    to achieve exact target usage percentages within those top lineups
    """
    if not tier_assignments or len(lineups) < target_count:
        return lineups
    
    # Sort lineups by projected points and take top N
    top_lineups = sorted(lineups, key=lambda x: x[0], reverse=True)[:target_count]
    remaining_lineups = lineups[target_count:] if len(lineups) > target_count else []
    
    st.write(f"**🔧 Actively modifying top {target_count} lineups to hit tier targets...**")
    
    # Calculate current usage in top lineups
    current_usage = {}
    player_positions = {}  # Track what position each tier player plays
    
    for player_name in tier_assignments.keys():
        count = 0
        position = None
        for _, lineup_df, _, _, _, _ in top_lineups:
            player_rows = lineup_df[lineup_df['Nickname'] == player_name]
            if not player_rows.empty:
                count += 1
                if position is None:
                    position = player_rows.iloc[0]['Position']
        current_usage[player_name] = count
        player_positions[player_name] = position
    
    # Calculate target counts and identify players needing adjustment
    adjustments_needed = {}
    for player_name, target_percentage in tier_assignments.items():
        target_count_for_player = int((target_percentage / 100.0) * target_count)
        current_count = current_usage[player_name]
        difference = target_count_for_player - current_count
        
        if abs(difference) >= 1:  # Adjust if off by even 1 lineup (was 2+)
            adjustments_needed[player_name] = {
                'target': target_count_for_player,
                'current': current_count,
                'difference': difference,
                'position': player_positions[player_name]
            }
    
    # Apply adjustments with more aggressive targeting
    if adjustments_needed:
        st.write(f"**Applying aggressive tier adjustments for {len(adjustments_needed)} players...**")
        
        # Sort adjustments by priority (players most off-target first)
        sorted_adjustments = sorted(adjustments_needed.items(), 
                                  key=lambda x: abs(x[1]['difference']), reverse=True)
        
        modified_lineups = []
        lineup_modification_count = 0
        
        for i, (points, lineup_df, salary, stacked_wrs, stacked_tes, qb_wr_te) in enumerate(top_lineups):
            modified_lineup = lineup_df.copy()
            lineup_modified = False
            
            # Process each adjustment in priority order
            for player_name, adj_info in sorted_adjustments:
                has_player = player_name in modified_lineup['Nickname'].values
                
                # AGGRESSIVE REMOVAL: If player needs LESS usage and this lineup has them
                if adj_info['difference'] < 0 and has_player:
                    # Calculate how over-target we are
                    over_by = abs(adj_info['difference'])
                    total_with_player = adj_info['current']
                    
                    # Much more aggressive removal probability
                    if total_with_player > adj_info['target']:
                        remove_probability = min(0.95, (over_by / target_count) * 5)  # Much higher probability
                        
                        # For very high usage (like 30%+), be even more aggressive
                        current_pct = (adj_info['current'] / target_count) * 100
                        if current_pct > 25:  # If usage is >25%
                            remove_probability = min(0.98, remove_probability * 1.5)
                        
                        if random.random() < remove_probability:
                            player_row = modified_lineup[modified_lineup['Nickname'] == player_name]
                            if not player_row.empty:
                                position = player_row.iloc[0]['Position']
                                
                                # Find replacement from players NOT in tier assignments (avoid other tier players)
                                replacement_found = False
                                attempts = 0
                                
                                # Try to find a non-tier player at same position from remaining lineups
                                while not replacement_found and attempts < 20:
                                    random_lineup_idx = random.randint(0, min(99, len(remaining_lineups) - 1))
                                    if random_lineup_idx < len(remaining_lineups):
                                        _, other_lineup_df, _, _, _, _ = remaining_lineups[random_lineup_idx]
                                        position_players = other_lineup_df[other_lineup_df['Position'] == position]
                                        
                                        for _, potential_replacement in position_players.iterrows():
                                            replacement_name = potential_replacement['Nickname']
                                            # Prefer players NOT in tier assignments
                                            if replacement_name not in tier_assignments:
                                                player_idx = player_row.index[0]
                                                modified_lineup.at[player_idx, 'Nickname'] = replacement_name
                                                # Copy other relevant data
                                                for col in ['Salary', 'Team', 'FPPG']:
                                                    if col in potential_replacement:
                                                        modified_lineup.at[player_idx, col] = potential_replacement[col]
                                                replacement_found = True
                                                lineup_modified = True
                                                break
                                    attempts += 1
                
                # AGGRESSIVE ADDITION: If player needs MORE usage and this lineup doesn't have them
                elif adj_info['difference'] > 0 and not has_player:
                    under_by = adj_info['difference']
                    
                    # Higher probability to add players who are under-target
                    add_probability = min(0.85, (under_by / target_count) * 4)
                    
                    if random.random() < add_probability:
                        position = adj_info['position']
                        position_rows = modified_lineup[modified_lineup['Position'] == position]
                        
                        if not position_rows.empty:
                            # Prefer to replace players who are NOT in tier assignments
                            best_replacement_idx = None
                            for idx, row in position_rows.iterrows():
                                current_player = row['Nickname']
                                if current_player not in tier_assignments:
                                    best_replacement_idx = idx
                                    break
                            
                            # If no non-tier player found, replace first player at position
                            if best_replacement_idx is None:
                                best_replacement_idx = position_rows.index[0]
                            
                            modified_lineup.at[best_replacement_idx, 'Nickname'] = player_name
                            lineup_modified = True
            
            if lineup_modified:
                lineup_modification_count += 1
            
            modified_lineups.append((points, modified_lineup, salary, stacked_wrs, stacked_tes, qb_wr_te))
        
        top_lineups = modified_lineups
        st.success(f"✅ Aggressively modified {lineup_modification_count} lineups for precise tier targeting")
    
    # Calculate final usage after modifications
    final_usage = {}
    for player_name in tier_assignments.keys():
        count = 0
        for _, lineup_df, _, _, _, _ in top_lineups:
            if player_name in lineup_df['Nickname'].values:
                count += 1
        final_usage[player_name] = count
    
    # Show final tier targeting results
    st.write(f"**🎯 Final Tier Results (Top {target_count} Lineups):**")
    results = []
    for player_name, target_percentage in tier_assignments.items():
        target_count_for_player = int((target_percentage / 100.0) * target_count)
        actual = final_usage[player_name]
        actual_pct = (actual / target_count) * 100
        status = "✅" if abs(actual - target_count_for_player) <= 1 else "⚠️"
        results.append(f"{status} {player_name}: {actual_pct:.1f}% (target {target_percentage:.1f}%)")
    
    # Show results
    for result in results[:8]:  # Show more results
        st.write(result)
    if len(results) > 8:
        st.write(f"...and {len(results) - 8} more players")
    
    return top_lineups + remaining_lineups


def apply_exposure_capping(lineups, max_exposure=0.30):
    """
    Apply exposure capping to lineups while preserving existing selection logic
    Max exposure = 30% means a player can appear in max 30% of lineups
    """
    if not lineups:
        return lineups
    
    total_lineups = len(lineups)
    max_appearances = int(total_lineups * max_exposure)
    
    # Count current player usage
    player_counts = {}
    lineup_players = {}  # Track which players are in each lineup
    
    for i, (points, lineup, salary, stacked_wrs, stacked_tes, qb_wr_te) in enumerate(lineups):
        lineup_players[i] = []
        for _, player in lineup.iterrows():
            player_key = f"{player['Nickname']}_{player['Position']}_{player['Team']}"
            lineup_players[i].append(player_key)
            
            if player_key not in player_counts:
                player_counts[player_key] = {'count': 0, 'lineups': []}
            player_counts[player_key]['count'] += 1
            player_counts[player_key]['lineups'].append(i)
    
    # Identify over-exposed players
    over_exposed = {}
    for player_key, data in player_counts.items():
        if data['count'] > max_appearances:
            over_exposed[player_key] = data
    
    if not over_exposed:
        return lineups  # No exposure issues
    
    # Remove lineups to cap exposure, prioritizing lower-scoring lineups for removal
    lineups_to_remove = set()
    
    for player_key, data in over_exposed.items():
        excess_appearances = data['count'] - max_appearances
        
        # Get lineups with this over-exposed player, sorted by score (lowest first)
        player_lineup_scores = [(i, lineups[i][0]) for i in data['lineups'] if i not in lineups_to_remove]
        player_lineup_scores.sort(key=lambda x: x[1])  # Sort by score ascending
        
        # Mark lowest-scoring lineups for removal
        for i, (lineup_idx, score) in enumerate(player_lineup_scores):
            if i < excess_appearances:
                lineups_to_remove.add(lineup_idx)
    
    # Create final lineup list without over-exposed lineups
    final_lineups = [lineup for i, lineup in enumerate(lineups) if i not in lineups_to_remove]
    
    # Show exposure capping results
    if lineups_to_remove:
        st.info(f"🎯 **Exposure Capping Applied**: Removed {len(lineups_to_remove)} lineups to maintain ≤30% player exposure")
        
        # Show which players were capped
        capped_players = []
        for player_key in over_exposed.keys():
            player_name = player_key.split('_')[0]  # Extract name
            capped_players.append(player_name)
        
        if capped_players:
            st.write(f"**Players capped**: {', '.join(capped_players[:5])}{'...' if len(capped_players) > 5 else ''}")
    
    return final_lineups

def recalculate_all_lineup_stacking():
    """Recalculate stacking counts for ALL lineups in session state"""
    if 'stacked_lineups' not in st.session_state:
        return
    
    updated_lineups = []
    for points, lineup, salary, old_stacked_wrs, old_stacked_tes, old_qb_wr_te in st.session_state.stacked_lineups:
        # Recalculate actual stacking for this lineup
        new_stacked_wrs, new_stacked_tes, new_qb_wr_te = recalculate_lineup_stacking(lineup)
        updated_lineups.append((points, lineup, salary, new_stacked_wrs, new_stacked_tes, new_qb_wr_te))
    
    # Update session state with corrected stacking counts
    st.session_state.stacked_lineups = updated_lineups


def recalculate_lineup_stacking(lineup):
    """Recalculate stacking counts for a modified lineup"""
    qb_team = None
    wr_teams = []
    te_teams = []
    
    # Find QB team and all skill position teams
    for _, player in lineup.iterrows():
        team = str(player['Team']).strip().upper()  # Normalize team names
        if player['Position'] == 'QB':
            qb_team = team
        elif player['Position'] == 'WR':
            wr_teams.append(team)
        elif player['Position'] == 'TE':
            te_teams.append(team)
    
    if qb_team:
        stacked_wrs_count = sum(1 for team in wr_teams if team == qb_team)
        stacked_tes_count = sum(1 for team in te_teams if team == qb_team)
        qb_wr_te_count = stacked_wrs_count + stacked_tes_count
    else:
        stacked_wrs_count = 0
        stacked_tes_count = 0
        qb_wr_te_count = 0
    
    return stacked_wrs_count, stacked_tes_count, qb_wr_te_count


def find_team_stack_relationships(lineup):
    """Helper function to identify team stacking relationships in a lineup"""
    team_positions = {}
    stack_info = {}
    
    for idx, player in lineup.iterrows():
        team = player['Team']
        position = player['Position']
        
        if team not in team_positions:
            team_positions[team] = []
        team_positions[team].append({
            'index': idx,
            'position': position,
            'player': player['Nickname']
        })
    
    # Identify stacks (QB + skill position combinations)
    for team, players in team_positions.items():
        if len(players) > 1:
            positions = [p['position'] for p in players]
            if 'QB' in positions:
                skill_positions = [p for p in players if p['position'] in ['WR', 'TE']]
                if skill_positions:
                    qb_player = next(p for p in players if p['position'] == 'QB')
                    stack_info[team] = {
                        'qb': qb_player,
                        'skill_players': skill_positions,
                        'is_stack': True
                    }
    
    return stack_info


def apply_usage_adjustments(lineups, filtered_players, selected_position, preserve_stacks=True):
    """
    Apply usage adjustments by intelligently modifying actual lineups
    to match target exposure percentages across ALL players with adjustments,
    not just the currently filtered position.
    
    preserve_stacks: If True, tries to preserve QB/WR/TE correlations when making changes
    """
    import random
    import copy
    
    if not lineups:
        return lineups
    
    # Get ALL adjustments from session state, not just filtered players
    all_adjustments = {}
    
    # Look through ALL session state keys for usage adjustments
    for key in st.session_state.keys():
        if key.startswith("usage_adj_"):
            # Extract player info from key: usage_adj_PlayerName_Position_Team
            key_parts = key.replace("usage_adj_", "").split("_")
            if len(key_parts) >= 3:
                player_name = "_".join(key_parts[:-2]).replace("_", " ")  # Reconstruct name with spaces
                position = key_parts[-2]
                team = key_parts[-1]
                
                target_usage = st.session_state[key]
                
                # Find this player's current usage from the comprehensive data
                current_usage = None
                player_salary = None
                
                if 'comprehensive_usage_data' in st.session_state:
                    for player_entry in st.session_state.comprehensive_usage_data:
                        if (player_entry['Player'] == player_name and 
                            player_entry['Position'] == position):
                            current_usage = player_entry['Usage %']
                            player_salary = player_entry.get('Salary', 5000)
                            break
                
                # If we found the player and there's a meaningful change
                if current_usage is not None and abs(target_usage - current_usage) > 0.1:
                    all_adjustments[player_name] = {
                        'current': current_usage,
                        'target': target_usage,
                        'change': target_usage - current_usage,
                        'position': position,
                        'team': team,
                        'salary': player_salary
                    }
    
    if not all_adjustments:
        st.info("ℹ️ No changes to apply across any positions")
        return lineups
    
    # Create a working copy of lineups
    modified_lineups = copy.deepcopy(lineups)
    total_lineups = len(modified_lineups)
    
    st.write(f"**🔄 Processing {len(all_adjustments)} exposure adjustments across ALL positions...**")
    
    # Process each adjustment to achieve exact exposure targets
    successful_adjustments = 0
    
    for player_name, adjustment in all_adjustments.items():
        current_count = int(adjustment['current'] * total_lineups / 100)
        target_count = int(adjustment['target'] * total_lineups / 100)
        change_needed = target_count - current_count
        
        st.write(f"• **{player_name}** ({adjustment['position']}): {current_count} → {target_count} lineups ({change_needed:+d})")
        
        if change_needed == 0:
            continue
            
        player_position = adjustment['position']
        player_team = adjustment['team']
        player_salary = adjustment['salary']
        
        # Find lineups containing this player
        lineups_with_player = []
        lineups_without_player = []
        
        for idx, (points, lineup, salary, stacked_wrs, stacked_tes, qb_wr_te) in enumerate(modified_lineups):
            has_player = False
            for _, row in lineup.iterrows():
                if row['Nickname'] == player_name and row['Position'] == player_position:
                    has_player = True
                    break
            
            if has_player:
                lineups_with_player.append(idx)
            else:
                lineups_without_player.append(idx)
        
        if change_needed < 0:  # Need to REMOVE player from lineups
            remove_count = min(abs(change_needed), len(lineups_with_player))
            
            # Sort by projected points (remove from lowest scoring lineups first)
            lineups_with_player.sort(key=lambda idx: modified_lineups[idx][0])
            
            removed_successfully = 0
            for i in range(remove_count):
                if i >= len(lineups_with_player):
                    break
                    
                lineup_idx = lineups_with_player[i]
                points, lineup, salary, stacked_wrs, stacked_tes, qb_wr_te = modified_lineups[lineup_idx]
                
                # Find replacement player with stack preservation if enabled
                replacement_found = False
                best_replacement = None
                best_score = -float('inf')
                
                # Look for replacement from ALL other lineups at the same position
                for other_idx, (_, other_lineup, _, _, _, _) in enumerate(modified_lineups):
                    if other_idx != lineup_idx:
                        for _, other_row in other_lineup.iterrows():
                            if (other_row['Position'] == player_position and 
                                other_row['Nickname'] != player_name):
                                
                                # Calculate replacement score (higher is better)
                                salary_diff = abs(other_row['Salary'] - player_salary)
                                salary_score = max(0, 2000 - salary_diff) / 2000  # 0-1 score for salary fit
                                
                                stack_score = 0
                                if preserve_stacks:
                                    # Bonus for maintaining team stacks
                                    replacement_team = other_row['Team']
                                    current_team_count = sum(1 for _, r in lineup.iterrows() 
                                                           if r['Team'] == replacement_team and r['Nickname'] != player_name)
                                    
                                    # Higher score for replacements that maintain/create stacks
                                    if current_team_count >= 1:  # Already have teammate(s)
                                        stack_score = 0.5 + (current_team_count * 0.2)
                                
                                # Combined score favoring salary fit and stack preservation
                                total_score = salary_score + stack_score
                                
                                if total_score > best_score:
                                    best_score = total_score
                                    best_replacement = {
                                        'name': other_row['Nickname'],
                                        'salary': other_row['Salary'],
                                        'team': other_row['Team'],
                                        'fppg': other_row.get('FPPG', 10)
                                    }
                
                if best_replacement:
                    # Replace the player in the lineup
                    for idx, row in lineup.iterrows():
                        if row['Nickname'] == player_name and row['Position'] == player_position:
                            lineup.at[idx, 'Nickname'] = best_replacement['name']
                            lineup.at[idx, 'Salary'] = best_replacement['salary']
                            lineup.at[idx, 'Team'] = best_replacement['team']
                            replacement_found = True
                            break
                    
                    if replacement_found:
                        new_salary = lineup['Salary'].sum()
                        if new_salary <= 60000:  # Salary cap check
                            # Recalculate stacking counts after player replacement
                            new_stacked_wrs, new_stacked_tes, new_qb_wr_te = recalculate_lineup_stacking(lineup)
                            modified_lineups[lineup_idx] = (points, lineup, new_salary, new_stacked_wrs, new_stacked_tes, new_qb_wr_te)
                            removed_successfully += 1
            
            successful_adjustments += removed_successfully
        
        elif change_needed > 0:  # Need to ADD player to more lineups
            add_count = min(change_needed, len(lineups_without_player))
            
            # Sort by projected points (add to highest scoring potential lineups)
            lineups_without_player.sort(key=lambda idx: modified_lineups[idx][0], reverse=True)
            
            added_successfully = 0
            for i in range(add_count):
                if i >= len(lineups_without_player):
                    break
                    
                lineup_idx = lineups_without_player[i]
                points, lineup, salary, stacked_wrs, stacked_tes, qb_wr_te = modified_lineups[lineup_idx]
                
                # STACK-AWARE REPLACEMENT LOGIC
                if player_position == 'QB' and player_team:
                    # Get current stack information
                    current_stacks = find_team_stack_relationships(lineup)
                    
                    # Find best QB replacement that considers stacking
                    best_swap_idx = None
                    best_compatibility_score = -1
                    
                    for idx, row in lineup.iterrows():
                        if row['Position'] == 'QB':
                            # Check if this QB replacement would create or maintain stacks
                            potential_team = player_team
                            same_team_skill_count = sum(1 for _, p in lineup.iterrows() 
                                                      if p['Position'] in ['WR', 'TE'] and p['Team'] == potential_team)
                            
                            # Prefer replacements that create or maintain stacks
                            compatibility_score = same_team_skill_count
                            
                            # Also consider preserving existing stacks from other teams
                            if potential_team in current_stacks:
                                compatibility_score += 2  # Bonus for maintaining existing stack
                            
                            if compatibility_score > best_compatibility_score:
                                best_compatibility_score = compatibility_score
                                best_swap_idx = idx
                    
                    if best_swap_idx is not None:
                        # Replace with target QB
                        lineup.at[best_swap_idx, 'Nickname'] = player_name
                        lineup.at[best_swap_idx, 'Salary'] = player_salary
                        lineup.at[best_swap_idx, 'Team'] = player_team
                        
                        new_salary = lineup['Salary'].sum()
                        if new_salary <= 60000:  # Salary cap check
                            # Recalculate stacking counts after QB change
                            new_stacked_wrs, new_stacked_tes, new_qb_wr_te = recalculate_lineup_stacking(lineup)
                            modified_lineups[lineup_idx] = (points, lineup, new_salary, new_stacked_wrs, new_stacked_tes, new_qb_wr_te)
                            added_successfully += 1
                
                else:
                    # Standard position replacement for non-QB positions
                    best_swap_idx = None
                    best_salary_diff = float('inf')
                    
                    for idx, row in lineup.iterrows():
                        if row['Position'] == player_position:
                            salary_diff = abs(row['Salary'] - player_salary)
                            if salary_diff < best_salary_diff:
                                best_salary_diff = salary_diff
                                best_swap_idx = idx
                    
                    if best_swap_idx is not None:
                        # Replace with target player
                        lineup.at[best_swap_idx, 'Nickname'] = player_name
                        lineup.at[best_swap_idx, 'Salary'] = player_salary
                        lineup.at[best_swap_idx, 'Team'] = player_team
                        
                        new_salary = lineup['Salary'].sum()
                        if new_salary <= 60000:  # Salary cap check
                            # Recalculate stacking counts after any position change
                            new_stacked_wrs, new_stacked_tes, new_qb_wr_te = recalculate_lineup_stacking(lineup)
                            modified_lineups[lineup_idx] = (points, lineup, new_salary, new_stacked_wrs, new_stacked_tes, new_qb_wr_te)
                            added_successfully += 1
            
            successful_adjustments += added_successfully
    
    # Update session state with modified lineups
    if successful_adjustments > 0:
        st.session_state.stacked_lineups = modified_lineups + lineups[150:] if len(lineups) > 150 else modified_lineups
        
        # Recalculate ALL lineup stacking counts to ensure accuracy
        recalculate_all_lineup_stacking()
        
        # Recalculate usage statistics based on the actual modified lineups
        recalculate_usage_stats()
    
    st.success(f"""
    **✅ Lineup Modifications Complete!**
    - **{successful_adjustments}** successful player swaps made
    - **ALL position adjustments applied** - QB, RB, WR, TE changes processed
    - **True exposure matching** - your targets are now reality
    - **Salary cap maintained** - all lineups remain valid
    - **Stack counts recalculated** - lineup labels now show accurate team relationships
    """)
    
    return modified_lineups


def recalculate_usage_stats():
    """Recalculate usage statistics after lineup modifications"""
    if 'stacked_lineups' not in st.session_state:
        return
    
    # Use top 150 by points (sorted descending) for consistent "Top 150" behavior
    sorted_lineups = sorted(st.session_state.stacked_lineups, key=lambda x: x[0], reverse=True)
    lineups = sorted_lineups[:150]  # Top 150 only
    
    # Count player usage in modified lineups
    player_counts = {}
    total_lineups = len(lineups)
    
    for points, lineup, salary, _, _, _ in lineups:
        for _, player in lineup.iterrows():
            player_name = player['Nickname']
            position = player['Position']
            # Normalize position for Defense to match original data
            display_position = 'DEF' if position == 'D' else position
            key = f"{player_name} ({display_position})"
            
            if key not in player_counts:
                player_counts[key] = {
                    'count': 0,
                    'player': player_name,
                    'position': display_position,
                    'team': player['Team'],
                    'salary': player['Salary']
                }
            player_counts[key]['count'] += 1
    
    # Update comprehensive usage data in session state
    updated_usage_data = []
    original_data = st.session_state.get('comprehensive_usage_data', [])
    
    # Create a lookup for original player data
    original_lookup = {}
    for orig_player in original_data:
        # Handle both 'D' and 'DEF' position formats in original data
        orig_position = orig_player['Position']
        if orig_position == 'D':
            orig_position = 'DEF'
        key = f"{orig_player['Player']} ({orig_position})"
        original_lookup[key] = orig_player
    
    for key, data in player_counts.items():
        usage_percentage = (data['count'] / total_lineups) * 100
        
        # Get original player data if available
        orig_data = original_lookup.get(key, {})
        
        updated_usage_data.append({
            'Player': data['player'],
            'Position': data['position'],
            'Team': data['team'],
            'Salary': data['salary'],
            'Count': data['count'],
            'Usage %': usage_percentage,
            'Usage_Display': f"{usage_percentage:.1f}%",
            'Salary_Display': f"${data['salary']:,}",
            # Preserve original data
            'vs': orig_data.get('vs', ''),
            'Matchup': orig_data.get('Matchup', ''),
            'FPPG': orig_data.get('FPPG', 0),
            'Ceiling': orig_data.get('Ceiling', 0),
            'Floor': orig_data.get('Floor', 0),
            'Upside': orig_data.get('Upside', ''),
            'Points_Per_Dollar_Display': orig_data.get('Points_Per_Dollar_Display', '0.00'),
            'Value Tier': orig_data.get('Value Tier', ''),
            'Leverage_Display': f"{max(0, 15 - usage_percentage):.1f}%",
            'GPP_Score_Display': orig_data.get('GPP_Score_Display', '0.0'),
            'Proj Own': orig_data.get('Proj Own', '0%'),
            'Ceiling_Display': orig_data.get('Ceiling_Display', '0.0'),
            'Floor_Display': orig_data.get('Floor_Display', '0.0')
        })
    
    # Sort by usage percentage
    updated_usage_data.sort(key=lambda x: x['Usage %'], reverse=True)
    
    # Store updated data
    st.session_state.comprehensive_usage_data = updated_usage_data
    st.session_state.adjustments_applied = True

def main():
    # Initialize enhanced systems if available
    if ENHANCED_FEATURES_AVAILABLE:
        logger = init_logging()
        config = load_config()
        log_info("DFS Optimizer v2.1 started with enhanced features")
        
        st.markdown('<h1 class="main-header">🏈 FanDuel NFL DFS Optimizer v2.1</h1>', unsafe_allow_html=True)
        

        
        # Use config values for defaults
        default_simulations = config.optimization.num_simulations
        default_stack_prob = config.optimization.stack_probability
        default_elite_boost = config.optimization.elite_target_boost
        default_great_boost = config.optimization.great_target_boost
        default_lineups_display = config.optimization.num_lineups_display
    else:
        st.markdown('<h1 class="main-header">🏈 FanDuel NFL DFS Optimizer</h1>', unsafe_allow_html=True)
        # Use original defaults
        default_simulations = 5000  # Reduced from 10000 for faster generation
        default_stack_prob = 0.80
        default_elite_boost = 0.45
        default_great_boost = 0.25
        default_lineups_display = 20
    
    # Sidebar controls
    with st.sidebar:
        st.header("⚙️ Optimization Settings")
        
        if ENHANCED_FEATURES_AVAILABLE:
            pass  # Remove the enhanced performance message
        
        # Simplified Strategy Selection
        st.subheader("🎯 Contest Strategy")
        strategy_type = st.selectbox(
            "Select Contest Type",
            ["Single Entry", "Tournament"],
            index=0,
            help="Single Entry: Safer picks, higher floor. Tournament: More contrarian builds."
        )
        
        # Auto-select optimal settings based on strategy
        if strategy_type == "Single Entry":
            preset_stack_prob = 0.65
            preset_elite_boost = 0.35
            preset_great_boost = 0.20
            preset_simulations = 8000
            ownership_strategy = "Avoid High Ownership (>15%)"
        else:  # Tournament
            preset_stack_prob = 0.40
            preset_elite_boost = 0.15
            preset_great_boost = 0.10
            preset_simulations = 15000
            ownership_strategy = "Target Low Ownership (<8%) + Contrarian Builds"
        
        # Always use optimal settings
        prioritize_projections = True
        
        # Show strategy info
        if strategy_type != "Custom":
            st.info(f"📊 **{strategy_type} Strategy Active**\n\n🎯 Focus: {ownership_strategy}")
            
            with st.expander("📋 Strategy Details"):
                st.markdown(f"""
                **{strategy_type} Strategy Adjustments:**
                
                🔢 **Simulations:** {preset_simulations:,} (optimized for {strategy_type.lower()})
                📊 **Stack Probability:** {preset_stack_prob:.1%} ({'Conservative stacking for consistency' if strategy_type == 'Single Entry' else 'Lower stacking for contrarian differentiation'})
                ⭐ **Elite Boost:** {preset_elite_boost:.1%} ({'Consistent scorers focus' if strategy_type == 'Single Entry' else 'Reduced to avoid chalk plays'})
                🎯 **Great Boost:** {preset_great_boost:.1%} ({'Reliable performers' if strategy_type == 'Single Entry' else 'Minimal boost for max differentiation'})
                
                {'💰 **Best for:** Cash games, head-to-head, 50/50s' if strategy_type == 'Single Entry' else '🏆 **Best for:** GPPs, large tournaments, contrarian/leverage plays'}
                """)
        
        # ROI Settings for lineup analysis
        st.markdown("---")
        st.markdown("### 💰 ROI Analysis Settings")
        col1, col2 = st.columns(2)
        with col1:
            entry_fee = st.number_input("Entry Fee ($)", value=0.25, min_value=0.01, step=0.01, format="%.2f", 
                                       help="Entry fee for ROI calculations on each lineup")
        with col2:
            num_entries = st.number_input("Number of Lineups", value=150, min_value=1, step=1,
                                         help="Total lineups you'll play for ROI calculations")
        

        
        # Store ROI settings in session state for lineup calculations
        st.session_state['roi_entry_fee'] = entry_fee
        st.session_state['roi_num_entries'] = num_entries
        # Override defaults with strategy presets if not custom
        if strategy_type != "Custom":
            default_simulations = preset_simulations
            default_stack_prob = preset_stack_prob
            default_elite_boost = preset_elite_boost
            default_great_boost = preset_great_boost
        
        # Auto-configure optimal settings (simplified)
        usage_mode = "Simple Projections"  # New simple mode
        performance_mode = True
        st.session_state['performance_mode'] = performance_mode
        
        # Just show the essential controls
        num_simulations = st.slider("Number of Simulations", 1000, 20000, preset_simulations, step=1000,
                                    help="More simulations = more unique lineups. 5000-8000 typically generates great variety.")
        
        # Performance optimization warning for tier strategy
        if usage_mode == "Tier Strategy" and num_simulations > 10000:
            st.warning("⚠️ **Performance Notice:** Tier Strategy with >10K simulations may be slow. Consider reducing simulations or enabling Performance Mode above.")
        
        stack_probability = st.slider("Stacking Probability", 0.0, 1.0, default_stack_prob, step=0.05,
                                     help=f"Current strategy optimized for {strategy_type.lower()} contests")
        elite_target_boost = st.slider("Elite Target Boost", 0.0, 1.0, default_elite_boost, step=0.05,
                                      help=f"{'Consistent elite performers' if strategy_type == 'Single Entry' else 'High ceiling elite players'}")
        great_target_boost = st.slider("Great Target Boost", 0.0, 1.0, default_great_boost, step=0.05)
        
        st.subheader("🚀 Fantasy Performance Adjustments")
        
        col1, col2 = st.columns(2)
        with col1:
            wr_boost_multiplier = st.slider("WR Performance Boost Multiplier", 0.5, 2.0, 1.0, step=0.1, 
                                           help="Adjusts WR fantasy projections based on recent performance")
            rb_boost_multiplier = st.slider("RB Performance Boost Multiplier", 0.5, 2.0, 1.0, step=0.1,
                                           help="Adjusts RB fantasy projections based on recent performance")
        
        with col2:
            # Add individual FPPG adjustment sliders
            global_fppg_adjustment = st.slider("Global FPPG Adjustment", 0.5, 1.5, 1.0, step=0.05,
                                              help="Globally adjust all fantasy point projections")
            
            ceiling_floor_variance = st.slider("Ceiling/Floor Variance", 0.8, 1.5, 1.0, step=0.1,
                                             help="Adjust the spread between ceiling and floor projections")
        
        # Advanced Tournament Settings (only show for Tournament strategy)
        if strategy_type == "Tournament":
            st.subheader("🏆 Advanced Tournament Settings")
            
            col1, col2 = st.columns(2)
            with col1:
                contrarian_boost = st.slider(
                    "🎯 Contrarian Player Boost", 
                    0.0, 0.5, 0.15, step=0.05,
                    help="Extra boost for low-owned players (punt plays and studs)"
                )
                
                correlation_preference = st.slider(
                    "🔗 Correlation Preference", 
                    0.0, 1.0, 0.7, step=0.1,
                    help="Preference for correlated lineups (stacks, game stacks, bring-backs)"
                )
                
            with col2:
                salary_variance_target = st.slider(
                    "💰 Salary Variance Target", 
                    0.0, 1.0, 0.6, step=0.1,
                    help="Target salary distribution variance (0=flat, 1=stars+punts)"
                )
                
                leverage_focus = st.slider(
                    "📈 Leverage Focus", 
                    0.0, 1.0, 0.4, step=0.1,
                    help="Focus on players with tournament leverage (low ownership, high upside)"
                )
        else:
            # Set defaults for non-tournament strategies
            contrarian_boost = 0.05
            correlation_preference = 0.3
            salary_variance_target = 0.2
            leverage_focus = 0.1
        
        st.subheader("🎯 Forced Player Boost")
        forced_player_boost = st.slider("Forced Player Extra Boost", 0.0, 1.0, 0.3, step=0.05)  # Increased default from 0.05 to 0.3
        force_mode = st.radio("Force Mode", 
                             ["Hard Force (Always Include)", "Soft Force (Boost Only)"], 
                             index=1,
                             help="Hard Force: Forced players appear in every lineup. Soft Force: Forced players get boost but may not appear in all lineups")
        
        with st.expander("💡 Force Mode Explained"):
            st.markdown("""
            **🔒 Hard Force (Always Include):**
            - Forced players appear in **100% of generated lineups**
            - Best for: Cash games, high-confidence plays
            - Example: If you force Davante Adams, he's in all 20 lineups
            
            **🎯 Soft Force (Boost Only) - Recommended:**
            - Forced players get extra selection weight but **variety is maintained**
            - Best for: Tournaments, exposure plays, lineup diversity
            
            **Soft Force Exposure Guide:**
            - **5% Boost** = ~30-40% of lineups (6-8 out of 20)
            - **15% Boost** = ~60-70% of lineups (12-14 out of 20)  
            - **30% Boost** = ~80-90% of lineups (16-18 out of 20)
            - **50%+ Boost** = ~95%+ of lineups (19-20 out of 20)
            
            **💡 Pro Tips:**
            - Use Soft Force with 10-20% boost for optimal tournament lineup variety!
            - **Tournament Mode**: LOWER boosts = more contrarian, HIGHER boosts = more chalk
            - **Contrarian Edge**: Tournament mode uses lower elite/great boosts to avoid chalk
            - **Stacking Strategy**: 40% stacking creates unique lineup construction
            - **Leverage Plays**: Higher Salary Variance = Stars + Punts strategy
            """)
        st.caption("Extra boost for players you manually include")
        
        st.header("� Player Selection")
        enable_player_selection = st.checkbox("Enable Player Include/Exclude", value=False)
        
        # Add guidance for forced players
        if enable_player_selection:
            with st.expander("💡 Tips for Forcing Players"):
                st.markdown("""
                **Performance Guidelines:**
                - **1-5 forced players**: Normal speed
                - **6-10 forced players**: Slightly slower, auto-reduces to 5,000 simulations
                - **11-15 forced players**: Moderate speed, auto-reduces to 3,000 simulations  
                - **16+ forced players**: Slower, auto-reduces to 2,000 simulations
                
                **For Best Results:**
                - Use "🎯 Force Top 6 Matchups" button for optimal constraint balance
                - Consider forcing fewer players if timeouts occur
                - Focus on 1-2 positions rather than all positions
                """)
        
        st.header("📊 Display Settings")
        num_lineups_display = st.slider("Number of Top Lineups to Show", 5, 50, default_lineups_display, step=5)
        
        st.markdown("---")
        
        generate_button = st.button("🚀 Generate Lineups", type="primary")
    
    # Data refresh controls
    col1, col2, col3 = st.columns([1, 1, 2])
    with col1:
        if st.button("🔄 Refresh Data", help="Clear cache and reload latest player data from CSV"):
            # Clear Streamlit cache
            st.cache_data.clear()
            # Force rerun to reload data
            st.rerun()
    
    with col2:
        # Show file info
        import os
        csv_file = r"c:\Users\jamin\OneDrive\NFL scrapping\NFL_DFS_OPTIMZER\FanDuel-NFL-2025 EST-11 EST-23 EST-123168-players-list.csv"
        if os.path.exists(csv_file):
            file_time = os.path.getmtime(csv_file)
            import datetime
            readable_time = datetime.datetime.fromtimestamp(file_time).strftime('%m/%d/%Y %H:%M')
            st.caption(f"📄 Data file updated: {readable_time}")
    
    # Load data
    with st.spinner("Loading player data..."):
        # Clear cache to ensure 5-point filter takes effect
        load_player_data.clear()
        df = load_player_data()
        
    if df is not None:
        # Show filter results
        if 'FPPG' in df.columns:
            low_proj_count = len(df[df['FPPG'] <= 5.0])
            if low_proj_count == 0:
                st.success(f"✅ **5-point minimum filter active:** All {len(df)} players have >5.0 FPPG")
            else:
                st.warning(f"⚠️ **Filter not working:** {low_proj_count} players still have ≤5.0 FPPG")
        with st.spinner("Loading defensive matchup data..."):
            pass_defense, rush_defense = load_defensive_data()
            
        with st.spinner("Loading fantasy performance data..."):
            fantasy_data = load_fantasy_data()
        
        # Merge PosRank data from fantasy data
        if fantasy_data is not None:
            with st.spinner("Adding position rankings..."):
                # Create a mapping of player names to PosRank
                posrank_mapping = fantasy_data.set_index('Player')['PosRank'].to_dict()
                df['PosRank'] = df['Nickname'].map(posrank_mapping)
                # Fill missing PosRank with 999 for players not in fantasy data
                df['PosRank'] = df['PosRank'].fillna(999).astype(int)
        else:
            # If no fantasy data, use default ranking
            df['PosRank'] = 999
        
        # Apply analysis
        with st.spinner("Applying matchup analysis..."):
            df = apply_matchup_analysis(df, pass_defense, rush_defense)
            
        with st.spinner("Creating performance boosts..."):
            wr_performance_boosts, rb_performance_boosts, te_performance_boosts, qb_performance_boosts = create_performance_boosts(fantasy_data, wr_boost_multiplier, rb_boost_multiplier)
        
        # Portfolio Management Section (Main Page - Always Visible)
        st.markdown("---")
        st.markdown('<h2 style="color: #1f77b4;">📁 Multi-User Portfolio Management</h2>', unsafe_allow_html=True)
        st.markdown("**View and manage your saved lineups before generating new ones**")
        
        # User selection
        col1, col2 = st.columns([1, 2])
        with col1:
            selected_user = st.selectbox(
                "👤 Select User:",
                ["sofakinggoo", "sammyrau", "havaiianj"],
                help="Choose which user's portfolio to view and manage"
            )
            # Store selected user in session state for use in save operations
            st.session_state.selected_portfolio_user = selected_user
            
            # Check if user changed and reload global overrides
            if 'last_selected_user' not in st.session_state or st.session_state.last_selected_user != selected_user:
                # User changed, reload global overrides (shared across all users)
                saved_overrides = load_player_overrides()  # No longer user-specific
                if saved_overrides:
                    st.session_state.projection_overrides = saved_overrides
                    st.info(f"🔄 Loaded {len(saved_overrides)} global projection overrides (shared across all users)")
                else:
                    st.session_state.projection_overrides = {}
                st.session_state.last_selected_user = selected_user
        
        with col2:
            st.write(f"**Currently managing portfolio for:** {selected_user}")
        
        # Initialize portfolio refresh counter if it doesn't exist
        if 'portfolio_refresh' not in st.session_state:
            st.session_state.portfolio_refresh = 0
        
        # Check if portfolio was just updated
        if st.session_state.get('portfolio_needs_refresh', False) and st.session_state.get('last_portfolio_save_user') == selected_user:
            st.info("🔄 **Portfolio refreshed after save!**")
            st.session_state.portfolio_needs_refresh = False
        
        # Load and display portfolio (always fresh load)
        portfolio = load_portfolio(selected_user)
        
        # Only show portfolio contents if it has lineups
        if portfolio and portfolio.get("lineups"):
            lineups_list = portfolio["lineups"]
            st.success(f"📊 {selected_user}'s portfolio contains {len(lineups_list)} saved lineups")
            

            
            # Show global overrides info (shared across all users)
            saved_overrides = load_player_overrides()  # No longer user-specific
            if saved_overrides:
                override_count = len(saved_overrides)
                st.info(f"📝 {override_count} global projection override(s) active (shared by all users)")
            else:
                st.info(f"📝 No global projection overrides currently active")
            
            # Portfolio display options
            col1, col2, col3 = st.columns(3)
            with col1:
                if st.button("🗑️ Clear Portfolio", key=f"clear_{selected_user}"):
                    # CLEAR SAVE CHECKBOX STATES FOR PORTFOLIO MANAGEMENT ONLY
                    keys_to_clear = []
                    for key in list(st.session_state.keys()):
                        # Only clear portfolio-specific save states, not lineup generation saves
                        if ("save_portfolio_" in str(key)) or ("save_lineup_portfolio_" in str(key)):
                            keys_to_clear.append(key)
                    
                    for key in keys_to_clear:
                        del st.session_state[key]
                    
                    if clear_portfolio_simple(selected_user):
                        st.success(f"✅ Cleared {selected_user}'s portfolio!")
                        st.rerun()
                    else:
                        st.error("❌ Failed to clear portfolio")
            
            with col2:
                st.metric("Total Lineups", len(lineups_list))
            
            with col3:
                st.metric("Total Lineups", len(lineups_list))
            
            # Player Filter Section
            st.subheader("🔍 Filter Lineups by Player")
            
            # Get all unique players from saved lineups
            all_players = set()
            for saved_lineup in lineups_list:
                for player in saved_lineup['players']:
                    all_players.add(player['nickname'])
            
            all_players = sorted(list(all_players))
            
            # Filter controls
            filter_col1, filter_col2 = st.columns([2, 1])
            with filter_col1:
                selected_players = st.multiselect(
                    "Select players to filter by:",
                    options=all_players,
                    help="Show only lineups that contain ALL selected players"
                )
            
            with filter_col2:
                filter_mode = st.selectbox(
                    "Filter Mode:",
                    ["Contains ALL selected", "Contains ANY selected"],
                    help="ALL = lineup must have every selected player, ANY = lineup needs at least one selected player"
                )
            
            # Apply filters to lineups
            filtered_lineups = []
            if selected_players:
                for idx, saved_lineup in enumerate(lineups_list):
                    lineup_player_names = [p['nickname'] for p in saved_lineup['players']]
                    
                    if filter_mode == "Contains ALL selected":
                        # Check if lineup contains ALL selected players
                        if all(player in lineup_player_names for player in selected_players):
                            filtered_lineups.append((idx, saved_lineup))
                    else:  # Contains ANY selected
                        # Check if lineup contains ANY selected player
                        if any(player in lineup_player_names for player in selected_players):
                            filtered_lineups.append((idx, saved_lineup))
            else:
                # No filter applied, show all lineups
                filtered_lineups = [(idx, saved_lineup) for idx, saved_lineup in enumerate(lineups_list)]
            
            # Show filter results
            if selected_players:
                st.info(f"📊 Showing {len(filtered_lineups)} of {len(lineups_list)} lineups that {filter_mode.lower()} players: {', '.join(selected_players)}")
            
            # Compact display of saved lineups
            st.subheader("💾 Saved Lineups (Table View)")
            
            # Show lineups in a table format with full player details
            lineup_table_data = []
            remove_button_data = []  # Store original indices for remove buttons
            
            for display_idx, (original_idx, saved_lineup) in enumerate(filtered_lineups):
                # Get all players in position order
                players_by_pos = {player['position']: player['nickname'] for player in saved_lineup['players']}
                
                # Handle FLEX position (extra RB/WR/TE beyond the required slots)
                rbs = [p['nickname'] for p in saved_lineup['players'] if p['position'] == 'RB']
                wrs = [p['nickname'] for p in saved_lineup['players'] if p['position'] == 'WR'] 
                tes = [p['nickname'] for p in saved_lineup['players'] if p['position'] == 'TE']
                
                # FLEX is typically the 3rd RB, 4th WR, or 2nd TE
                flex_player = ''
                if len(rbs) >= 3:
                    flex_player = rbs[2]
                elif len(wrs) >= 4:
                    flex_player = wrs[3]
                elif len(tes) >= 2:
                    flex_player = tes[1]
                
                lineup_table_data.append({
                    'ID': f"#{original_idx+1}",
                    'Points': f"{saved_lineup['projected_points']:.1f}",
                    'Salary': f"${saved_lineup['total_salary']:,}",
                    'QB': players_by_pos.get('QB', ''),
                    'RB1': rbs[0] if len(rbs) > 0 else '',
                    'RB2': rbs[1] if len(rbs) > 1 else '',
                    'WR1': wrs[0] if len(wrs) > 0 else '',
                    'WR2': wrs[1] if len(wrs) > 1 else '',
                    'WR3': wrs[2] if len(wrs) > 2 else '',
                    'TE': players_by_pos.get('TE', ''),
                    'FLEX': flex_player,
                    'DEF': players_by_pos.get('D', ''),
                    'Saved': saved_lineup['saved_date'][:10]
                })
                
                remove_button_data.append((original_idx, saved_lineup))
            
            if lineup_table_data:
                import pandas as pd
                lineup_df = pd.DataFrame(lineup_table_data)
                st.dataframe(lineup_df, use_container_width=True, height=min(400, len(lineup_table_data) * 35 + 50))
                
                # Individual remove buttons in a clean row layout
                st.write("**Remove Filtered Lineups:**")
                
                # Create remove buttons in rows of 6
                lineups_per_row = 6
                for row_start in range(0, len(remove_button_data), lineups_per_row):
                    row_end = min(row_start + lineups_per_row, len(remove_button_data))
                    cols = st.columns(lineups_per_row)
                    
                    for i, (original_idx, saved_lineup) in enumerate(remove_button_data[row_start:row_end]):
                        with cols[i]:
                            if st.button(
                                f"🗑️ #{original_idx+1}", 
                                key=f"remove_{selected_user}_{original_idx}_filtered", 
                                help=f"Remove Lineup #{original_idx+1} ({saved_lineup['projected_points']:.1f} pts)",
                                use_container_width=True
                            ):
                                # CLEAR PORTFOLIO-SPECIFIC SAVE CHECKBOX STATES
                                keys_to_clear = []
                                for key in list(st.session_state.keys()):
                                    # Only clear portfolio-specific save states, not lineup generation saves
                                    if ("save_portfolio_" in str(key)) or ("save_lineup_portfolio_" in str(key)):
                                        keys_to_clear.append(key)
                                
                                for key in keys_to_clear:
                                    del st.session_state[key]
                                
                                if remove_lineup_simple(selected_user, original_idx):
                                    st.success(f"✅ Lineup {original_idx+1} removed!")
                                    st.rerun()
                                else:
                                    st.error("❌ Failed to remove lineup")
                    
                    # Add empty columns if needed to fill the row
                    for i in range(row_end - row_start, lineups_per_row):
                        with cols[i]:
                            st.write("")  # Empty space
            else:
                if selected_players:
                    st.warning(f"No lineups found that {filter_mode.lower()} players: {', '.join(selected_players)}")
                else:
                    st.info("No lineups to display.")
            
            # Export Section
            if lineups_list:
                st.subheader("📤 Export Portfolio")
                
            if st.button("📄 Export", key=f"export_{selected_user}", type="primary"):
                try:
                    # Load the current player data to get IDs for lookups
                    from datetime import datetime
                    import os
                    
                    # Try to load the current CSV to get player IDs
                    player_id_lookup = {}
                    try:
                        target_file = 'FanDuel-NFL-2025 EST-11 EST-23 EST-123168-players-list.csv'
                        current_dir = os.getcwd()
                        csv_path = os.path.join(current_dir, target_file)
                        
                        if os.path.exists(csv_path):
                            import pandas as pd
                            lookup_df = pd.read_csv(csv_path)
                            # Create nickname to ID mapping
                            for _, row in lookup_df.iterrows():
                                player_id_lookup[row['Nickname']] = row['Id']
                        else:
                            st.warning("⚠️ Could not find player data file for ID lookup. Using player names instead.")
                    except Exception as e:
                        st.warning(f"⚠️ Could not load player IDs: {e}. Using player names instead.")
                    
                    # Create CSV with proper columns using pandas like the main export
                    csv_data = []
                    
                    for saved_lineup in lineups_list:
                        players = saved_lineup['players']
                        
                        # Map players by position
                        qb = next((p for p in players if p['position'] == 'QB'), None)
                        rbs = [p for p in players if p['position'] == 'RB']
                        wrs = [p for p in players if p['position'] == 'WR'] 
                        te = next((p for p in players if p['position'] == 'TE'), None)
                        dst = next((p for p in players if p['position'] == 'D'), None)
                        
                        # Determine FLEX (3rd RB or 4th WR)
                        flex_player = None
                        if len(rbs) >= 3:
                            flex_player = rbs[2]
                        elif len(wrs) >= 4:
                            flex_player = wrs[3]
                        
                        # Helper function to get player ID
                        def get_player_id(player):
                            if player is None:
                                return ''
                            # First try to use saved ID
                            if 'id' in player and player['id']:
                                return player['id']
                            # Then try lookup by nickname
                            if player['nickname'] in player_id_lookup:
                                return player_id_lookup[player['nickname']]
                            # Fallback to nickname
                            return player['nickname']
                        
                        # Create row with player IDs
                        lineup_row = {
                            'QB': get_player_id(qb),
                            'RB1': get_player_id(rbs[0]) if len(rbs) > 0 else '',
                            'RB2': get_player_id(rbs[1]) if len(rbs) > 1 else '', 
                            'WR1': get_player_id(wrs[0]) if len(wrs) > 0 else '',
                            'WR2': get_player_id(wrs[1]) if len(wrs) > 1 else '',
                            'WR3': get_player_id(wrs[2]) if len(wrs) > 2 else '',
                            'TE': get_player_id(te),
                            'FLEX': get_player_id(flex_player),
                            'DEF': get_player_id(dst)
                        }
                        
                        csv_data.append(lineup_row)
                    
                    # Create CSV using pandas DataFrame like main export
                    import pandas as pd
                    from datetime import datetime
                    df = pd.DataFrame(csv_data)
                    csv_string = df.to_csv(index=False)
                    
                    # Download button
                    st.download_button(
                        label="💾 Download Portfolio CSV",
                        data=csv_string,
                        file_name=f"{selected_user}_portfolio_{datetime.now().strftime('%Y%m%d_%H%M%S')}.csv",
                        mime="text/csv",
                        key=f"download_{selected_user}"
                    )
                    st.success("✅ Portfolio export ready!")
                    
                except Exception as e:
                    st.error(f"Export failed: {e}")
                    st.write(f"**Error details:** {str(e)}")
        else:
            st.info(f"📂 No lineups saved for {selected_user} yet. Generate lineups below and save your favorites!")
        
        st.markdown("---")
        
        # Tier Strategy Player Selection (if enabled)
        if 'usage_mode' in locals() and usage_mode == "Tier Strategy":
            st.markdown("---")
            st.markdown("## 🎯 **Tier Strategy - Select Your Players**")
            
            # Get tier settings from session state
            tier_settings = st.session_state.get('tier_settings', {
                'high_min': 15, 'high_max': 25, 'med_min': 8, 'med_max': 14, 'low_min': 2, 'low_max': 7
            })
            
            # Get unique players by position for dropdowns
            qb_players_all = df[df['Position'] == 'QB']['Nickname'].unique().tolist()
            rb_players_all = df[df['Position'] == 'RB']['Nickname'].unique().tolist()
            wr_players_all = df[df['Position'] == 'WR']['Nickname'].unique().tolist()
            te_players_all = df[df['Position'] == 'TE']['Nickname'].unique().tolist()
            def_players_all = df[df['Position'] == 'D']['Nickname'].unique().tolist()
            
            # Filter out excluded players if they exist in session state
            def extract_player_name_from_option(options):
                """Extract player names from 'Player (Salary)' format"""
                return [opt.split(' (')[0] for opt in options] if options else []
            
            excluded_qbs = extract_player_name_from_option(st.session_state.get('exclude_qb', []))
            excluded_rbs = extract_player_name_from_option(st.session_state.get('exclude_rb', []))
            excluded_wrs = extract_player_name_from_option(st.session_state.get('exclude_wr', []))
            excluded_tes = extract_player_name_from_option(st.session_state.get('exclude_te', []))
            excluded_defs = extract_player_name_from_option(st.session_state.get('exclude_d', []))
            
            # Filter available players (remove excluded ones)
            qb_players = [p for p in qb_players_all if p not in excluded_qbs]
            rb_players = [p for p in rb_players_all if p not in excluded_rbs]
            wr_players = [p for p in wr_players_all if p not in excluded_wrs]
            te_players = [p for p in te_players_all if p not in excluded_tes]
            def_players = [p for p in def_players_all if p not in excluded_defs]
            
            # Show exclusion info if any players are excluded
            total_excluded = len(excluded_qbs) + len(excluded_rbs) + len(excluded_wrs) + len(excluded_tes) + len(excluded_defs)
            if total_excluded > 0:
                st.info(f"🚫 **{total_excluded} excluded players** filtered out from tier selection")
            
            col1, col2, col3 = st.columns(3)
            
            with col1:
                st.markdown(f"### 🔥 **HIGH USAGE** ({tier_settings['high_min']}-{tier_settings['high_max']}%)")
                st.caption("Your highest conviction plays - core lineup anchors")
                high_qbs = st.multiselect("QBs", qb_players, key="high_qbs", help="Select QBs for high usage")
                high_rbs = st.multiselect("RBs", rb_players, key="high_rbs", help="Select RBs for high usage")
                high_wrs = st.multiselect("WRs", wr_players, key="high_wrs", help="Select WRs for high usage")
                high_tes = st.multiselect("TEs", te_players, key="high_tes", help="Select TEs for high usage")
                high_defs = st.multiselect("DEF", def_players, key="high_defs", help="Select defenses for high usage")
            
            # Get all high usage selections to filter from other tiers
            all_high_players = high_qbs + high_rbs + high_wrs + high_tes + high_defs
            
            with col2:
                st.markdown(f"### ⚖️ **MEDIUM USAGE** ({tier_settings['med_min']}-{tier_settings['med_max']}%)")
                st.caption("Balanced exposure plays - solid floor, good leverage")
                # Filter out players already selected for high usage
                available_qbs_med = [p for p in qb_players if p not in all_high_players]
                available_rbs_med = [p for p in rb_players if p not in all_high_players]
                available_wrs_med = [p for p in wr_players if p not in all_high_players]
                available_tes_med = [p for p in te_players if p not in all_high_players]
                available_defs_med = [p for p in def_players if p not in all_high_players]
                
                med_qbs = st.multiselect("QBs", available_qbs_med, key="med_qbs", help="Select QBs for medium usage")
                med_rbs = st.multiselect("RBs", available_rbs_med, key="med_rbs", help="Select RBs for medium usage")
                med_wrs = st.multiselect("WRs", available_wrs_med, key="med_wrs", help="Select WRs for medium usage")
                med_tes = st.multiselect("TEs", available_tes_med, key="med_tes", help="Select TEs for medium usage")
                med_defs = st.multiselect("DEF", available_defs_med, key="med_defs", help="Select defenses for medium usage")
            
            # Get all high and medium usage selections to filter from low tier
            all_high_med_players = all_high_players + med_qbs + med_rbs + med_wrs + med_tes + med_defs
            
            with col3:
                st.markdown(f"### 📉 **LOW USAGE** ({tier_settings['low_min']}-{tier_settings['low_max']}%)")
                st.caption("Contrarian plays - low ownership, high upside")
                # Filter out players already selected for high or medium usage
                available_qbs_low = [p for p in qb_players if p not in all_high_med_players]
                available_rbs_low = [p for p in rb_players if p not in all_high_med_players]
                available_wrs_low = [p for p in wr_players if p not in all_high_med_players]
                available_tes_low = [p for p in te_players if p not in all_high_med_players]
                available_defs_low = [p for p in def_players if p not in all_high_med_players]
                
                low_qbs = st.multiselect("QBs", available_qbs_low, key="low_qbs", help="Select QBs for low usage")
                low_rbs = st.multiselect("RBs", available_rbs_low, key="low_rbs", help="Select RBs for low usage")
                low_wrs = st.multiselect("WRs", available_wrs_low, key="low_wrs", help="Select WRs for low usage")
                low_tes = st.multiselect("TEs", available_tes_low, key="low_tes", help="Select TEs for low usage")
                low_defs = st.multiselect("DEF", available_defs_low, key="low_defs", help="Select defenses for low usage")
            
            # Store tier selections for later use (with automatic low tier assignment)
            all_available_players = qb_players + rb_players + wr_players + te_players + def_players
            explicitly_assigned = high_qbs + high_rbs + high_wrs + high_tes + high_defs + med_qbs + med_rbs + med_wrs + med_tes + med_defs
            auto_low_players = [p for p in all_available_players if p not in explicitly_assigned]
            all_low_players = low_qbs + low_rbs + low_wrs + low_tes + low_defs + auto_low_players
            
            st.session_state['tier_selections'] = {
                'high': high_qbs + high_rbs + high_wrs + high_tes + high_defs,
                'med': med_qbs + med_rbs + med_wrs + med_tes + med_defs,
                'low': all_low_players  # Includes both explicitly selected AND auto-assigned
            }
            
            # Show summary and apply tier strategy
            total_high = len(high_qbs) + len(high_rbs) + len(high_wrs) + len(high_tes) + len(high_defs)
            total_med = len(med_qbs) + len(med_rbs) + len(med_wrs) + len(med_tes) + len(med_defs)
            total_explicit_low = len(low_qbs) + len(low_rbs) + len(low_wrs) + len(low_tes) + len(low_defs)
            total_auto_low = len(auto_low_players)
            total_low = total_explicit_low + total_auto_low
            
            st.info(f"""
            **📊 Tier Assignment:**
            🔥 **High Usage:** {total_high} players | ⚖️ **Medium Usage:** {total_med} players | 📉 **Low Usage:** {total_low} players
            
            *Low tier includes {total_explicit_low} explicitly selected + {total_auto_low} auto-assigned (unselected) players*
            """)
            
            if total_high + total_med + total_explicit_low > 0:
                if st.button("🎯 Apply Tier Strategy", type="primary", key="apply_tiers"):
                    # Create tier assignments dictionary using current selections
                    tier_assignments = {}
                    import random
                    
                    # Apply percentages to all tier selections (including auto-assigned low tier)
                    for player in high_qbs + high_rbs + high_wrs + high_tes + high_defs:
                        tier_assignments[player] = random.uniform(tier_settings['high_min'], tier_settings['high_max'])
                    for player in med_qbs + med_rbs + med_wrs + med_tes + med_defs:
                        tier_assignments[player] = random.uniform(tier_settings['med_min'], tier_settings['med_max'])
                    for player in all_low_players:  # Both explicit and auto-assigned
                        tier_assignments[player] = random.uniform(tier_settings['low_min'], tier_settings['low_max'])
                    
                    # Store in session state for the usage table to use
                    st.session_state['tier_assignments'] = tier_assignments
                    st.session_state['unassigned_usage'] = 0.0  # No longer needed but keep for compatibility
                    
                    # CRITICAL: Also create session state keys for apply_usage_adjustments function
                    # This ensures tier strategy actually affects lineup generation
                    for player_name, target_percentage in tier_assignments.items():
                        # Find player details from the dataframe to create proper session key
                        player_info = df[df['Nickname'] == player_name]
                        if not player_info.empty:
                            position = player_info.iloc[0]['Position']
                            team = player_info.iloc[0]['Team']
                            
                            # Create session key in the format expected by apply_usage_adjustments
                            clean_name = player_name.replace(" ", "_").replace(".", "").replace("'", "")
                            session_key = f"usage_adj_{clean_name}_{position}_{team}"
                            st.session_state[session_key] = target_percentage
                    
                    # Check if we have lineups to modify
                    if 'stacked_lineups' in st.session_state and st.session_state.stacked_lineups:
                        with st.spinner("Applying tier strategy to existing lineups..."):
                            # Create dummy display data for apply_usage_adjustments
                            dummy_display_data = [{'Player': name, 'Position': df[df['Nickname'] == name].iloc[0]['Position'] if not df[df['Nickname'] == name].empty else ''} 
                                                for name in tier_assignments.keys()]
                            
                            # Apply tier strategy to existing lineups with stack preservation
                            # Use top scoring 150 when applying dummy adjustments
                            sorted_session_lineups = sorted(st.session_state.stacked_lineups, key=lambda x: x[0], reverse=True)
                            modified_lineups = apply_usage_adjustments(sorted_session_lineups[:150], dummy_display_data, "All Positions", preserve_stacks=True)
                            if modified_lineups:
                                st.session_state.stacked_lineups = modified_lineups + st.session_state.stacked_lineups[150:]  # Keep extra lineups if any
                                st.success(f"✅ Tier strategy applied to all {len(tier_assignments)} players and lineups modified successfully!")
                            else:
                                st.success(f"✅ Tier strategy applied to all {len(tier_assignments)} available players! Usage adjustments ready for lineup generation.")
                                st.warning("⚠️ Could not modify existing lineups. Generate new lineups to see tier strategy in action.")
                    else:
                        st.success(f"✅ Tier strategy applied to all {len(tier_assignments)} available players! Usage adjustments ready for lineup generation.")
                    
                    # Show detailed tier summary
                    st.info(f"""
                    **Applied Strategy:**
                    🔥 **High Usage:** {total_high} players ({tier_settings['high_min']}-{tier_settings['high_max']}%)
                    ⚖️ **Medium Usage:** {total_med} players ({tier_settings['med_min']}-{tier_settings['med_max']}%)  
                    📉 **Low Usage:** {total_low} players ({tier_settings['low_min']}-{tier_settings['low_max']}%) 
                    *({total_explicit_low} explicit + {total_auto_low} auto-assigned)*
                    """)
                    
                    # Add note about what happens next
                    if 'stacked_lineups' in st.session_state and st.session_state.stacked_lineups:
                        st.info("💡 **Tier strategy has been applied to your existing lineups!** Scroll down to see updated usage rates.")
                    else:
                        st.info("💡 **Next Step:** Generate lineups to see your tier strategy in action!")
            else:
                st.warning("⚠️ Select some players for High or Medium tiers to use tier strategy.")
            
            st.markdown("---")
        
        # Apply global fantasy adjustments - only if we have proper player data
        if 'FPPG' in df.columns and 'Position' in df.columns and 'Nickname' in df.columns:
            with st.spinner("Applying fantasy adjustments..."):
                # Ensure Adjusted_FPPG column exists
                if 'Adjusted_FPPG' not in df.columns:
                    df['Adjusted_FPPG'] = df['FPPG']
                
                # Global FPPG adjustment
                df['Adjusted_FPPG'] = df['Adjusted_FPPG'] * global_fppg_adjustment
                
                # Adjust ceiling/floor variance if columns exist
                if 'Ceiling' in df.columns and 'Floor' in df.columns:
                    # Calculate current ceiling/floor relative to FPPG
                    ceiling_diff = df['Ceiling'] - df['FPPG'] 
                    floor_diff = df['FPPG'] - df['Floor']
                    
                    # Adjust the variance
                    df['Ceiling'] = df['FPPG'] * global_fppg_adjustment + (ceiling_diff * ceiling_floor_variance)
                    df['Floor'] = df['FPPG'] * global_fppg_adjustment - (floor_diff * ceiling_floor_variance)
                    
                    # Ensure floor doesn't go negative
                    df['Floor'] = df['Floor'].clip(lower=0)
            
            # Show adjustment summary
            if global_fppg_adjustment != 1.0 or ceiling_floor_variance != 1.0 or wr_boost_multiplier != 1.0 or rb_boost_multiplier != 1.0:
                adjustments = []
                if global_fppg_adjustment != 1.0:
                    adjustments.append(f"Global FPPG: {global_fppg_adjustment:.2f}x")
                if ceiling_floor_variance != 1.0:
                    adjustments.append(f"Ceiling/Floor Variance: {ceiling_floor_variance:.2f}x")
                if wr_boost_multiplier != 1.0:
                    adjustments.append(f"WR Performance: {wr_boost_multiplier:.2f}x")
                if rb_boost_multiplier != 1.0:
                    adjustments.append(f"RB Performance: {rb_boost_multiplier:.2f}x")
                
                st.success(f"✅ **Fantasy Adjustments Applied:** {', '.join(adjustments)}")
        
        # Manual Projection Overrides Section
        if 'FPPG' in df.columns and 'Position' in df.columns and 'Nickname' in df.columns:
            st.subheader("📝 Global Projection Overrides")
            st.caption("🌍 Adjust individual player projections globally - changes apply to all users")
            
            with st.expander("🎯 Override Player Projections (Global)", expanded=False):
                # Load unfiltered data for override selection (includes players under 5 points)
                try:
                    import pandas as pd
                    target_csv = "FanDuel-NFL-2025 EST-11 EST-16 EST-122849-players-list.csv"
                    unfiltered_df = pd.read_csv(target_csv)
                    unfiltered_df.columns = [col.strip() for col in unfiltered_df.columns]
                    
                    # Apply only essential filters (injury/salary) but NOT the 5-point filter
                    if 'Injury Indicator' in unfiltered_df.columns:
                        unfiltered_df = unfiltered_df[~unfiltered_df['Injury Indicator'].isin(['IR', 'O', 'D'])]
                    
                    if 'Salary' in unfiltered_df.columns and 'Position' in unfiltered_df.columns:
                        defense_mask = (unfiltered_df['Position'] == 'D') & (unfiltered_df['Salary'] >= 3000) & (unfiltered_df['Salary'] <= 5000)
                        other_positions_mask = (unfiltered_df['Position'] != 'D') & (unfiltered_df['Salary'] >= 5000)
                        unfiltered_df = unfiltered_df[defense_mask | other_positions_mask]
                    
                    st.caption(f"📊 Showing {len(unfiltered_df)} total players (including those under 5 FPPG for manual adjustment)")
                except:
                    # Fallback to filtered df if unfiltered loading fails
                    unfiltered_df = df
                    st.caption("⚠️ Using filtered data - some low-projection players may not be available")
                
                col1, col2 = st.columns(2)
                
                with col1:
                    st.markdown("**Select Player to Override:**")
                    
                    # Position filter
                    positions = ["All Positions"] + sorted(unfiltered_df['Position'].unique().tolist())
                    selected_position = st.selectbox(
                        "Filter by Position:",
                        positions,
                        help="Filter players by position to make selection easier"
                    )
                    
                    # Filter players by position if selected
                    if selected_position == "All Positions":
                        filtered_df = unfiltered_df
                        position_label = ""
                    else:
                        filtered_df = unfiltered_df[unfiltered_df['Position'] == selected_position]
                        position_label = f" ({selected_position}s)"
                
                # Sort players by salary (descending) for easier navigation
                filtered_df_sorted = filtered_df.sort_values('Salary', ascending=False)
                
                # Create player display names with salary for easier identification
                player_options = [""]
                for _, player in filtered_df_sorted.iterrows():
                    display_name = f"{player['Nickname']} - ${player['Salary']:,} ({player['FPPG']:.1f} FPPG)"
                    player_options.append(display_name)
                
                selected_player_display = st.selectbox(
                    f"Choose Player{position_label}:", 
                    player_options,
                    help="Players sorted by salary (highest first)"
                )
                
                # Extract actual player name from display name
                if selected_player_display:
                    selected_player = selected_player_display.split(" - ")[0]
                else:
                    selected_player = ""
                
                if selected_player:
                    # Get current player stats from unfiltered data (includes sub-5 FPPG players)
                    player_row = unfiltered_df[unfiltered_df['Nickname'] == selected_player].iloc[0]
                    current_fppg = player_row['FPPG']
                    current_salary = player_row['Salary']
                    current_pos = player_row['Position']
                    
                    st.info(f"**{selected_player}** ({current_pos}) - ${current_salary:,} - Current: {current_fppg:.1f} FPPG")
            
            with col2:
                if selected_player:
                    st.markdown("**Override Settings:**")
                    
                    override_type = st.radio(
                        "Override Type:",
                        ["Percentage Adjustment", "Absolute Value"],
                        help="Percentage: Multiply by factor (e.g., 1.2 = +20%). Absolute: Set exact FPPG value."
                    )
                    
                    if override_type == "Percentage Adjustment":
                        adjustment_factor = st.slider(
                            "Adjustment Factor",
                            0.0, 3.0, 1.0, 0.05,
                            help="1.0 = no change, 1.2 = +20%, 0.8 = -20%"
                        )
                        new_projection = current_fppg * adjustment_factor
                        st.write(f"**New Projection:** {new_projection:.1f} FPPG ({adjustment_factor:.0%} of original)")
                    
                    else:  # Absolute Value
                        new_projection = st.number_input(
                            "New FPPG Projection",
                            0.0, 50.0, float(current_fppg), 0.1,
                            help="Set exact fantasy points projection"
                        )
                        adjustment_factor = new_projection / current_fppg if current_fppg > 0 else 1.0
                    
                    # Apply override button
                    if st.button(f"Apply Override to {selected_player}", type="primary"):
                        # Store original value if first override for this player
                        if selected_player not in st.session_state.projection_overrides:
                            original_fppg = current_fppg
                        else:
                            original_fppg = st.session_state.projection_overrides[selected_player]['original']
                        
                        # Apply the override - check if player exists in filtered df
                        mask = df['Nickname'] == selected_player
                        if mask.any():
                            # Player exists in filtered df - update them
                            df.loc[mask, 'FPPG'] = new_projection
                            df.loc[mask, 'Adjusted_FPPG'] = new_projection * global_fppg_adjustment
                            
                            # Adjust ceiling/floor proportionally if they exist
                            if 'Ceiling' in df.columns and 'Floor' in df.columns:
                                df.loc[mask, 'Ceiling'] = df.loc[mask, 'Ceiling'] * adjustment_factor
                                df.loc[mask, 'Floor'] = df.loc[mask, 'Floor'] * adjustment_factor
                        else:
                            # Player was filtered out - add them back to df with new projection
                            player_data = unfiltered_df[unfiltered_df['Nickname'] == selected_player].copy()
                            player_data.loc[:, 'FPPG'] = new_projection
                            player_data.loc[:, 'Adjusted_FPPG'] = new_projection * global_fppg_adjustment
                            
                            # Adjust ceiling/floor proportionally if they exist
                            if 'Ceiling' in player_data.columns and 'Floor' in player_data.columns:
                                player_data.loc[:, 'Ceiling'] = player_data['Ceiling'] * adjustment_factor
                                player_data.loc[:, 'Floor'] = player_data['Floor'] * adjustment_factor
                            
                            # Add player back to main dataframe
                            df = pd.concat([df, player_data], ignore_index=True)
                        
                        # Track the override in session state
                        st.session_state.projection_overrides[selected_player] = {
                            'original': original_fppg,
                            'new': new_projection,
                            'position': current_pos,
                            'adjustment_factor': adjustment_factor
                        }
                        
                        # Save global overrides to file
                        current_user = st.session_state.get('selected_portfolio_user', 'sofakinggoo')
                        if save_player_overrides(st.session_state.projection_overrides, current_user):
                            st.success(f"✅ **{selected_player}** projection updated to {new_projection:.1f} FPPG and saved globally!")
                        else:
                            st.success(f"✅ **{selected_player}** projection updated to {new_projection:.1f} FPPG!")
                            st.warning("⚠️ Override applied but could not save to global file")
                        st.rerun()
            
            # Show current overrides
            st.markdown("**💡 Pro Tips for Manual Overrides:**")
            st.markdown("""
            - **Weather Impact**: Reduce passing game in heavy wind/rain
            - **Injury Concerns**: Lower projections for questionable players  
            - **Coaching Changes**: Adjust for new play-callers or schemes
            - **Motivation**: Increase for playoff implications, decrease for resting starters
            - **Matchup Intel**: Boost players facing backup defenders
            """)
            
            st.divider()
            
            # Bulk overrides section
            st.markdown("**⚡ Bulk Adjustments:**")
            bulk_col1, bulk_col2 = st.columns(2)
            
            with bulk_col1:
                # Team-based adjustments (use unfiltered data to include all players)
                teams = sorted(unfiltered_df['Team'].unique())
                selected_team = st.selectbox("Adjust Entire Team:", [""] + teams)
                
                if selected_team:
                    team_adjustment = st.slider(
                        f"Team Adjustment Factor ({selected_team})",
                        0.0, 2.0, 1.0, 0.05,
                        key=f"team_adj_{selected_team}"
                    )
                    
                    if st.button(f"Apply to All {selected_team} Players", key=f"apply_team_{selected_team}"):
                        team_mask = unfiltered_df['Team'] == selected_team
                        team_players = unfiltered_df[team_mask]['Nickname'].tolist()
                        
                        for player in team_players:
                            current_fppg = unfiltered_df[unfiltered_df['Nickname'] == player]['FPPG'].iloc[0]
                            new_fppg = current_fppg * team_adjustment
                            
                            # Store override
                            if player not in st.session_state.projection_overrides:
                                original_fppg = current_fppg
                            else:
                                original_fppg = st.session_state.projection_overrides[player]['original']
                            
                            st.session_state.projection_overrides[player] = {
                                'original': original_fppg,
                                'new': new_fppg,
                                'position': unfiltered_df[unfiltered_df['Nickname'] == player]['Position'].iloc[0],
                                'adjustment_factor': team_adjustment
                            }
                            
                            # Apply to dataframe
                            player_mask = df['Nickname'] == player
                            df.loc[player_mask, 'FPPG'] = new_fppg
                            df.loc[player_mask, 'Adjusted_FPPG'] = new_fppg * global_fppg_adjustment
                        
                        # Save global overrides to file
                        current_user = st.session_state.get('selected_portfolio_user', 'sofakinggoo')
                        if save_player_overrides(st.session_state.projection_overrides, current_user):
                            st.success(f"✅ Applied {team_adjustment:.0%} adjustment to all {selected_team} players and saved globally!")
                        else:
                            st.success(f"✅ Applied {team_adjustment:.0%} adjustment to all {selected_team} players!")
                            st.warning("⚠️ Overrides applied but could not save to global file")
                        st.rerun()
            
            with bulk_col2:
                # Position-based adjustments (use unfiltered data to include all players)
                positions = ['QB', 'RB', 'WR', 'TE']
                selected_pos = st.selectbox("Adjust by Position:", [""] + positions)
                
                if selected_pos:
                    pos_adjustment = st.slider(
                        f"Position Adjustment Factor ({selected_pos})",
                        0.0, 2.0, 1.0, 0.05,
                        key=f"pos_adj_{selected_pos}"
                    )
                    
                    if st.button(f"Apply to All {selected_pos}s", key=f"apply_pos_{selected_pos}"):
                        pos_mask = unfiltered_df['Position'] == selected_pos
                        pos_players = unfiltered_df[pos_mask]['Nickname'].tolist()
                        
                        for player in pos_players:
                            current_fppg = unfiltered_df[unfiltered_df['Nickname'] == player]['FPPG'].iloc[0]
                            new_fppg = current_fppg * pos_adjustment
                            
                            # Store override
                            if player not in st.session_state.projection_overrides:
                                original_fppg = current_fppg
                            else:
                                original_fppg = st.session_state.projection_overrides[player]['original']
                            
                            st.session_state.projection_overrides[player] = {
                                'original': original_fppg,
                                'new': new_fppg,
                                'position': selected_pos,
                                'adjustment_factor': pos_adjustment
                            }
                            
                            # Apply to dataframe
                            player_mask = df['Nickname'] == player
                            df.loc[player_mask, 'FPPG'] = new_fppg
                            df.loc[player_mask, 'Adjusted_FPPG'] = new_fppg * global_fppg_adjustment
                        
                        # Save global overrides to file
                        current_user = st.session_state.get('selected_portfolio_user', 'sofakinggoo')
                        if save_player_overrides(st.session_state.projection_overrides, current_user):
                            st.success(f"✅ Applied {pos_adjustment:.0%} adjustment to all {selected_pos}s and saved globally!")
                        else:
                            st.success(f"✅ Applied {pos_adjustment:.0%} adjustment to all {selected_pos}s!")
                            st.warning("⚠️ Overrides applied but could not save to global file")
                        st.rerun()
        
        # Initialize session state for overrides tracking and load global saved overrides
        if 'projection_overrides' not in st.session_state:
            # One-time migration of user-specific overrides to global (if needed)
            migrate_user_overrides_to_global()
            
            # Load global saved overrides (shared across all users)
            saved_overrides = load_player_overrides()  # No longer user-specific
            if saved_overrides:
                st.session_state.projection_overrides = saved_overrides
                st.success(f"✅ Loaded {len(saved_overrides)} global projection overrides (shared across all users)")
            else:
                st.session_state.projection_overrides = {}
        
        # Apply existing overrides from session state
        if st.session_state.projection_overrides:
            st.info(f"📝 **{len(st.session_state.projection_overrides)} projection overrides active**")
            for player, override_data in st.session_state.projection_overrides.items():
                if player in df['Nickname'].values:
                    mask = df['Nickname'] == player
                    df.loc[mask, 'FPPG'] = override_data['new']
                    df.loc[mask, 'Adjusted_FPPG'] = override_data['new'] * global_fppg_adjustment
                    
                    # Apply to ceiling/floor if they exist
                    if 'Ceiling' in df.columns and 'Floor' in df.columns:
                        adjustment_factor = override_data['adjustment_factor']
                        df.loc[mask, 'Ceiling'] = df.loc[mask, 'Ceiling'] * adjustment_factor
                        df.loc[mask, 'Floor'] = df.loc[mask, 'Floor'] * adjustment_factor
        
        # Display current overrides if any exist
        if st.session_state.projection_overrides:
            with st.expander("📊 Current Projection Overrides", expanded=True):
                override_df = []
                for player, data in st.session_state.projection_overrides.items():
                    override_df.append({
                        'Player': player,
                        'Position': data['position'],
                        'Original FPPG': f"{data['original']:.1f}",
                        'New FPPG': f"{data['new']:.1f}",
                        'Adjustment': f"{((data['new']/data['original']-1)*100):+.1f}%"
                    })
                
                if override_df:
                    st.dataframe(override_df, use_container_width=True)
                    
                    col1, col2 = st.columns(2)
                    with col1:
                        if st.button("🔄 Reset All Global Overrides", help="Remove all global projection overrides (affects all users)"):
                            # Clear session state
                            st.session_state.projection_overrides = {}
                            # Clear saved file
                            current_user = st.session_state.get('selected_portfolio_user', 'sofakinggoo')
                            if clear_player_overrides(current_user):
                                st.success("✅ All global projection overrides cleared and saved!")
                            else:
                                st.success("✅ All projection overrides cleared!")
                                st.warning("⚠️ Session cleared but could not update global file")
                            st.rerun()
                    
                    with col2:
                        if st.button("💾 Manual Save", help="Manually save current overrides globally"):
                            current_user = st.session_state.get('selected_portfolio_user', 'sofakinggoo')
                            if save_player_overrides(st.session_state.projection_overrides, current_user):
                                st.success(f"✅ {len(st.session_state.projection_overrides)} overrides saved globally!")
                            else:
                                st.error("❌ Failed to save global overrides")
        
            # Re-apply minimum projection filter AFTER manual overrides (preserve manually overridden players)
            pre_filter_count = len(df)
            if hasattr(st.session_state, 'projection_overrides') and st.session_state.projection_overrides:
                # Keep all players with manual overrides, regardless of their projection
                manually_overridden = df['Nickname'].isin(st.session_state.projection_overrides.keys())
                df = df[(df['FPPG'] > 5.0) | manually_overridden]
                
                filtered_count = pre_filter_count - len(df)
                if filtered_count > 0:
                    st.info(f"🔽 Filtered out {filtered_count} additional players with projections ≤ 5.0 points (manual overrides preserved)")
            else:
                # Check if any low-projection players need filtering (shouldn't be any from main load, but just in case)
                low_proj_players = df[df['FPPG'] <= 5.0]
                if len(low_proj_players) > 0:
                    st.info(f"ℹ️ Found {len(low_proj_players)} players with projections ≤ 5.0 points (already filtered in main data load)")
        
        # Display top matchups (only if we have proper player data)
        if 'FPPG' in df.columns and 'Position' in df.columns and 'Nickname' in df.columns:
            st.markdown("### 🎯 Top 6 Matchups by Position")
        
        # Get top matchups by position
        position_matchups = get_top_matchups(df, pass_defense, rush_defense, num_per_position=6)
        
        if position_matchups:
            # Create tabs for each position
            pos_tabs = st.tabs(["QB", "RB", "WR", "TE"])
            
            positions = ['QB', 'RB', 'WR', 'TE']
            emojis = ['🎯', '🏈', '⚡', '🎪']
            
            for i, (tab, pos, emoji) in enumerate(zip(pos_tabs, positions, emojis)):
                with tab:
                    if pos in position_matchups and len(position_matchups[pos]) > 0:
                        for j, (_, matchup) in enumerate(position_matchups[pos].iterrows()):
                            if j < 6:  # Show top 6 in each tab
                                quality_icon = "🔥" if matchup['Matchup_Quality'] == 'ELITE TARGET' else ("⭐" if matchup['Matchup_Quality'] == 'Great Target' else "")
                                
                                # Add salary boost indicator for QBs
                                salary_boost_icon = ""
                                if pos == 'QB':
                                    qb_data = df[df['Position'] == 'QB']
                                    for team in qb_data['Team'].unique():
                                        team_qbs = qb_data[qb_data['Team'] == team]
                                        if len(team_qbs) > 0:
                                            highest_qb = team_qbs.loc[team_qbs['Salary'].idxmax(), 'Nickname']
                                            if matchup['Player'] == highest_qb:
                                                salary_boost_icon = " 💰"
                                
                                # Format all fields safely
                                ypg_display = f"{matchup['YPG_Allowed']:.1f} YPG allowed" if isinstance(matchup['YPG_Allowed'], (int, float)) else f"{matchup['YPG_Allowed']} YPG allowed"
                                fppg_display = f"{matchup['FPPG']:.1f} pts" if isinstance(matchup['FPPG'], (int, float)) else f"{matchup['FPPG']} pts"
                                salary_display = f"${matchup['Salary']:,}" if isinstance(matchup['Salary'], (int, float)) else f"${matchup['Salary']}"
                                
                                st.markdown(
                                    f"**{emoji} {matchup['Player']}** vs {matchup['vs']} {quality_icon}{salary_boost_icon}  \n"
                                    f"{salary_display} | {fppg_display}", 
                                    help=f"Defense Rank: #{matchup['Defense_Rank']} ({ypg_display})"
                                )
                    else:
                        st.info(f"No {pos} matchups found")
        else:
            st.info("Top matchups will appear here once data is loaded")
        
        # Lineup Builder Feature
        st.markdown('<h2 class="sub-header">🏗️ Lineup Builder</h2>', unsafe_allow_html=True)
        
        # Only show lineup builder if we have proper player data
        if 'FPPG' not in df.columns or 'Position' not in df.columns or 'Nickname' not in df.columns:
            st.info("ℹ️ Lineup Builder is only available when player data is loaded.")
        else:
            with st.expander("🎯 **Build Custom Lineup** - Pick your core players, let the optimizer fill the rest", expanded=False):
                st.markdown("""
                **How it works:** Select specific players you want in your lineup, then run the optimizer to fill remaining spots optimally.
                
                📌 **Perfect for:**
                - Locking in your favorite QB/stack combo
                - Building around a specific RB you love
                - Testing lineups with certain players
                - Creating multiple variations around core players
                """)
                
                # Initialize lineup builder state
                if 'lineup_builder' not in st.session_state:
                    st.session_state.lineup_builder = {
                        'QB': None, 'RB1': None, 'RB2': None, 'WR1': None, 'WR2': None, 'WR3': None, 
                        'TE': None, 'FLEX': None, 'DST': None
                    }
                
                builder_cols = st.columns(3)
                
                with builder_cols[0]:
                    st.markdown("**🎯 QB & Running Backs**")
                    
                    # QB Selection
                    qb_data = df[df['Position'] == 'QB'][['Nickname', 'Salary']].copy() if df is not None and len(df) > 0 else pd.DataFrame()
                    qb_options = ['None'] + [f"{row['Nickname']} (${int(row['Salary']):,})" for _, row in qb_data.iterrows()]
                    qb_display_to_name = {'None': None}
                    qb_display_to_name.update({f"{row['Nickname']} (${int(row['Salary']):,})": row['Nickname'] for _, row in qb_data.iterrows()})
                    
                    current_qb_display = 'None'
                    if st.session_state.lineup_builder['QB']:
                        for display, name in qb_display_to_name.items():
                            if name == st.session_state.lineup_builder['QB']:
                                current_qb_display = display
                                break
                    
                    selected_qb_display = st.selectbox("Quarterback", qb_options, 
                                                     index=qb_options.index(current_qb_display) if current_qb_display in qb_options else 0,
                                                     key="builder_qb")
                    st.session_state.lineup_builder['QB'] = qb_display_to_name[selected_qb_display]
                    
                    # RB Selections
                    rb_data = df[df['Position'] == 'RB'][['Nickname', 'Salary']].copy() if df is not None and len(df) > 0 else pd.DataFrame()
                    rb_options = ['None'] + [f"{row['Nickname']} (${int(row['Salary']):,})" for _, row in rb_data.iterrows()]
                    rb_display_to_name = {'None': None}
                    rb_display_to_name.update({f"{row['Nickname']} (${int(row['Salary']):,})": row['Nickname'] for _, row in rb_data.iterrows()})
                    
                    current_rb1_display = 'None'
                    if st.session_state.lineup_builder['RB1']:
                        for display, name in rb_display_to_name.items():
                            if name == st.session_state.lineup_builder['RB1']:
                                current_rb1_display = display
                                break
                    
                    selected_rb1_display = st.selectbox("Running Back 1", rb_options,
                                                      index=rb_options.index(current_rb1_display) if current_rb1_display in rb_options else 0,
                                                      key="builder_rb1")
                    st.session_state.lineup_builder['RB1'] = rb_display_to_name[selected_rb1_display]
                    
                    current_rb2_display = 'None'
                    if st.session_state.lineup_builder['RB2']:
                        for display, name in rb_display_to_name.items():
                            if name == st.session_state.lineup_builder['RB2']:
                                current_rb2_display = display
                                break
                    
                    selected_rb2_display = st.selectbox("Running Back 2", rb_options,
                                                      index=rb_options.index(current_rb2_display) if current_rb2_display in rb_options else 0,
                                                      key="builder_rb2")
                    st.session_state.lineup_builder['RB2'] = rb_display_to_name[selected_rb2_display]
                
            with builder_cols[1]:
                st.markdown("**🎯 Wide Receivers & TE**")
                
                # WR Selections
                wr_data = df[df['Position'] == 'WR'][['Nickname', 'Salary']].copy() if df is not None and len(df) > 0 else pd.DataFrame()
                wr_options = ['None'] + [f"{row['Nickname']} (${int(row['Salary']):,})" for _, row in wr_data.iterrows()]
                wr_display_to_name = {'None': None}
                wr_display_to_name.update({f"{row['Nickname']} (${int(row['Salary']):,})": row['Nickname'] for _, row in wr_data.iterrows()})
                
                current_wr1_display = 'None'
                if st.session_state.lineup_builder['WR1']:
                    for display, name in wr_display_to_name.items():
                        if name == st.session_state.lineup_builder['WR1']:
                            current_wr1_display = display
                            break
                
                selected_wr1_display = st.selectbox("Wide Receiver 1", wr_options,
                                                  index=wr_options.index(current_wr1_display) if current_wr1_display in wr_options else 0,
                                                  key="builder_wr1")
                st.session_state.lineup_builder['WR1'] = wr_display_to_name[selected_wr1_display]
                
                current_wr2_display = 'None'
                if st.session_state.lineup_builder['WR2']:
                    for display, name in wr_display_to_name.items():
                        if name == st.session_state.lineup_builder['WR2']:
                            current_wr2_display = display
                            break
                
                selected_wr2_display = st.selectbox("Wide Receiver 2", wr_options,
                                                  index=wr_options.index(current_wr2_display) if current_wr2_display in wr_options else 0,
                                                  key="builder_wr2")
                st.session_state.lineup_builder['WR2'] = wr_display_to_name[selected_wr2_display]
                
                current_wr3_display = 'None'
                if st.session_state.lineup_builder['WR3']:
                    for display, name in wr_display_to_name.items():
                        if name == st.session_state.lineup_builder['WR3']:
                            current_wr3_display = display
                            break
                
                selected_wr3_display = st.selectbox("Wide Receiver 3", wr_options,
                                                  index=wr_options.index(current_wr3_display) if current_wr3_display in wr_options else 0,
                                                  key="builder_wr3")
                st.session_state.lineup_builder['WR3'] = wr_display_to_name[selected_wr3_display]
                
                # TE Selection
                te_data = df[df['Position'] == 'TE'][['Nickname', 'Salary']].copy() if df is not None and len(df) > 0 else pd.DataFrame()
                te_options = ['None'] + [f"{row['Nickname']} (${int(row['Salary']):,})" for _, row in te_data.iterrows()]
                te_display_to_name = {'None': None}
                te_display_to_name.update({f"{row['Nickname']} (${int(row['Salary']):,})": row['Nickname'] for _, row in te_data.iterrows()})
                
                current_te_display = 'None'
                if st.session_state.lineup_builder['TE']:
                    for display, name in te_display_to_name.items():
                        if name == st.session_state.lineup_builder['TE']:
                            current_te_display = display
                            break
                
                selected_te_display = st.selectbox("Tight End", te_options,
                                                 index=te_options.index(current_te_display) if current_te_display in te_options else 0,
                                                 key="builder_te")
                st.session_state.lineup_builder['TE'] = te_display_to_name[selected_te_display]
                
            with builder_cols[2]:
                st.markdown("**🎯 Flex & Defense**")
                
                # FLEX Selection (RB/WR/TE)
                flex_data = df[df['Position'].isin(['RB', 'WR', 'TE'])][['Nickname', 'Salary', 'Position']].copy() if df is not None and len(df) > 0 else pd.DataFrame()
                flex_options = ['None'] + [f"{row['Nickname']} (${int(row['Salary']):,}) - {row['Position']}" for _, row in flex_data.iterrows()]
                flex_display_to_name = {'None': None}
                flex_display_to_name.update({f"{row['Nickname']} (${int(row['Salary']):,}) - {row['Position']}": row['Nickname'] for _, row in flex_data.iterrows()})
                
                current_flex_display = 'None'
                if st.session_state.lineup_builder['FLEX']:
                    for display, name in flex_display_to_name.items():
                        if name == st.session_state.lineup_builder['FLEX']:
                            current_flex_display = display
                            break
                
                selected_flex_display = st.selectbox("FLEX (RB/WR/TE)", flex_options,
                                                   index=flex_options.index(current_flex_display) if current_flex_display in flex_options else 0,
                                                   key="builder_flex")
                st.session_state.lineup_builder['FLEX'] = flex_display_to_name[selected_flex_display]
                
                # DST Selection
                dst_data = df[df['Position'] == 'D'][['Nickname', 'Salary']].copy() if df is not None and len(df) > 0 else pd.DataFrame()
                dst_options = ['None'] + [f"{row['Nickname']} (${int(row['Salary']):,})" for _, row in dst_data.iterrows()]
                dst_display_to_name = {'None': None}
                dst_display_to_name.update({f"{row['Nickname']} (${int(row['Salary']):,})": row['Nickname'] for _, row in dst_data.iterrows()})
                
                current_dst_display = 'None'
                if st.session_state.lineup_builder['DST']:
                    for display, name in dst_display_to_name.items():
                        if name == st.session_state.lineup_builder['DST']:
                            current_dst_display = display
                            break
                
                selected_dst_display = st.selectbox("Defense/ST", dst_options,
                                                  index=dst_options.index(current_dst_display) if current_dst_display in dst_options else 0,
                                                  key="builder_dst")
                st.session_state.lineup_builder['DST'] = dst_display_to_name[selected_dst_display]
                
                # Show current selections and salary
                st.markdown("**📊 Current Build**")
                selected_players = [p for p in st.session_state.lineup_builder.values() if p is not None]
                
                if selected_players and df is not None:
                    total_salary = 0
                    for player in selected_players:
                        player_data = df[df['Nickname'] == player]
                        if len(player_data) > 0:
                            total_salary += player_data['Salary'].iloc[0]
                    
                    remaining_salary = 60000 - total_salary
                    st.metric("Salary Used", f"${total_salary:,}", f"${remaining_salary:,} remaining")
                    st.write(f"**Players Selected:** {len(selected_players)}/9")
                else:
                    st.info("No players selected yet")
            
            # Action buttons
            builder_action_cols = st.columns(4)
            with builder_action_cols[0]:
                if st.button("🔥 **Build Lineup**", type="primary", help="Generate a complete optimized lineup around your selected players"):
                    if any(st.session_state.lineup_builder.values()):
                        # Generate a single optimized lineup immediately using direct approach
                        with st.spinner("🏗️ Building your custom lineup..."):
                            try:
                                # Import needed modules for local scope
                                import pandas as pd
                                import random
                                import time
                                
                                # Apply projection overrides if they exist (same as main generator)
                                df_builder = df.copy()
                                saved_overrides = load_player_overrides()
                                if saved_overrides:
                                    for player_name, override_data in saved_overrides.items():
                                        if override_data and 'fppg' in override_data:
                                            mask = df_builder['Nickname'] == player_name
                                            if mask.any():
                                                df_builder.loc[mask, 'FPPG'] = override_data['fppg']
                                
                                # Direct lineup building approach - bypass complex constraints  
                                # Add randomization for variety in lineup building
                                random.seed(int(time.time() * 1000) % 100000)  # Different seed each time
                                
                                selected_players = []
                                used_salary = 0
                                position_slots = {
                                    'QB': 1, 'RB': 2, 'WR': 3, 'TE': 1, 'D': 1, 'FLEX': 1
                                }
                                filled_positions = {pos: 0 for pos in position_slots.keys()}
                                
                                # Track position assignments for proper export format
                                rb_count = 0
                                wr_count = 0
                                
                                # First, add all selected players (using override-adjusted data)
                                for builder_pos, player_name in st.session_state.lineup_builder.items():
                                    if player_name:
                                        player_data = df_builder[df_builder['Nickname'] == player_name]
                                        if len(player_data) > 0:
                                            player = player_data.iloc[0].copy()
                                            
                                            # Count positions based on actual player position, not builder slot
                                            actual_position = player['Position']
                                            
                                            # Convert builder positions to DFS export format
                                            if builder_pos == 'QB':
                                                player['LineupPosition'] = 'QB'
                                                filled_positions['QB'] += 1
                                            elif builder_pos in ['RB1', 'RB2']:
                                                player['LineupPosition'] = 'RB'
                                                filled_positions['RB'] += 1
                                            elif builder_pos in ['WR1', 'WR2', 'WR3']:
                                                player['LineupPosition'] = 'WR'
                                                filled_positions['WR'] += 1
                                            elif builder_pos == 'TE':
                                                player['LineupPosition'] = 'TE'
                                                filled_positions['TE'] += 1
                                            elif builder_pos == 'DST':
                                                player['LineupPosition'] = 'D'
                                                filled_positions['D'] += 1
                                            elif builder_pos == 'FLEX':
                                                player['LineupPosition'] = 'FLEX'
                                                filled_positions['FLEX'] += 1
                                            
                                            selected_players.append(player)
                                            used_salary += player['Salary']
                                
                                # Calculate remaining positions needed (fix the counting logic)
                                remaining_salary = 60000 - used_salary
                                positions_needed = []
                                
                                # Calculate actual positions from selected players
                                actual_positions = {'QB': 0, 'RB': 0, 'WR': 0, 'TE': 0, 'D': 0, 'FLEX': 0}
                                for player in selected_players:
                                    pos = player.get('LineupPosition', player.get('Position', 'Unknown'))
                                    if pos in actual_positions:
                                        actual_positions[pos] += 1
                                    elif pos == 'D':
                                        actual_positions['D'] += 1
                                
                                # Calculate what positions are still needed using actual_positions
                                # Total lineup: 1 QB, 2 RB, 3 WR, 1 TE, 1 FLEX, 1 D/ST = 9 players
                                current_count = len(selected_players)
                                
                                # Check if we have all required positions (may need FLEX or D/ST)
                                core_positions_filled = (
                                    actual_positions['QB'] >= 1 and 
                                    actual_positions['RB'] >= 2 and 
                                    actual_positions['WR'] >= 3 and 
                                    actual_positions['TE'] >= 1
                                )
                                
                                # If we already have 9 players, we're done!
                                if current_count >= 9 or (core_positions_filled and current_count >= 7):
                                    pass  # Lineup is complete or close enough
                                else:
                                    # Add missing positions based on actual selected players
                                    if actual_positions['QB'] < 1:
                                        positions_needed.append('QB')
                                    if actual_positions['RB'] < 2:
                                        for i in range(2 - actual_positions['RB']):
                                            positions_needed.append('RB')
                                    if actual_positions['WR'] < 3:
                                        for i in range(3 - actual_positions['WR']):
                                            positions_needed.append('WR')
                                    if actual_positions['TE'] < 1:
                                        positions_needed.append('TE')
                                    if actual_positions['D'] < 1:
                                        positions_needed.append('D')
                                    if actual_positions['FLEX'] < 1:
                                        positions_needed.append('FLEX')
                                    
                                    # If we have too many positions needed, prioritize by removing excess
                                    while len(positions_needed) > (9 - current_count):
                                        # Remove FLEX first if we have other positions to fill
                                        if 'FLEX' in positions_needed and len(positions_needed) > 1:
                                            positions_needed.remove('FLEX')
                                        else:
                                            positions_needed = positions_needed[:9 - current_count]
                                
                                # Fill remaining positions using direct high-projection approach
                                used_players = [p['Nickname'] for p in selected_players]
                                
                                # Smart salary-aware selection to ensure lineup completion
                                positions_remaining = len(positions_needed)
                                
                                for i, pos_needed in enumerate(positions_needed):
                                    if remaining_salary <= 0:
                                        break
                                        
                                    # Calculate how many positions are left to fill
                                    positions_left = positions_remaining - i
                                    
                                    # Estimate minimum salary needed for remaining positions (realistic minimums)
                                    min_def_salary = 4000  # Minimum defense cost (some are cheaper)
                                    min_flex_salary = 4000  # Minimum flex cost  
                                    min_other_salary = 4000  # Minimum for other positions
                                    
                                    # Special case: if looking for WR and many WRs needed, use lower minimum
                                    if pos_needed == 'WR':
                                        wr_positions_left = positions_needed[i:].count('WR')
                                        if wr_positions_left > 1:
                                            min_other_salary = 4000  # Some cheap WRs available
                                    
                                    # Calculate salary buffer needed for remaining positions
                                    if positions_left > 1:
                                        if 'D' in positions_needed[i+1:] and 'FLEX' in positions_needed[i+1:]:
                                            salary_buffer = min_def_salary + min_flex_salary + (positions_left - 2) * min_other_salary
                                        elif 'D' in positions_needed[i+1:]:
                                            salary_buffer = min_def_salary + (positions_left - 1) * min_other_salary
                                        elif 'FLEX' in positions_needed[i+1:]:
                                            salary_buffer = min_flex_salary + (positions_left - 1) * min_other_salary
                                        else:
                                            salary_buffer = positions_left * min_other_salary
                                    else:
                                        salary_buffer = 0
                                    
                                    # Max salary we can spend on this position
                                    max_salary_for_position = remaining_salary - salary_buffer
                                    
                                    # Get available players for this position
                                    if pos_needed == 'FLEX':
                                        available = df_builder[
                                            (df_builder['Position'].isin(['RB', 'WR', 'TE'])) & 
                                            (~df_builder['Nickname'].isin(used_players)) &
                                            (df_builder['Salary'] <= max_salary_for_position)
                                        ].copy()
                                    else:
                                        pos_key = pos_needed if pos_needed != 'D' else 'D'
                                        available = df_builder[
                                            (df_builder['Position'] == pos_key) & 
                                            (~df_builder['Nickname'].isin(used_players)) &
                                            (df_builder['Salary'] <= max_salary_for_position)
                                        ].copy()
                                    
                                    if len(available) > 0:
                                        # Add variety to selections - choose from top players instead of always the best
                                        import random
                                        import math
                                        
                                        # Sort by FPPG and take top candidates (top 20% or at least top 3)
                                        top_candidates = available.nlargest(max(3, len(available) // 5), 'FPPG')
                                        
                                        # Weight selection toward higher FPPG players but allow some variety
                                        # Create weights: highest FPPG gets weight 5, second gets 4, etc.
                                        weights = list(range(len(top_candidates), 0, -1))
                                        
                                        # Ensure weights are finite and valid - simple check
                                        try:
                                            # Test if weights work with random.choices
                                            if sum(weights) <= 0 or any(w <= 0 for w in weights):
                                                weights = [1] * len(top_candidates)
                                        except:
                                            # Fallback to equal weights if there are any issues
                                            weights = [1] * len(top_candidates)
                                        
                                        # Randomly select from top candidates using weighted selection
                                        selected_idx = random.choices(range(len(top_candidates)), weights=weights, k=1)[0]
                                        best_player = top_candidates.iloc[selected_idx].copy()
                                        
                                        # Set proper DFS export format position
                                        if pos_needed == 'D':
                                            best_player['LineupPosition'] = 'D'
                                        else:
                                            best_player['LineupPosition'] = pos_needed
                                        
                                        selected_players.append(best_player)
                                        used_players.append(best_player['Nickname'])
                                        remaining_salary -= best_player['Salary']
                                        used_salary += best_player['Salary']
                                    else:
                                        # If no players available with buffer, try without buffer (desperate mode)
                                        if pos_needed == 'FLEX':
                                            desperate_available = df_builder[
                                                (df_builder['Position'].isin(['RB', 'WR', 'TE'])) & 
                                                (~df_builder['Nickname'].isin(used_players)) &
                                                (df_builder['Salary'] <= remaining_salary)
                                            ].copy()
                                        else:
                                            pos_key = pos_needed if pos_needed != 'D' else 'D'
                                            desperate_available = df_builder[
                                                (df_builder['Position'] == pos_key) & 
                                                (~df_builder['Nickname'].isin(used_players)) &
                                                (df_builder['Salary'] <= remaining_salary)
                                            ].copy()
                                        
                                        if len(desperate_available) > 0:
                                            # In desperate mode, still add some variety among cheaper options
                                            import random
                                            
                                            # Get cheapest 30% of available players (or at least cheapest 3)
                                            cheap_candidates = desperate_available.nsmallest(max(3, len(desperate_available) // 3), 'Salary')
                                            
                                            # Among cheap options, prefer higher FPPG but allow variety
                                            if len(cheap_candidates) > 1:
                                                # Weight by FPPG among cheap options - handle NaN/inf values
                                                fppg_values = cheap_candidates['FPPG'].fillna(1.0)  # Use 1.0 instead of 0
                                                min_fppg = max(fppg_values.min(), 0.1)  # Avoid division by zero
                                                
                                                try:
                                                    weights = (fppg_values / min_fppg).tolist()
                                                    # Simple validation - check if weights are valid numbers
                                                    if any(w <= 0 or str(w) in ['nan', 'inf', '-inf'] for w in weights):
                                                        weights = [1] * len(cheap_candidates)
                                                except:
                                                    # Fallback to equal weights if there are any issues
                                                    weights = [1] * len(cheap_candidates)
                                                
                                                selected_idx = random.choices(range(len(cheap_candidates)), weights=weights, k=1)[0]
                                                best_player = cheap_candidates.iloc[selected_idx].copy()
                                            else:
                                                best_player = cheap_candidates.iloc[0].copy()
                                            
                                            # Set proper DFS export format position
                                            if pos_needed == 'D':
                                                best_player['LineupPosition'] = 'D'
                                            else:
                                                best_player['LineupPosition'] = pos_needed
                                            
                                            selected_players.append(best_player)
                                            used_players.append(best_player['Nickname'])
                                            remaining_salary -= best_player['Salary']
                                            used_salary += best_player['Salary']
                                
                                # Recalculate positions after adding players
                                final_positions = {'QB': 0, 'RB': 0, 'WR': 0, 'TE': 0, 'D': 0, 'FLEX': 0}
                                for player in selected_players:
                                    pos = player.get('LineupPosition', player.get('Position', 'Unknown'))
                                    if pos in final_positions:
                                        final_positions[pos] += 1
                                    elif pos == 'D':
                                        final_positions['D'] += 1
                                
                                # Convert to DataFrame and store - no immediate display
                                if len(selected_players) == 9:
                                    builder_lineup = pd.DataFrame(selected_players)
                                    
                                    # Store the lineup for the persistent display section
                                    st.session_state.builder_generated_lineup = [builder_lineup]
                                    st.session_state.current_built_lineup = builder_lineup.copy()
                                    
                                    # Simple success message without cluttering display
                                    st.success("✅ **Lineup Built Successfully!** Check below for details and export options.")
                                    st.rerun()  # Refresh to show the persistent lineup section
                                    
                                else:
                                    # Provide detailed debugging info with proper formatting
                                    st.error("❌ **Could not complete lineup build**")
                                    
                                    # Debug: show what we actually have
                                    st.markdown("### 🔍 Debug Information")
                                    st.write(f"**Status**: Got {len(selected_players)}/9 players")
                                    
                                    if selected_players:
                                        player_names = [p['Nickname'] for p in selected_players]
                                        st.write(f"**Selected Players**: {', '.join(player_names)}")
                                    
                                    # Fix salary formatting
                                    remaining_salary = 60000 - used_salary
                                    st.write(f"**Salary Used**: ${used_salary:,} out of $60,000")
                                    st.write(f"**Remaining Budget**: ${remaining_salary:,}")
                                    
                                    # Position breakdown already calculated above
                                    
                                    # Debug: show actual position counts
                                    st.write("**Position Status:**")
                                    st.write(f"- QB: {actual_positions['QB']}/1")
                                    st.write(f"- RB: {actual_positions['RB']}/2") 
                                    st.write(f"- WR: {actual_positions['WR']}/3")
                                    st.write(f"- TE: {actual_positions['TE']}/1")
                                    st.write(f"- D/ST: {actual_positions['D']}/1")
                                    st.write(f"- FLEX: {actual_positions['FLEX']}/1")
                                    
                                    if positions_needed:
                                        st.write(f"**Still Need**: {', '.join(positions_needed)}")
                                        
                                        # Show available players for next needed position
                                        next_pos = positions_needed[0]
                                        if next_pos == 'FLEX':
                                            available_debug = df_builder[
                                                (df_builder['Position'].isin(['RB', 'WR', 'TE'])) & 
                                                (~df_builder['Nickname'].isin([p['Nickname'] for p in selected_players])) &
                                                (df_builder['Salary'] <= remaining_salary)
                                            ]
                                        else:
                                            pos_key = next_pos if next_pos != 'D' else 'D'
                                            available_debug = df_builder[
                                                (df_builder['Position'] == pos_key) & 
                                                (~df_builder['Nickname'].isin([p['Nickname'] for p in selected_players])) &
                                                (df_builder['Salary'] <= remaining_salary)
                                            ]
                                        
                                        st.write(f"**Available {next_pos} players under ${remaining_salary:,}**: {len(available_debug)}")
                                        
                                        if len(available_debug) > 0:
                                            cheapest = available_debug.nsmallest(3, 'Salary')[['Nickname', 'Salary']]
                                            st.write("**Cheapest options:**")
                                            for _, player in cheapest.iterrows():
                                                st.write(f"- {player['Nickname']}: ${int(player['Salary']):,}")
                                    
                                    # Better tips based on salary situation
                                    if remaining_salary < 4000:
                                        st.warning("💡 **Tip**: Your selected players use too much salary. Try selecting cheaper players or fewer core players.")
                                    else:
                                        st.warning("💡 **Tip**: Try selecting fewer core players to give the optimizer more flexibility.")
                                

                                    
                            except Exception as e:
                                st.error(f"❌ Error generating lineup: {str(e)}")
                    else:
                        st.warning("⚠️ Please select at least one player to build around")
            
            with builder_action_cols[1]:
                if st.button("🗑️ Clear Build", help="Clear all lineup builder selections"):
                    for key in st.session_state.lineup_builder:
                        st.session_state.lineup_builder[key] = None
                    st.session_state.use_lineup_builder = False
                    st.rerun()
                    
            with builder_action_cols[2]:
                if st.button("📋 Copy to Force", help="Copy selections to Force Players section below"):
                    # This will be handled in the player selection logic below
                    st.session_state.copy_builder_to_force = True
                    st.success("✅ Copied to Force Players section!")
                    
            with builder_action_cols[3]:
                if st.button("💾 Save Lineup", help="Save generated lineup to portfolio"):
                    if 'builder_generated_lineup' in st.session_state and st.session_state.builder_generated_lineup:
                        # Add to main lineups for saving/exporting
                        if 'stacked_lineups' not in st.session_state:
                            st.session_state.stacked_lineups = []
                        
                        # Convert builder lineup to proper tuple format before adding
                        builder_df = st.session_state.builder_generated_lineup[0]
                        total_fppg = builder_df['FPPG'].sum()
                        total_salary = builder_df['Salary'].sum()
                        lineup_tuple = (total_fppg, builder_df, total_salary, 0, 0, 0)
                        st.session_state.stacked_lineups.append(lineup_tuple)
                        st.session_state.lineups_generated = True
                        
                        # Actually save to portfolio file
                        try:
                            current_user = st.session_state.get('current_user', 'default')
                            existing_portfolio = load_portfolio(current_user)
                            
                            # Convert lineup to portfolio format
                            lineup_dict = {
                                'players': builder_df.to_dict('records'),
                                'total_salary': int(total_salary),
                                'total_fppg': float(total_fppg),
                                'created_at': datetime.datetime.now().isoformat(),
                                'source': 'lineup_builder'
                            }
                            
                            existing_portfolio['lineups'].append(lineup_dict)
                            save_portfolio(existing_portfolio, current_user)
                            
                            st.success(f"✅ Saved to {current_user}'s portfolio! Session total: {len(st.session_state.stacked_lineups)} lineups")
                        except Exception as e:
                            st.warning(f"⚠️ Added to session but couldn't save to portfolio file: {e}")
                            st.success(f"✅ Added to session! Total: {len(st.session_state.stacked_lineups)} lineups")
                    else:
                        st.warning("⚠️ Please build a lineup first before saving")
            
            # Show previously built lineup if it exists (persists across page refreshes)
            if 'current_built_lineup' in st.session_state:
                st.markdown("---")
                st.markdown("### 🏈 **Your Last Built Lineup**")
                
                saved_lineup = st.session_state.current_built_lineup
                
                # Calculate totals
                total_fppg = saved_lineup['FPPG'].sum()
                total_salary = saved_lineup['Salary'].sum()
                remaining = 60000 - total_salary
                
                # Show projections
                if 'Ceiling' in saved_lineup.columns:
                    lineup_ceiling = saved_lineup['Ceiling'].sum()
                    lineup_floor = saved_lineup['Floor'].sum()
                    st.markdown(f"""
                    **📊 Lineup Projections:**
                    - **Projection:** {total_fppg:.1f} pts
                    - **Ceiling:** {lineup_ceiling:.1f} pts  
                    - **Floor:** {lineup_floor:.1f} pts
                    - **Salary:** ${total_salary:,} (${remaining:,} remaining)
                    """)
                else:
                    st.markdown(f"""
                    **📊 Lineup Summary:**
                    - **Projection:** {total_fppg:.1f} pts
                    - **Salary:** ${total_salary:,} (${remaining:,} remaining)
                    """)
                
                # Display lineup table
                display_columns = ['Nickname', 'Position', 'Team', 'Salary', 'FPPG']
                
                if 'Matchup_Quality' in saved_lineup.columns:
                    display_columns.append('Matchup_Quality')
                if 'PosRank' in saved_lineup.columns:
                    display_columns.append('PosRank')
                if 'Ceiling' in saved_lineup.columns:
                    display_columns.extend(['Ceiling', 'Floor'])
                
                lineup_display = saved_lineup[display_columns].copy()
                
                # Format columns
                lineup_display['Salary'] = lineup_display['Salary'].apply(lambda x: f"${x:,}")
                lineup_display['FPPG'] = lineup_display['FPPG'].apply(lambda x: f"{x:.1f}")
                
                if 'Ceiling' in lineup_display.columns:
                    lineup_display['Ceiling'] = lineup_display['Ceiling'].apply(lambda x: f"{x:.1f}")
                    lineup_display['Floor'] = lineup_display['Floor'].apply(lambda x: f"{x:.1f}")
                
                st.dataframe(
                    lineup_display, 
                    use_container_width=True, 
                    height=350,
                    column_config={
                        'Nickname': st.column_config.TextColumn('Player', width='medium'),
                        'Position': st.column_config.TextColumn('Pos', width='small'),
                        'Team': st.column_config.TextColumn('Team', width='small'),
                        'Salary': st.column_config.TextColumn('Salary', width='small'),
                        'FPPG': st.column_config.TextColumn('FPPG', width='small')
                    }
                )
                
                # Export options for stored lineup
                st.markdown("---")
                export_cols = st.columns(3)
                
                with export_cols[0]:
                    if st.button("💾 Add to Portfolio", key="add_stored_to_portfolio", help="Add this lineup to your main collection"):
                        # Use stored lineup from session state to survive page refreshes
                        try:
                            current_user = st.session_state.get('selected_portfolio_user', 'sofakinggoo')
                            total_fppg = saved_lineup['FPPG'].sum()
                            
                            # Check if lineup already exists in portfolio
                            if is_lineup_in_portfolio(saved_lineup, current_user):
                                st.warning(f"⚠️ This exact lineup is already in {current_user}'s portfolio! No duplicate saved.")
                            else:
                                # Save to PERSISTENT portfolio file (not just session)
                                with st.spinner("💾 Saving to portfolio file..."):
                                    result = add_lineup_to_portfolio(saved_lineup, total_fppg, total_fppg, current_user)
                                
                                if result == "duplicate":
                                    st.warning(f"⚠️ Lineup already exists in {current_user}'s portfolio!")
                                elif result == True:
                                    # SUCCESS: Saved to portfolio file
                                    st.success(f"✅ **PORTFOLIO SAVED!** Lineup added to {current_user}'s portfolio file (`portfolio_users/{current_user}_portfolio.json`)")
                                    
                                    # DEBUG: Verify file was actually written
                                    import os
                                    portfolio_file = f"portfolio_users/{current_user}_portfolio.json"
                                    if os.path.exists(portfolio_file):
                                        file_size = os.path.getsize(portfolio_file)
                                        st.info(f"✅ **FILE CONFIRMED:** Portfolio file exists ({file_size} bytes)")
                                        
                                        # Check the content
                                        verification_portfolio = load_portfolio(current_user)
                                        lineup_count = len(verification_portfolio.get("lineups", [])) if verification_portfolio else 0
                                        st.info(f"📊 **VERIFICATION:** Portfolio now contains {lineup_count} lineup(s)")
                                    else:
                                        st.error(f"❌ **FILE ERROR:** Portfolio file not found at {portfolio_file}")
                                    
                                    # Also add to session for immediate viewing in Generated Lineups tab
                                    if 'stacked_lineups' not in st.session_state:
                                        st.session_state.stacked_lineups = []
                                    
                                    total_salary = saved_lineup['Salary'].sum()
                                    lineup_tuple = (total_fppg, saved_lineup, total_salary, 0, 0, 0)
                                    st.session_state.stacked_lineups.append(lineup_tuple)
                                    st.session_state.lineups_generated = True
                                    
                                    st.info("📊 **ALSO ADDED** to current session → visible in 'Generated Lineups' tab")
                                    
                                    # Set flag to refresh portfolio display
                                    st.session_state.portfolio_needs_refresh = True
                                    st.session_state.last_portfolio_save_user = current_user
                                    
                                    # Clear the built lineup to prevent accidental duplicate saves
                                    st.balloons()  # Celebration effect
                                    
                                    # Add small delay then rerun to show updated portfolio
                                    st.success("🔄 **Refreshing portfolio display...**")
                                    st.rerun()
                                else:
                                    st.error(f"❌ **FAILED** to save to portfolio file!")
                                    st.write(f"**Debug info**: add_lineup_to_portfolio returned: `{result}`")
                                    st.write(f"**Check**: Does `portfolio_users/{current_user}_portfolio.json` exist and is it writable?")
                        except Exception as e:
                            st.error(f"❌ Error saving lineup: {str(e)}")
                
                with export_cols[1]:
                    if st.button("📄 Export CSV", key="export_stored_csv", help="Download this lineup as CSV"):
                        try:
                            export_manager = ExportManager()
                            csv_data = export_manager.export_to_csv([saved_lineup], platform="fanduel")
                            if csv_data:
                                st.download_button(
                                    "⬇️ Download CSV", 
                                    csv_data,
                                    f"stored_lineup_{datetime.now().strftime('%Y%m%d_%H%M')}.csv",
                                    "text/csv",
                                    key="download_stored_csv"
                                )
                            else:
                                st.error("Failed to generate CSV data")
                        except Exception as e:
                            st.warning(f"⚠️ CSV export not available: {str(e)}")
                
                with export_cols[2]:
                    if st.button("🗑️ Clear Lineup", key="clear_stored_lineup", help="Clear the stored lineup"):
                        del st.session_state.current_built_lineup
                        if 'builder_save_success' in st.session_state:
                            del st.session_state.builder_save_success
                        st.rerun()
        
        # Player Selection Interface - only show if we have proper player data
        if enable_player_selection and 'FPPG' in df.columns and 'Position' in df.columns and 'Nickname' in df.columns:
            st.markdown('<h2 class="sub-header">👥 Player Selection</h2>', unsafe_allow_html=True)
            
            # Add button to auto-select top matchups
            col1, col2, col3, col4, col5 = st.columns([1.5, 1.3, 1.3, 1, 1.5])
            with col2:
                if st.button("🎯 Force QB/RB/WR Only", type="secondary", help="Auto-select top 6 matchups for QB, RB, WR only (you can add more manually)"):
                    # Get top matchups and auto-populate selections
                    top_matchups = get_top_matchups(df, pass_defense, rush_defense, num_per_position=6)
                    
                    # Only auto-select QB, RB, WR (not TE or DEF)
                    if 'QB' in top_matchups and len(top_matchups['QB']) > 0:
                        existing_qb = st.session_state.get('auto_qb', [])
                        new_qb = top_matchups['QB']['Player'].head(6).tolist()
                        # Combine existing with new, remove duplicates while preserving order
                        combined_qb = existing_qb + [qb for qb in new_qb if qb not in existing_qb]
                        st.session_state.auto_qb = combined_qb
                    
                    if 'RB' in top_matchups and len(top_matchups['RB']) > 0:
                        existing_rb = st.session_state.get('auto_rb', [])
                        new_rb = top_matchups['RB']['Player'].head(6).tolist()
                        combined_rb = existing_rb + [rb for rb in new_rb if rb not in existing_rb]
                        st.session_state.auto_rb = combined_rb
                    
                    if 'WR' in top_matchups and len(top_matchups['WR']) > 0:
                        existing_wr = st.session_state.get('auto_wr', [])
                        new_wr = top_matchups['WR']['Player'].head(6).tolist()
                        combined_wr = existing_wr + [wr for wr in new_wr if wr not in existing_wr]
                        st.session_state.auto_wr = combined_wr
                    
                    # Don't auto-populate TE or DEF - user can add manually
                    st.success("✅ Top 6 QB, RB, and WR matchups added! Add TE/DEF manually if desired.")
            
            with col3:
                if st.button("🎯 Force All Positions", type="secondary", help="Auto-select top 6 matchups for all positions"):
                    # Get top matchups and auto-populate ALL positions
                    top_matchups = get_top_matchups(df, pass_defense, rush_defense, num_per_position=6)
                    
                    # Auto-select all positions
                    for pos in ['QB', 'RB', 'WR', 'TE']:
                        if pos in top_matchups and len(top_matchups[pos]) > 0:
                            existing = st.session_state.get(f'auto_{pos.lower()}', [])
                            new_players = top_matchups[pos]['Player'].head(6).tolist()
                            combined = existing + [p for p in new_players if p not in existing]
                            st.session_state[f'auto_{pos.lower()}'] = combined
                    
                    st.success("✅ Top 6 matchups added for all positions!")
            
            with col4:
                if st.button("🗑️ Clear", help="Clear all player selections and lineup data"):
                    # Clear all auto-selections
                    for key in ['auto_qb', 'auto_rb', 'auto_wr', 'auto_te']:
                        if key in st.session_state:
                            del st.session_state[key]
                    
                    # Clear lineup data to fix any corruption
                    if 'stacked_lineups' in st.session_state:
                        st.session_state.stacked_lineups = []
                    if 'lineups_generated' in st.session_state:
                        st.session_state.lineups_generated = False
                    if 'builder_generated_lineup' in st.session_state:
                        del st.session_state.builder_generated_lineup
                    
                    st.success("✅ Cleared all data!")
            # Create tabs for different positions
            tab1, tab2, tab3, tab4, tab5 = st.tabs(["QB", "RB", "WR", "TE", "DEF"])
            
            # Helper function to extract player name from "Name ($salary)" format
            def extract_player_name(selection_list):
                """Extract just the player name from 'Name ($salary)' format"""
                return [name.split(' ($')[0] for name in selection_list]
            
            # Load saved player selections for the current user
            current_user = st.session_state.get('selected_portfolio_user', 'sofakinggoo')
            saved_selections = load_player_selections(current_user)
            
            # Initialize player_selections with saved data or empty defaults
            player_selections = saved_selections if saved_selections else {}
            
            with tab1:
                st.subheader("Quarterbacks")
                qb_players = df[df['Position'] == 'QB'].sort_values(['Team', 'Salary'], ascending=[True, False])
                qb_options = [f"{row['Nickname']} (${row['Salary']:,})" for _, row in qb_players.sort_values('Salary', ascending=False).iterrows()]
                
                col1, col2 = st.columns(2)
                with col1:
                    st.write("**Must Include:**")
                    # Load saved selections or use auto-selected values as fallback
                    saved_qb_include = []
                    if 'QB' in saved_selections and 'must_include' in saved_selections['QB']:
                        # Convert saved player names back to the "Name ($salary)" format
                        saved_qb_include = [opt for opt in qb_options if any(name in opt for name in saved_selections['QB']['must_include'])]
                    
                    default_qb = saved_qb_include if saved_qb_include else st.session_state.get('auto_qb', [])
                    must_include_qb = st.multiselect(
                        "Force these QBs in lineups",
                        options=qb_options,
                        default=default_qb,
                        key="must_qb",
                        help="Players sorted by salary (highest to lowest)"
                    )
                
                with col2:
                    st.write("**Exclude:**")
                    # Load saved exclude selections
                    saved_qb_exclude = []
                    if 'QB' in saved_selections and 'exclude' in saved_selections['QB']:
                        # Convert saved player names back to the "Name ($salary)" format
                        saved_qb_exclude = [opt for opt in qb_options if any(name in opt for name in saved_selections['QB']['exclude'])]
                    
                    exclude_qb = st.multiselect(
                        "Remove these QBs from consideration",
                        options=qb_options,
                        default=saved_qb_exclude,
                        key="exclude_qb",
                        help="Players sorted by salary (highest to lowest)"
                    )
                
                player_selections['QB'] = {
                    'must_include': extract_player_name(must_include_qb), 
                    'exclude': extract_player_name(exclude_qb)
                }
                
                # Show QB options with salary/matchup info
                with st.expander("View All QB Options"):
                    qb_display = qb_players[['Nickname', 'Team', 'Salary', 'FPPG', 'Matchup_Quality']].copy()
                    qb_display['Salary'] = qb_display['Salary'].apply(lambda x: f"${x:,}")
                    st.dataframe(qb_display, use_container_width=True)
            
            with tab2:
                st.subheader("Running Backs")
                rb_players = df[df['Position'] == 'RB'].sort_values(['Team', 'Salary'], ascending=[True, False])
                rb_options = [f"{row['Nickname']} (${row['Salary']:,})" for _, row in rb_players.sort_values('Salary', ascending=False).iterrows()]
                
                col1, col2 = st.columns(2)
                with col1:
                    st.write("**Must Include:**")
                    # Load saved selections or use auto-selected values as fallback
                    saved_rb_include = []
                    if 'RB' in saved_selections and 'must_include' in saved_selections['RB']:
                        saved_rb_include = [opt for opt in rb_options if any(name in opt for name in saved_selections['RB']['must_include'])]
                    
                    default_rb = saved_rb_include if saved_rb_include else st.session_state.get('auto_rb', [])
                    must_include_rb = st.multiselect(
                        "Force these RBs in lineups",
                        options=rb_options,
                        default=default_rb,
                        key="must_rb",
                        help="Players sorted by salary (highest to lowest)"
                    )
                
                with col2:
                    st.write("**Exclude:**")
                    # Load saved exclude selections
                    saved_rb_exclude = []
                    if 'RB' in saved_selections and 'exclude' in saved_selections['RB']:
                        saved_rb_exclude = [opt for opt in rb_options if any(name in opt for name in saved_selections['RB']['exclude'])]
                    
                    exclude_rb = st.multiselect(
                        "Remove these RBs from consideration",
                        options=rb_options,
                        default=saved_rb_exclude,
                        key="exclude_rb",
                        help="Players sorted by salary (highest to lowest)"
                    )
                
                player_selections['RB'] = {
                    'must_include': extract_player_name(must_include_rb), 
                    'exclude': extract_player_name(exclude_rb)
                }
                
                with st.expander("View All RB Options"):
                    rb_display = rb_players[['Nickname', 'Team', 'Salary', 'FPPG', 'Matchup_Quality']].copy()
                    rb_display['Salary'] = rb_display['Salary'].apply(lambda x: f"${x:,}")
                    st.dataframe(rb_display, use_container_width=True)
            
            with tab3:
                st.subheader("Wide Receivers")
                wr_players = df[df['Position'] == 'WR'].sort_values(['Team', 'Salary'], ascending=[True, False])
                wr_options = [f"{row['Nickname']} (${row['Salary']:,})" for _, row in wr_players.sort_values('Salary', ascending=False).iterrows()]
                
                col1, col2 = st.columns(2)
                with col1:
                    st.write("**Must Include:**")
                    # Load saved selections or use auto-selected values as fallback
                    saved_wr_include = []
                    if 'WR' in saved_selections and 'must_include' in saved_selections['WR']:
                        saved_wr_include = [opt for opt in wr_options if any(name in opt for name in saved_selections['WR']['must_include'])]
                    
                    default_wr = saved_wr_include if saved_wr_include else st.session_state.get('auto_wr', [])
                    must_include_wr = st.multiselect(
                        "Force these WRs in lineups",
                        options=wr_options,
                        default=default_wr,
                        key="must_wr",
                        help="Players sorted by salary (highest to lowest)"
                    )
                
                with col2:
                    st.write("**Exclude:**")
                    # Load saved exclude selections
                    saved_wr_exclude = []
                    if 'WR' in saved_selections and 'exclude' in saved_selections['WR']:
                        saved_wr_exclude = [opt for opt in wr_options if any(name in opt for name in saved_selections['WR']['exclude'])]
                    
                    exclude_wr = st.multiselect(
                        "Remove these WRs from consideration",
                        options=wr_options,
                        default=saved_wr_exclude,
                        key="exclude_wr",
                        help="Players sorted by salary (highest to lowest)"
                    )
                
                player_selections['WR'] = {
                    'must_include': extract_player_name(must_include_wr), 
                    'exclude': extract_player_name(exclude_wr)
                }
                
                with st.expander("View All WR Options"):
                    wr_display = wr_players[['Nickname', 'Team', 'Salary', 'FPPG', 'Matchup_Quality']].copy()
                    wr_display['Salary'] = wr_display['Salary'].apply(lambda x: f"${x:,}")
                    st.dataframe(wr_display, use_container_width=True)
            
            with tab4:
                st.subheader("Tight Ends")
                te_players = df[df['Position'] == 'TE'].sort_values(['Team', 'Salary'], ascending=[True, False])
                te_options = [f"{row['Nickname']} (${row['Salary']:,})" for _, row in te_players.sort_values('Salary', ascending=False).iterrows()]
                
                col1, col2 = st.columns(2)
                with col1:
                    st.write("**Must Include:**")
                    # Load saved selections or use auto-selected values as fallback
                    saved_te_include = []
                    if 'TE' in saved_selections and 'must_include' in saved_selections['TE']:
                        saved_te_include = [opt for opt in te_options if any(name in opt for name in saved_selections['TE']['must_include'])]
                    
                    default_te = saved_te_include if saved_te_include else st.session_state.get('auto_te', [])
                    must_include_te = st.multiselect(
                        "Force these TEs in lineups",
                        options=te_options,
                        default=default_te,
                        key="must_te",
                        help="Players sorted by salary (highest to lowest)"
                    )
                
                with col2:
                    st.write("**Exclude:**")
                    # Load saved exclude selections
                    saved_te_exclude = []
                    if 'TE' in saved_selections and 'exclude' in saved_selections['TE']:
                        saved_te_exclude = [opt for opt in te_options if any(name in opt for name in saved_selections['TE']['exclude'])]
                    
                    exclude_te = st.multiselect(
                        "Remove these TEs from consideration",
                        options=te_options,
                        default=saved_te_exclude,
                        key="exclude_te",
                        help="Players sorted by salary (highest to lowest)"
                    )
                
                player_selections['TE'] = {
                    'must_include': extract_player_name(must_include_te), 
                    'exclude': extract_player_name(exclude_te)
                }
                
                with st.expander("View All TE Options"):
                    te_display = te_players[['Nickname', 'Team', 'Salary', 'FPPG', 'Matchup_Quality']].copy()
                    te_display['Salary'] = te_display['Salary'].apply(lambda x: f"${x:,}")
                    st.dataframe(te_display, use_container_width=True)
            
            with tab5:
                st.subheader("Defense/Special Teams")
                def_players_tab = df[df['Position'] == 'D'].sort_values(['Team', 'Salary'], ascending=[True, False])
                def_options = [f"{row['Nickname']} (${row['Salary']:,})" for _, row in def_players_tab.sort_values('Salary', ascending=False).iterrows()]
                
                col1, col2 = st.columns(2)
                with col1:
                    st.write("**Must Include:**")
                    # Load saved include selections
                    saved_def_include = []
                    if 'D' in saved_selections and 'must_include' in saved_selections['D']:
                        saved_def_include = [opt for opt in def_options if any(name in opt for name in saved_selections['D']['must_include'])]
                    
                    must_include_def = st.multiselect(
                        "Force these DEF in lineups",
                        options=def_options,
                        default=saved_def_include,
                        key="must_def",
                        help="Players sorted by salary (highest to lowest)"
                    )
                
                with col2:
                    st.write("**Exclude:**")
                    # Load saved exclude selections
                    saved_def_exclude = []
                    if 'D' in saved_selections and 'exclude' in saved_selections['D']:
                        saved_def_exclude = [opt for opt in def_options if any(name in opt for name in saved_selections['D']['exclude'])]
                    
                    exclude_def = st.multiselect(
                        "Remove these DEF from consideration",
                        options=def_options,
                        default=saved_def_exclude,
                        key="exclude_def",
                        help="Players sorted by salary (highest to lowest)"
                    )
                
                player_selections['D'] = {
                    'must_include': extract_player_name(must_include_def), 
                    'exclude': extract_player_name(exclude_def)
                }
                
                with st.expander("View All DEF Options"):
                    def_display = def_players_tab[['Nickname', 'Team', 'Salary', 'FPPG', 'Matchup_Quality']].copy()
                    def_display['Salary'] = def_display['Salary'].apply(lambda x: f"${x:,}")
                    st.dataframe(def_display, use_container_width=True)
            
            # Add save/clear buttons for player selections
            st.markdown("---")
            col1, col2, col3 = st.columns([1, 1, 2])
            
            with col1:
                if st.button("💾 Save Selections", help="Save current force/exclude selections for this user"):
                    if save_player_selections(player_selections, current_user):
                        # Count total selections
                        total_forced = sum(len(pos_data.get('must_include', [])) for pos_data in player_selections.values())
                        total_excluded = sum(len(pos_data.get('exclude', [])) for pos_data in player_selections.values())
                        st.success(f"✅ Saved {total_forced} forced and {total_excluded} excluded players for {current_user}!")
                    else:
                        st.error("❌ Failed to save player selections")
            
            with col2:
                if st.button("🗑️ Clear Saved", help="Clear all saved force/exclude selections for this user"):
                    if clear_player_selections(current_user):
                        st.success(f"✅ Cleared all saved player selections for {current_user}!")
                        st.rerun()  # Refresh to show cleared selections
                    else:
                        st.error("❌ Failed to clear player selections")
            
            with col3:
                # Show current saved selections summary
                if saved_selections:
                    total_forced = sum(len(pos_data.get('must_include', [])) for pos_data in saved_selections.values())
                    total_excluded = sum(len(pos_data.get('exclude', [])) for pos_data in saved_selections.values())
                    if total_forced > 0 or total_excluded > 0:
                        st.info(f"📋 {current_user} has {total_forced} forced and {total_excluded} excluded players saved")
        
        else:
            player_selections = None
        
        # Collect all forced players for boost calculation and display
        all_forced_players = []
        if enable_player_selection and player_selections:
            for pos_data in player_selections.values():
                if pos_data and 'must_include' in pos_data:
                    all_forced_players.extend(pos_data['must_include'])
        
        if generate_button:
            # Check if tier strategy has been applied
            tier_assignments = st.session_state.get('tier_assignments', {})
            target_assignments = tier_assignments  # Initialize target_assignments
            
            with st.spinner("Creating weighted player pools..."):
                weighted_pools = create_weighted_pools(df, wr_performance_boosts, rb_performance_boosts, te_performance_boosts, qb_performance_boosts, elite_target_boost, great_target_boost, all_forced_players, forced_player_boost, prioritize_projections, target_assignments)
            
            # Apply tier strategy with direct probability targeting
            if tier_assignments:
                with st.spinner("Applying tier strategy with probability targeting..."):
                    # Get performance mode setting
                    perf_mode = st.session_state.get('performance_mode', True)
                    
                    # Convert tier assignments to direct probability weights
                    for player_name, target_usage in tier_assignments.items():
                        # Calculate weight multiplier based on target usage
                        # Formula: exponential scaling to achieve target percentages
                        base_usage = 6.67  # Average usage if all players selected equally (100/15 players)
                        usage_ratio = target_usage / base_usage
                        
                        if perf_mode:
                            # Performance mode: moderate scaling for faster convergence
                            if target_usage >= 20:
                                weight_multiplier = usage_ratio ** 1.5  # Moderate exponential
                            elif target_usage >= 10:
                                weight_multiplier = usage_ratio ** 1.3
                            else:
                                weight_multiplier = usage_ratio ** 1.1
                        else:
                            # Aggressive mode: stronger scaling for precision
                            if target_usage >= 20:
                                weight_multiplier = usage_ratio ** 2.0  # Strong exponential
                            elif target_usage >= 10:
                                weight_multiplier = usage_ratio ** 1.7
                            else:
                                weight_multiplier = usage_ratio ** 1.4
                        
                        # Apply the weight multiplier to all position pools
                        for position in ['QB', 'RB', 'WR', 'TE', 'D']:
                            if position in weighted_pools:
                                pool_df = weighted_pools[position]
                                player_mask = pool_df['Nickname'] == player_name
                                if player_mask.any():
                                    pool_df.loc[player_mask, 'Selection_Weight'] *= weight_multiplier
                    
                    mode_text = "Performance Mode" if perf_mode else "Aggressive Mode"
                    st.info(f"🎯 Tier strategy applied using {mode_text} probability targeting")
                    
                    # Show targeting examples
                    example_targets = [(name, target) for name, target in tier_assignments.items()]
                    example_targets.sort(key=lambda x: x[1], reverse=True)
                    if example_targets:
                        top_targets = example_targets[:3]
                        target_text = ", ".join([f"{name}: {target}%" for name, target in top_targets])
                        st.write(f"**Top tier targets:** {target_text}")
                    
                    # Quick tier summary for performance  
                    high_tier_count = len([p for p, t in tier_assignments.items() if t >= 15])
                    med_tier_count = len([p for p, t in tier_assignments.items() if 8 <= t < 15])
                    low_tier_count = len([p for p, t in tier_assignments.items() if t < 8])
                    
                    perf_mode = st.session_state.get('performance_mode', True)
                    mode_indicator = "⚡" if perf_mode else "🔥"
                    multipliers = "(2.5x/1.5x/0.5x)" if perf_mode else "(5.0x/2.5x/0.3x)"
                    
                    st.write(f"**🎯 Tier Strategy Applied {mode_indicator}:** {high_tier_count} High, {med_tier_count} Medium, {low_tier_count} Low {multipliers}")
            
            with st.spinner(f"Generating {num_simulations:,} optimized lineups..."):
                # Pass tournament parameters to generation function
                tournament_params = {
                    'contrarian_boost': contrarian_boost if strategy_type == "Tournament" else 0.05,
                    'correlation_preference': correlation_preference if strategy_type == "Tournament" else 0.3,
                    'salary_variance_target': salary_variance_target if strategy_type == "Tournament" else 0.2,
                    'leverage_focus': leverage_focus if strategy_type == "Tournament" else 0.1,
                    'global_fppg_adjustment': global_fppg_adjustment,
                    'ceiling_floor_variance': ceiling_floor_variance,
                    'tier_strategy_active': len(tier_assignments) > 0 if tier_assignments else False,
                    'tier_assignments': tier_assignments
                }
                
                # Get lineup builder selections if active
                builder_selections = None
                if st.session_state.get('use_lineup_builder', False):
                    builder_selections = st.session_state.get('lineup_builder', {})
                
                stacked_lineups = generate_lineups(df, weighted_pools, num_simulations, stack_probability, elite_target_boost, great_target_boost, fantasy_data, player_selections, force_mode, forced_player_boost, strategy_type, tournament_params, builder_selections)
                st.session_state.stacked_lineups = stacked_lineups
                st.session_state.lineups_generated = True
                
                # Apply post-generation tier adjustments if tier strategy is active
                # Skip intensive post-generation tier adjustments for better performance
                # The tier strategy is already applied during generation phase
                tier_assignments = st.session_state.get('tier_assignments', {})
                if tier_assignments and len(stacked_lineups) > 0:
                    st.info(f"🎯 Tier strategy with {len(tier_assignments)} players was applied during generation for optimal performance!")
                
                # Debug info
                if len(stacked_lineups) == 0:
                    st.error("⚠️ No lineups were generated! This could be due to:")
                    st.write("- Too many forced players creating impossible constraints")
                    st.write("- Salary cap issues with forced players")
                    st.write("- Try reducing forced players or using the 'Clear' button")
                else:
                    st.success(f"✅ Successfully generated {len(stacked_lineups):,} lineups!")
        
        # Display results
        if st.session_state.lineups_generated and st.session_state.stacked_lineups:
            stacked_lineups = st.session_state.stacked_lineups
            
            # Safety check: validate lineup format and clean up corrupted entries
            valid_lineups = []
            for lineup in stacked_lineups:
                try:
                    # Check if it's a tuple with the expected structure
                    if isinstance(lineup, tuple) and len(lineup) >= 2:
                        # Try to access the first element (score)
                        score = lineup[0]
                        if isinstance(score, (int, float)):
                            valid_lineups.append(lineup)
                    elif hasattr(lineup, 'columns'):  # It's a DataFrame
                        # Convert DataFrame to proper tuple format
                        total_fppg = lineup['FPPG'].sum() if 'FPPG' in lineup.columns else 0
                        total_salary = lineup['Salary'].sum() if 'Salary' in lineup.columns else 0
                        lineup_tuple = (total_fppg, lineup, total_salary, 0, 0, 0)
                        valid_lineups.append(lineup_tuple)
                except:
                    # Skip corrupted entries
                    continue
            
            # Update session state with cleaned data
            st.session_state.stacked_lineups = valid_lineups
            stacked_lineups = valid_lineups
            
            # Only show optimized lineups if we have proper player data
            if 'FPPG' in df.columns and 'Position' in df.columns and 'Nickname' in df.columns:
                st.markdown('<h2 class="sub-header">🏆 Optimized Lineups</h2>', unsafe_allow_html=True)
                
                if len(stacked_lineups) > 0:
                    # Sort and display top lineups
                    top_lineups = sorted(stacked_lineups, key=lambda x: x[0], reverse=True)[:num_lineups_display]
                else:
                    st.warning("⚠️ No valid lineups found. Please generate new lineups.")
                    return
        
        elif st.session_state.lineups_generated and not st.session_state.stacked_lineups:
            st.warning("⚠️ Lineups were generated but none met the constraints. Try:")
            st.write("- Reducing the number of forced players")
            st.write("- Using the 'Clear' button and trying again")
            st.write("- Increasing simulation count")
        
        elif not st.session_state.lineups_generated:
            st.info("👆 Click 'Generate Lineups' to create optimized lineups!")
        
        # Only show lineup details if we have valid lineups
        if st.session_state.lineups_generated and st.session_state.stacked_lineups:
            # Apply the same validation here
            stacked_lineups = st.session_state.stacked_lineups
            valid_lineups = []
            for lineup in stacked_lineups:
                try:
                    if isinstance(lineup, tuple) and len(lineup) >= 2:
                        score = lineup[0]
                        if isinstance(score, (int, float)):
                            valid_lineups.append(lineup)
                    elif hasattr(lineup, 'columns'):  # DataFrame
                        total_fppg = lineup['FPPG'].sum() if 'FPPG' in lineup.columns else 0
                        total_salary = lineup['Salary'].sum() if 'Salary' in lineup.columns else 0
                        lineup_tuple = (total_fppg, lineup, total_salary, 0, 0, 0)
                        valid_lineups.append(lineup_tuple)
                except:
                    continue
            
            stacked_lineups = valid_lineups
            st.session_state.stacked_lineups = valid_lineups
            
            if len(stacked_lineups) > 0:
                # Sort and display top lineups
                top_lineups = sorted(stacked_lineups, key=lambda x: x[0], reverse=True)[:num_lineups_display]
            else:
                st.warning("⚠️ No valid lineups found.")
                return
            
            # Summary metrics
            if len(stacked_lineups) > 0:
                avg_points = np.mean([lineup[0] for lineup in stacked_lineups])
                best_points = max([lineup[0] for lineup in stacked_lineups])
                
                col1, col2, col3 = st.columns(3)
                with col1:
                    st.metric("Lineups Generated", f"{len(stacked_lineups):,}")
                with col2:
                    st.metric("Average Projected Points", f"{avg_points:.2f}")
                with col3:
                    st.metric("Best Projected Points", f"{best_points:.2f}")
            
            # Display lineups first, then show usage analysis
            st.markdown("---")
            
            # Lineup Display Controls
            st.subheader("📋 Generated Lineups")

            col1, col2, col3 = st.columns([1, 1, 1])
            with col1:
                # Dropdown for number of lineups to display
                lineup_count_options = {
                    "Top 20": 20,
                    "Top 50": 50, 
                    "Top 100": 100,
                    "Top 150": min(150, len(stacked_lineups)),
                    "All Lineups": len(stacked_lineups)  # Show ALL generated lineups
                }
                selected_count_label = st.selectbox(
                    "📊 Select lineups to display:",
                    options=list(lineup_count_options.keys()),
                    index=0  # Default to "Top 20"
                )
                selected_count = lineup_count_options[selected_count_label]
                
            with col2:
                # Display format toggle
                display_format = st.radio(
                    "📋 Display format:",
                    ["Expandable Cards", "Compact Table"],
                    index=0
                )
            
            with col3:
                # QB Filter for lineups
                st.markdown("**🎯 Filter by QB:**")
                
                # Get all QBs from top lineups for filter
                top_lineups_for_qb_filter = sorted(stacked_lineups, key=lambda x: x[0], reverse=True)[:selected_count]
                all_lineup_qbs = set()
                
                for points, lineup, salary, _, _, _ in top_lineups_for_qb_filter:
                    qb_row = lineup[lineup['Position'] == 'QB']
                    if not qb_row.empty:
                        qb_name = qb_row.iloc[0]['Nickname']
                        qb_team = qb_row.iloc[0]['Team']
                        all_lineup_qbs.add(f"{qb_name} ({qb_team})")
                
                qb_filter_options = ['All QBs'] + sorted(list(all_lineup_qbs))
                selected_lineup_qb = st.selectbox("Select QB:", qb_filter_options, key="lineup_qb_filter")            # Get the selected number of lineups and apply QB filter
            top_lineups = sorted(stacked_lineups, key=lambda x: x[0], reverse=True)[:selected_count]
            
            # Apply QB filtering if a specific QB is selected
            if selected_lineup_qb != 'All QBs':
                qb_name = selected_lineup_qb.split(' (')[0]  # Extract QB name from "Name (Team)" format
                
                # Filter lineups that contain this QB
                filtered_lineups = []
                for points, lineup, salary, stacked_wrs_count, stacked_tes_count, qb_wr_te_count in top_lineups:
                    qb_row = lineup[lineup['Position'] == 'QB']
                    if not qb_row.empty and qb_row.iloc[0]['Nickname'] == qb_name:
                        filtered_lineups.append((points, lineup, salary, stacked_wrs_count, stacked_tes_count, qb_wr_te_count))
                
                display_lineups = filtered_lineups
                
                # Show filter status
                if len(filtered_lineups) > 0:
                    st.success(f"🎯 Showing {len(filtered_lineups)} lineups with **{selected_lineup_qb}**")
                else:
                    st.warning(f"No lineups found with {selected_lineup_qb} in the selected range")
            else:
                display_lineups = top_lineups
            
            if display_format == "Compact Table":
                # EFFICIENT TABLE VIEW - Show all lineups in one streamlined data_editor table
                if selected_lineup_qb != 'All QBs':
                    st.write(f"**Showing {len(display_lineups)} lineups with {selected_lineup_qb}**")
                else:
                    st.write(f"**Showing {selected_count_label} ({len(display_lineups)} lineups)**")
                
                table_data = []
                current_user = st.session_state.get('selected_portfolio_user', 'sofakinggoo')
                
                for i, (points, lineup, salary, stacked_wrs_count, stacked_tes_count, qb_wr_te_count) in enumerate(display_lineups, 1):
                    # RECALCULATE STACKING FOR DISPLAY
                    actual_stacked_wrs, actual_stacked_tes, actual_qb_wr_te = recalculate_lineup_stacking(lineup)
                    
                    # Get player names by position
                    qb = lineup[lineup['Position'] == 'QB']['Nickname'].iloc[0] if len(lineup[lineup['Position'] == 'QB']) > 0 else 'N/A'
                    
                    # Get RBs
                    rb_list = lineup[lineup['Position'] == 'RB']['Nickname'].tolist()
                    rb1 = rb_list[0] if len(rb_list) > 0 else 'N/A'
                    rb2 = rb_list[1] if len(rb_list) > 1 else 'N/A'
                    
                    # Get WRs
                    wr_list = lineup[lineup['Position'] == 'WR']['Nickname'].tolist()
                    wr1 = wr_list[0] if len(wr_list) > 0 else 'N/A'
                    wr2 = wr_list[1] if len(wr_list) > 1 else 'N/A'
                    wr3 = wr_list[2] if len(wr_list) > 2 else 'N/A'
                    
                    # Get TE
                    te_list = lineup[lineup['Position'] == 'TE']['Nickname'].tolist()
                    te = te_list[0] if len(te_list) > 0 else 'N/A'
                    
                    # Get DST
                    dst = lineup[lineup['Position'] == 'D']['Nickname'].iloc[0] if len(lineup[lineup['Position'] == 'D']) > 0 else 'N/A'
                    
                    # Determine FLEX position (the 9th player - could be additional RB, WR, or TE)
                    all_players = lineup['Nickname'].tolist()
                    used_core_positions = [qb, rb1, rb2, wr1, wr2, wr3, te, dst]
                    used_core_positions = [p for p in used_core_positions if p != 'N/A']
                    
                    # Find the remaining player who must be FLEX
                    flex_player = 'N/A'
                    flex_pos = 'N/A'
                    for _, player_row in lineup.iterrows():
                        player_name = player_row['Nickname']
                        if player_name not in used_core_positions:
                            flex_player = player_name
                            flex_pos = player_row['Position']
                            break
                    
                    ceiling = lineup['Ceiling'].sum() if 'Ceiling' in lineup.columns else 0
                    stack_label = f"QB+{actual_qb_wr_te}" if actual_qb_wr_te > 0 else "No Stack"
                    
                    # Check if this lineup is already saved in portfolio
                    is_already_saved = is_lineup_in_portfolio(lineup, current_user)
                    
                    table_data.append({
                        'Rank': i,
                        'Points': round(points, 1),
                        'Salary': salary,
                        'Ceiling': round(ceiling, 1) if 'Ceiling' in lineup.columns else 0,
                        'Stack': stack_label,
                        'QB': qb,
                        'RB1': rb1,
                        'RB2': rb2,
                        'WR1': wr1,
                        'WR2': wr2,
                        'WR3': wr3,
                        'TE': te,
                        'FLEX': f"{flex_player} ({flex_pos})" if flex_player != 'N/A' else 'N/A',
                        'DST': dst,
                        'Save': is_already_saved,  # Pre-check if lineup is already saved
                        'Lineup_Index': i-1  # Store index for portfolio saving
                    })
                
                # Create DataFrame for efficient display
                import pandas as pd
                table_df = pd.DataFrame(table_data)
                
                # Configure column display and editing
                column_config = {
                    'Rank': st.column_config.NumberColumn('Rank', width='small'),
                    'Points': st.column_config.NumberColumn('Points', format="%.1f", width='small'),
                    'Salary': st.column_config.NumberColumn('Salary', format="$%d", width='small'),
                    'Ceiling': st.column_config.NumberColumn('Ceiling', format="%.1f", width='small'),
                    'Stack': st.column_config.TextColumn('Stack', width='small'),
                    'QB': st.column_config.TextColumn('QB', width='medium'),
                    'RB1': st.column_config.TextColumn('RB1', width='medium'),
                    'RB2': st.column_config.TextColumn('RB2', width='medium'), 
                    'WR1': st.column_config.TextColumn('WR1', width='medium'),
                    'WR2': st.column_config.TextColumn('WR2', width='medium'),
                    'WR3': st.column_config.TextColumn('WR3', width='medium'),
                    'TE': st.column_config.TextColumn('TE', width='medium'),
                    'FLEX': st.column_config.TextColumn('FLEX', width='medium'),
                    'DST': st.column_config.TextColumn('DST', width='medium'),
                    'Save': st.column_config.CheckboxColumn('💾 Save', help='Check to save/unsave lineup - checkboxes show current save status'),
                }
                
                st.write("**💾 Use checkboxes in the 'Save' column to add lineups to your portfolio:**")
                st.caption("✅ Pre-checked boxes = already saved | ⬜ Unchecked boxes = not saved")
                
                # Create a unique key for this data_editor based on lineup count and user
                current_user = st.session_state.get('selected_portfolio_user', 'sofakinggoo')
                editor_key = f"lineup_save_editor_{current_user}_{len(display_lineups)}"
                
                # Display efficient data_editor table with save checkboxes
                edited_df = st.data_editor(
                    table_df.drop('Lineup_Index', axis=1),  # Hide index column from display
                    use_container_width=True,
                    hide_index=True,
                    height=600,
                    column_config=column_config,
                    disabled=[col for col in table_df.columns if col not in ['Save']],  # Only Save column is editable
                    key=editor_key  # Unique key for state management
                )
                
                # Process save/unsave requests
                if 'Save' in edited_df.columns:
                    current_user = st.session_state.get('selected_portfolio_user', 'sofakinggoo')
                    save_count = 0
                    unsave_count = 0
                    duplicate_count = 0
                    error_count = 0
                    
                    # Track which lineups were successfully processed
                    processed_indices = []
                    
                    for idx, row in edited_df.iterrows():
                        lineup_idx = table_data[idx]['Lineup_Index']
                        lineup_data = display_lineups[lineup_idx][1]  # Get the actual lineup DataFrame
                        points_val = row['Points']
                        was_originally_saved = table_data[idx]['Save']  # Original save state
                        is_now_checked = row['Save']  # Current checkbox state
                        
                        # Handle saving (checkbox checked, but wasn't originally saved)
                        if is_now_checked and not was_originally_saved:
                            try:
                                # Double-check for duplicates before attempting save
                                if is_lineup_in_portfolio(lineup_data, current_user):
                                    duplicate_count += 1
                                else:
                                    result = add_lineup_to_portfolio(lineup_data, points_val, points_val, current_user)
                                    
                                    if result == "duplicate":
                                        duplicate_count += 1
                                    elif result == True:
                                        save_count += 1
                                    else:
                                        error_count += 1
                                        
                                processed_indices.append(idx)
                            except Exception as e:
                                error_count += 1
                        
                        # Handle unsaving (checkbox unchecked, but was originally saved)
                        elif not is_now_checked and was_originally_saved:
                            try:
                                result = remove_lineup_by_players(lineup_data, current_user)
                                if result:
                                    unsave_count += 1
                                else:
                                    error_count += 1
                                    
                                processed_indices.append(idx)
                            except Exception as e:
                                error_count += 1
                    
                    # Show summary if any operations were performed
                    if save_count > 0 or unsave_count > 0 or duplicate_count > 0 or error_count > 0:
                        if save_count > 0:
                            st.success(f"✅ Successfully saved {save_count} lineup(s) to {current_user}'s portfolio!")
                        if unsave_count > 0:
                            st.success(f"✅ Successfully removed {unsave_count} lineup(s) from {current_user}'s portfolio!")
                        if duplicate_count > 0:
                            st.warning(f"⚠️ {duplicate_count} lineup(s) already exist in {current_user}'s portfolio - no duplicates added")
                        if error_count > 0:
                            st.error(f"❌ {error_count} operation(s) failed")
                        
                        # Auto-rerun to refresh checkbox states (improves UX)
                        if processed_indices:
                            st.rerun()
                
            else:
                # EXPANDABLE CARDS VIEW (Original format)
                if selected_lineup_qb != 'All QBs':
                    st.write(f"**Showing {len(display_lineups)} lineups with {selected_lineup_qb}**")
                else:
                    st.write(f"**Showing {selected_count_label} ({len(display_lineups)} lineups)**")
                
                for i, (points, lineup, salary, stacked_wrs_count, stacked_tes_count, qb_wr_te_count) in enumerate(display_lineups, 1):
                    # RECALCULATE STACKING FOR DISPLAY (ensures accuracy after modifications)
                    actual_stacked_wrs, actual_stacked_tes, actual_qb_wr_te = recalculate_lineup_stacking(lineup)
                    
                    # Calculate lineup ceiling for header display and ROI calculation
                    ceiling_text = ""
                    roi_points = points  # Default to base projection
                    if 'Ceiling' in lineup.columns:
                        lineup_ceiling = lineup['Ceiling'].sum()
                        ceiling_text = f" | Ceiling: {lineup_ceiling:.1f}"
                        roi_points = lineup_ceiling  # Use ceiling for ROI calculation
                    
                    # Calculate ROI for this lineup using ceiling projection
                    entry_fee = st.session_state.get('roi_entry_fee', 0.25)
                    num_entries = st.session_state.get('roi_num_entries', 150)
                    expected_payout, expected_roi = calculate_roi_for_points(roi_points, entry_fee, num_entries)
                    
                    # ROI display text with color coding - show percentage as main metric (plain text for consistent font)
                    if expected_roi > 50:
                        roi_text = f" | ROI: +{expected_roi:.0f}% (${expected_payout:.2f} exp.)"
                    elif expected_roi > 10:
                        roi_text = f" | ROI: +{expected_roi:.0f}% (${expected_payout:.2f} exp.)"
                    elif expected_roi > 0:
                        roi_text = f" | ROI: +{expected_roi:.1f}% (${expected_payout:.2f} exp.)"
                    elif expected_roi > -50:
                        roi_text = f" | ROI: {expected_roi:.1f}% (${expected_payout:.2f} exp.)"
                    else:
                        roi_text = f" | ROI: {expected_roi:.0f}% (${expected_payout:.2f} exp.)"
                    
                    # Create consistent header text with uniform formatting (no emojis for consistent font)
                    stack_text = f"QB+{actual_qb_wr_te} receivers" if actual_qb_wr_te > 0 else "No stack"
                    lineup_header = f"Lineup #{i}: {points:.1f} pts{ceiling_text} | ${salary:,} | {stack_text}{roi_text}"
                    
                    with st.expander(lineup_header):
                        
                        # Portfolio save checkbox
                        col1, col2 = st.columns([3, 1])
                        with col2:
                            # Check if this lineup is already saved
                            current_user = st.session_state.get('selected_portfolio_user', 'sofakinggoo')
                            is_already_saved = is_lineup_in_portfolio(lineup, current_user)
                            
                            lineup_id = f"temp_lineup_{i}_{points:.1f}"
                            save_to_portfolio = st.checkbox(
                                "💾 Save to Portfolio", 
                                value=is_already_saved,  # Pre-check if already saved
                                key=f"save_lineup_{i}_{points:.1f}",
                                help="Save/unsave this lineup - checkbox shows current save status"
                            )
                            
                            # Handle save/unsave operations
                            if save_to_portfolio != is_already_saved:  # State changed
                                if save_to_portfolio and not is_already_saved:  # Attempting to save
                                    # Double-check for duplicates before attempting save
                                    if is_lineup_in_portfolio(lineup, current_user):
                                        st.warning(f"⚠️ This exact lineup is already in {current_user}'s portfolio! No duplicate saved.")
                                        st.rerun()  # Refresh to correct checkbox state
                                    else:
                                        result = add_lineup_to_portfolio(lineup, points, points, current_user)
                                        if result == "duplicate":
                                            st.warning(f"⚠️ Lineup was just saved by another process! Already in {current_user}'s portfolio.")
                                            st.rerun()  # Refresh to correct checkbox state
                                        elif result:
                                            st.success(f"✅ Successfully saved to {current_user}'s portfolio!")
                                            st.rerun()  # Refresh to update state
                                        else:
                                            st.error("❌ Failed to save lineup")
                                elif not save_to_portfolio and is_already_saved:  # Attempting to unsave
                                    result = remove_lineup_by_players(lineup, current_user)
                                    if result:
                                        st.success(f"✅ Successfully removed from {current_user}'s portfolio!")
                                        st.rerun()  # Refresh to update state
                                    else:
                                        st.error("❌ Failed to remove from portfolio")
                        
                        with col1:
                            # Create lineup display with ceiling and floor
                            display_columns = ['Nickname', 'Position', 'Team', 'Salary', 'FPPG', 'Matchup_Quality', 'PosRank']
                            if 'Ceiling' in lineup.columns:
                                display_columns.extend(['Ceiling', 'Floor'])
                            
                            lineup_display = lineup[display_columns].copy()
                            lineup_display['Salary'] = lineup_display['Salary'].apply(lambda x: f"${x:,}")
                            lineup_display['FPPG'] = lineup_display['FPPG'].apply(lambda x: f"{x:.1f}")
                            
                            # Format ceiling and floor if they exist
                            if 'Ceiling' in lineup_display.columns:
                                lineup_display['Ceiling'] = lineup_display['Ceiling'].apply(lambda x: f"{x:.1f}")
                                lineup_display['Floor'] = lineup_display['Floor'].apply(lambda x: f"{x:.1f}")
                            
                            # Calculate and display total lineup ceiling/floor
                            if 'Ceiling' in lineup.columns:
                                lineup_ceiling = lineup['Ceiling'].sum()
                                lineup_floor = lineup['Floor'].sum()
                                st.markdown(f"""
                                **📊 Lineup Projections:**
                                - **Projection:** {points:.1f} pts
                                - **Ceiling:** {lineup_ceiling:.1f} pts  
                                - **Floor:** {lineup_floor:.1f} pts
                                """)
                            else:
                                st.markdown(f"**📊 Projection:** {points:.1f} pts")
                            
                            # Set PosRank as the index for display
                            lineup_display.set_index('PosRank', inplace=True)
                            lineup_display = lineup_display.drop('PosRank', axis=1, errors='ignore')  # Remove if accidentally included twice
                        
                        # Create two columns for lineup display and portfolio save
                        col1, col2 = st.columns([3, 1])
                        
                        with col1:
                            st.dataframe(lineup_display, use_container_width=True)
                        
                        # Note: Save functionality is already handled above in the detailed expandable section
                        # Removed duplicate save checkbox to avoid confusion
                        
                        
                        # Show boosts
                        fantasy_boosted = 0
                        elite_targets = 0
                        forced_boosted = 0
                        qb_team = lineup[lineup['Position'] == 'QB']['Team'].iloc[0]
                        
                        for _, player in lineup.iterrows():
                            if player['Position'] == 'WR' and player['Nickname'] in wr_performance_boosts:
                                fantasy_boosted += 1
                            elif player['Position'] == 'RB' and player['Nickname'] in rb_performance_boosts:
                                fantasy_boosted += 1
                            
                            if player['Matchup_Quality'] == 'ELITE TARGET':
                                elite_targets += 1
                            
                            # Check if player was forced and got boost
                            if enable_player_selection and player_selections and all_forced_players:
                                if player['Nickname'] in all_forced_players:
                                    forced_boosted += 1
                        
                        col1, col2, col3 = st.columns(3)
                        with col1:
                            st.write(f"🏈 Fantasy-boosted players: {fantasy_boosted}")
                        with col2:
                            st.write(f"🎯 Elite targets: {elite_targets}")
                        with col3:
                            if forced_boosted > 0:
                                st.write(f"⚡ Forced player boosts: {forced_boosted}")
                            else:
                                st.write("⚡ Forced player boosts: 0")
            
            # Enhanced Multi-Platform Export Section
            st.markdown("---")
            st.subheader("📥 Export Lineups")

            try:
                export_manager = ExportManager()
                exporter = LineupExporter()
                export_available = True
            except Exception as e:
                st.warning(f"⚠️ Export functionality is currently unavailable: {str(e)}")
                export_available = False

            # Only show export interface if managers are available
            if export_available:
                col1, col2 = st.columns([2, 1])
                with col1:
                    # Platform selection
                    platforms = st.multiselect(
                        "Select platforms to export to:",
                        options=exporter.get_supported_platforms(),
                        default=['fanduel'],
                        help="Export lineups to multiple DFS platforms simultaneously"
                    )
                    
                    max_export = max(1, min(len(stacked_lineups), 150))
                    default_export = min(20, len(stacked_lineups))
                    if max_export == 1:
                        num_export = 1
                        st.write(f"**Lineups to export:** 1")
                    else:
                        num_export = st.slider("Number of lineups to export", 1, max_export, default_export)
                    
                    # Entry ID Configuration
                    with st.expander("🎯 Contest Entry Settings"):
                        st.markdown("**Configure contest details for CSV export:**")
                        
                        col_a, col_b = st.columns(2)
                        with col_a:
                            base_entry_id = st.number_input(
                                "Base Entry ID", 
                                value=3584175604, 
                                help="Starting entry ID (will increment for each lineup)"
                            )
                            contest_id = st.text_input(
                                "Contest ID", 
                                value="121309-276916553",
                                help="Contest identifier from DFS platform"
                            )
                        with col_b:
                            contest_name = st.text_input(
                                "Contest Name", 
                                value="$60K Sun NFL Hail Mary",
                                help="Name of the contest"
                            )
                            entry_fee = st.text_input(
                                "Entry Fee", 
                                value="0.25",
                                help="Fee per entry (e.g., 0.25, 5.00, 100)"
                            )

                with col2:
                    if st.button("📋 Generate Multi-Platform Export", type="primary"):
                        if platforms:
                            with st.spinner("Generating exports for selected platforms..."):
                                contest_info = {
                                    'base_entry_id': base_entry_id,
                                    'contest_id': contest_id,
                                    'contest_name': contest_name,
                                    'entry_fee': entry_fee
                                }
                                
                                exports = export_manager.export_to_multiple_platforms(
                                    stacked_lineups, platforms, contest_info, num_export
                                )
                                
                                # Display download buttons for each platform
                                for platform, export_content in exports.items():
                                    if not export_content.startswith("Export failed"):
                                        st.download_button(
                                            label=f"💾 Download {platform.title()} CSV",
                                            data=export_content,
                                            file_name=f"{platform}_lineups_{contest_name.replace(' ', '_').replace('$', '').replace(',', '')}.csv",
                                            mime="text/csv",
                                            key=f"download_{platform}"
                                        )
                                    else:
                                        st.error(f"❌ {platform}: {export_content}")
                        else:
                            st.warning("Please select at least one platform to export to.")
            else:
                # Export managers not available
                if not st.session_state.get('lineups_generated', False) or not st.session_state.get('stacked_lineups'):
                    st.info("📊 Generate lineups first to enable CSV export")
                else:
                    st.warning("⚠️ Export functionality is currently unavailable. Enhanced features may not be loaded.")
            # Comprehensive Player Usage Analysis
            st.markdown("---")
            st.markdown('<h3 class="sub-header">📊 Comprehensive Player Usage</h3>', unsafe_allow_html=True)
            st.markdown("Analyze player exposure for optimal tournament strategy")
            
            # Analysis Controls FIRST - so we can use the scope
            col1, col2, col3 = st.columns([1, 1, 2])
            
            with col1:
                st.markdown("**📊 Usage Breakdown Analysis Scope:**")
                analysis_scope = st.selectbox(
                    "Select Lineups to Analyze:",
                    ["Top 150 Export Lineups", "All Generated Lineups"],  # Default to Top 150 first
                    key="analysis_scope",
                    help="Choose which set of lineups to analyze in the usage breakdown table below"
                )
            
            # Use the selected scope to determine which lineups to analyze
            # Ensure "Top 150" uses the top scoring 150 lineups (sorted by points) to match display
            if analysis_scope == "Top 150 Export Lineups":
                sorted_lineups_for_analysis = sorted(stacked_lineups, key=lambda x: x[0], reverse=True)
                analysis_lineups = sorted_lineups_for_analysis[:150]
            else:
                analysis_lineups = stacked_lineups
            
            # Analyze lineups based on selected scope
            all_player_usage = {}
            total_lineups = len(analysis_lineups)
            
            for points, lineup, salary, _, _, _ in analysis_lineups:
                for _, player in lineup.iterrows():
                    player_name = player['Nickname']
                    position = player['Position']
                    if position == 'D':
                        position = 'DEF'
                    
                    key = f"{player_name} ({position})"
                    if key not in all_player_usage:
                        all_player_usage[key] = {
                            'count': 0,
                            'position': position,
                            'salary': player['Salary'],
                            'nickname': player_name,
                            'fppg': player.get('FPPG', 0),
                            'team': player.get('Team', ''),
                            'opponent': player.get('Opponent', ''),
                            'matchup_quality': player.get('Matchup_Quality', '')
                        }
                    all_player_usage[key]['count'] += 1
            
            # Create comprehensive usage data with enhanced metrics
            comprehensive_usage_data = []
            for player_key, data in all_player_usage.items():
                usage_percentage = (data['count'] / total_lineups) * 100
                
                # Calculate additional metrics
                points_per_dollar = (data['fppg'] / data['salary']) * 1000 if data['salary'] > 0 else 0
                
                # Determine value tier
                if data['salary'] >= 8000:
                    value_tier = "Premium"
                elif data['salary'] >= 6000:
                    value_tier = "Mid-Tier"
                else:
                    value_tier = "Value"
                
                # Calculate leverage score (higher FPPG with lower usage = more leverage)
                if usage_percentage > 0:
                    leverage_score = (data['fppg'] * 100) / (usage_percentage + 1)  # +1 to avoid division by zero
                else:
                    leverage_score = data['fppg'] * 100
                
                # Enhanced tournament ownership projection
                base_ownership = usage_percentage * 0.6  # Assume public is less optimal than your model
                
                # Adjust based on salary tier and position
                if data['position'] == 'QB':
                    multiplier = 1.2  # QBs get more attention
                elif data['position'] in ['RB', 'WR']:
                    multiplier = 1.0
                elif data['position'] == 'TE':
                    multiplier = 0.8  # Less attention on TEs
                else:  # DEF
                    multiplier = 0.7
                
                # Adjust for salary tier
                if data['salary'] >= 9000:
                    multiplier *= 1.3  # Expensive players get more attention
                elif data['salary'] <= 5000:
                    multiplier *= 0.7  # Cheap players less noticed
                
                projected_ownership_pct = min(base_ownership * multiplier, 85)  # Cap at 85%
                
                if projected_ownership_pct >= 40:
                    projected_ownership = f"High ({projected_ownership_pct:.1f}%)"
                elif projected_ownership_pct >= 15:
                    projected_ownership = f"Medium ({projected_ownership_pct:.1f}%)"
                elif projected_ownership_pct >= 5:
                    projected_ownership = f"Low ({projected_ownership_pct:.1f}%)"
                else:
                    projected_ownership = f"Contrarian ({projected_ownership_pct:.1f}%)"
                
                # Calculate ceiling/floor estimates
                ceiling_multiplier = 1.4 if data['matchup_quality'] in ['ELITE TARGET', 'Great Target'] else 1.2
                floor_multiplier = 0.6 if data['position'] in ['WR', 'TE'] else 0.7
                
                ceiling = data['fppg'] * ceiling_multiplier
                floor = data['fppg'] * floor_multiplier
                
                # Calculate variance (upside vs consistency)
                variance = ceiling - floor
                upside_rating = "High" if variance >= 8 else "Medium" if variance >= 5 else "Low"
                
                # GPP score (combines leverage, upside, and value)
                gpp_score = (leverage_score * 0.4) + (variance * 0.3) + (points_per_dollar * 0.3)
                
                comprehensive_usage_data.append({
                    'Player': data['nickname'],
                    'Position': data['position'],
                    'Team': data['team'],
                    'vs': data['opponent'],
                    'Matchup': data['matchup_quality'],
                    'Salary': data['salary'],
                    'FPPG': data['fppg'],
                    'Ceiling': ceiling,
                    'Floor': floor,
                    'Upside': upside_rating,
                    'Count': data['count'],
                    'Usage %': usage_percentage,
                    'Points/$': points_per_dollar,
                    'Value Tier': value_tier,
                    'Leverage': leverage_score,
                    'GPP Score': gpp_score,
                    'Proj Own': projected_ownership,
                    'Salary_Display': f"${data['salary']:,}",
                    'Usage_Display': f"{usage_percentage:.1f}%",
                    'Points_Per_Dollar_Display': f"{points_per_dollar:.2f}",
                    'Leverage_Display': f"{leverage_score:.1f}",
                    'Ceiling_Display': f"{ceiling:.1f}",
                    'Floor_Display': f"{floor:.1f}",
                    'GPP_Score_Display': f"{gpp_score:.1f}"
                })
            
            # Sort by usage percentage descending
            comprehensive_usage_data.sort(key=lambda x: x['Usage %'], reverse=True)
            
            # Store in session state for Dynamic Usage Adjustment
            # CRITICAL: Only set this if we don't already have adjustments applied
            # or if the scope has genuinely changed, to prevent overwriting user adjustments
            scope_key = f"scope_{analysis_scope}"
            has_existing_adjustments = any(k.startswith('usage_adj_') for k in st.session_state.keys())
            
            should_update_data = (
                scope_key not in st.session_state or  # New scope
                not st.session_state.get('adjustments_applied', False) or  # No adjustments applied yet
                not has_existing_adjustments  # No user adjustments exist
            )
            
            if should_update_data:
                st.session_state.comprehensive_usage_data = comprehensive_usage_data
                st.session_state[scope_key] = True
                # Only clear the adjustments flag when loading genuinely fresh data
                if scope_key not in st.session_state:
                    st.session_state.adjustments_applied = False
            
            # Display comprehensive usage analysis - TABLE ONLY
            st.subheader("🎯 Complete Player Usage Breakdown")
            
            with col2:
                st.markdown("**🎯 Filter by QB Stack:**")
                
                # Get all QBs from already defined analysis_lineups
                all_qbs = set()
                
                for points, lineup, salary, _, _, _ in analysis_lineups:
                    qb_row = lineup[lineup['Position'] == 'QB']
                    if not qb_row.empty:
                        qb_name = qb_row.iloc[0]['Nickname']
                        qb_team = qb_row.iloc[0]['Team']
                        all_qbs.add(f"{qb_name} ({qb_team})")
                
                qb_filter_options = ['All Players'] + sorted(list(all_qbs))
                selected_qb = st.selectbox("Select QB Stack:", qb_filter_options, key="usage_qb_filter")
            
            with col3:
                if analysis_scope == "Top 150 Export Lineups":
                    st.success("🎯 **Usage Breakdown: Top 150 Lineups Only**")
                    st.info("Analyzing your actual 150-lineup portfolio that you'll submit to FanDuel. Perfect for final exposure review!")
                else:
                    st.success(f"📊 **Usage Breakdown: All {len(stacked_lineups)} Generated Lineups**")
                    st.info("Analyzing all generated lineups including experimental ones. Great for understanding full player pool coverage!")
                
                if selected_qb != 'All Players':
                    qb_name = selected_qb.split(' (')[0]  # Extract QB name from "Name (Team)" format
                    st.write(f"🎯 Filtered to **{selected_qb}** stacks only")
            
            # Apply analysis scope and QB filtering
            if analysis_scope == "Top 150 Export Lineups":
                working_lineups = sorted(stacked_lineups, key=lambda x: x[0], reverse=True)[:150]
            else:
                working_lineups = stacked_lineups
            
            if selected_qb != 'All Players':
                qb_name = selected_qb.split(' (')[0]
                
                # Get lineups that contain this QB from working set
                qb_lineups = []
                for points, lineup, salary, _, _, _ in working_lineups:
                    qb_row = lineup[lineup['Position'] == 'QB']
                    if not qb_row.empty and qb_row.iloc[0]['Nickname'] == qb_name:
                        qb_lineups.append((points, lineup, salary))
                
                # Recalculate usage stats for QB-filtered lineups
                filtered_usage_data = []
                qb_total_lineups = len(qb_lineups)
                working_lineups = qb_lineups
                
                if len(working_lineups) > 0:
                    # Count usage in filtered lineups
                    player_counts = {}
                    for points, lineup, salary in working_lineups:
                        for _, player in lineup.iterrows():
                            player_key = f"{player['Nickname']}_{player['Position']}_{player['Team']}"
                            if player_key not in player_counts:
                                player_counts[player_key] = {
                                    'count': 0,
                                    'player_info': player
                                }
                            player_counts[player_key]['count'] += 1
                    
                    # Create filtered usage data
                    for player_key, data in player_counts.items():
                        player = data['player_info']
                        count = data['count']
                        usage_pct = (count / len(working_lineups)) * 100
                        
                        filtered_usage_data.append({
                            'Player': player['Nickname'],
                            'Position': player['Position'],
                            'Team': player['Team'],
                            'vs': player.get('Opponent', 'N/A'),
                            'Matchup': player.get('Matchup_Quality', 'N/A'),
                            'Salary_Display': f"${player['Salary']:,}",
                            'FPPG': player['FPPG'],
                            'Ceiling_Display': f"{player.get('Ceiling', player['FPPG'] * 1.25):.1f}",
                            'Floor_Display': f"{player.get('Floor', player['FPPG'] * 0.75):.1f}",
                            'Upside': f"{((player.get('Ceiling', player['FPPG'] * 1.25) / player['FPPG']) - 1) * 100:.0f}%" if player['FPPG'] > 0 else "0%",
                            'Points_Per_Dollar_Display': f"{(player['FPPG'] / player['Salary']) * 1000:.2f}" if player['Salary'] > 0 else "0.00",
                            'Value Tier': 'Premium' if player['Salary'] >= 8000 else 'Mid' if player['Salary'] >= 6000 else 'Value',
                            'Count': count,
                            'Usage %': usage_pct,
                            'Usage_Display': f"{usage_pct:.1f}%",
                            'Leverage_Display': f"{max(0, 15 - usage_pct):.1f}%",  # Simple leverage calc
                            'GPP_Score_Display': f"{(usage_pct * 0.3 + (player['FPPG'] / player['Salary'] * 1000) * 0.7):.1f}" if player['Salary'] > 0 else f"{usage_pct * 0.3:.1f}",
                            'Proj Own': f"{min(usage_pct * 1.5, 50):.0f}%"  # Estimated ownership
                        })
                    
                    # Sort filtered data
                    filtered_usage_data.sort(key=lambda x: x['Usage %'], reverse=True)
                    comprehensive_usage_data = filtered_usage_data
                    total_lineups = len(working_lineups)
                else:
                    if selected_qb != 'All Players':
                        st.warning(f"No lineups found with {selected_qb}")
                    comprehensive_usage_data = []
            else:
                # No QB filtering, just apply scope filtering  
                if analysis_scope == "Top 150 Export Lineups":
                    # Recalculate comprehensive usage for top 150 only (use top scoring 150)
                    top_150_usage_data = []
                    sorted_for_top150 = sorted(stacked_lineups, key=lambda x: x[0], reverse=True)
                    top_150_lineups = sorted_for_top150[:150]
                    
                    if top_150_lineups:
                        player_counts = {}
                        for points, lineup, salary, _, _, _ in top_150_lineups:
                            for _, player in lineup.iterrows():
                                player_key = f"{player['Nickname']}_{player['Position']}_{player['Team']}"
                                if player_key not in player_counts:
                                    player_counts[player_key] = {
                                        'count': 0,
                                        'player_info': player
                                    }
                                player_counts[player_key]['count'] += 1
                        
                        for player_key, data in player_counts.items():
                            player = data['player_info']
                            count = data['count']
                            usage_pct = (count / 150) * 100
                            
                            top_150_usage_data.append({
                                'Player': player['Nickname'],
                                'Position': player['Position'],
                                'Team': player['Team'],
                                'vs': player.get('Opponent', 'N/A'),
                                'Matchup': player.get('Matchup_Quality', 'N/A'),
                                'Salary_Display': f"${player['Salary']:,}",
                                'FPPG': player['FPPG'],
                                'Ceiling_Display': f"{player.get('Ceiling', player['FPPG'] * 1.25):.1f}",
                                'Floor_Display': f"{player.get('Floor', player['FPPG'] * 0.75):.1f}",
                                'Upside': f"{((player.get('Ceiling', player['FPPG'] * 1.25) / player['FPPG']) - 1) * 100:.0f}%" if player['FPPG'] > 0 else "0%",
                                'Points_Per_Dollar_Display': f"{(player['FPPG'] / player['Salary']) * 1000:.2f}" if player['Salary'] > 0 else "0.00",
                                'Value Tier': 'Premium' if player['Salary'] >= 8000 else 'Mid' if player['Salary'] >= 6000 else 'Value',
                                'Count': count,
                                'Usage %': usage_pct,
                                'Usage_Display': f"{usage_pct:.1f}%",
                                'Leverage_Display': f"{max(0, 15 - usage_pct):.1f}%",
                                'GPP_Score_Display': f"{(usage_pct * 0.3 + (player['FPPG'] / player['Salary'] * 1000) * 0.7):.1f}" if player['Salary'] > 0 else f"{usage_pct * 0.3:.1f}",
                                'Proj Own': f"{min(usage_pct * 1.5, 50):.0f}%"
                            })
                        
                        top_150_usage_data.sort(key=lambda x: x['Usage %'], reverse=True)
                        comprehensive_usage_data = top_150_usage_data
                        total_lineups = 150
            
            # Use session state data if it exists (updated by Dynamic Usage Adjustments)
            # Otherwise use the freshly calculated data
            display_usage_data = st.session_state.get('comprehensive_usage_data', comprehensive_usage_data)
            
            # Ensure data is always sorted by usage percentage (highest to lowest)
            display_usage_data = sorted(display_usage_data, key=lambda x: x['Usage %'], reverse=True)
            
            # Create display dataframe with enhanced tournament columns
            # Get tier assignments from session state if they exist
            tier_assignments = st.session_state.get('tier_assignments', {})
            
            display_df = pd.DataFrame([{
                'Player': data['Player'],
                'Pos': data['Position'],
                'Team': data['Team'],
                'vs': data['vs'],
                'Matchup': data['Matchup'],
                'Salary': data['Salary_Display'],
                'FPPG': f"{data['FPPG']:.1f}",
                'Ceiling': data['Ceiling_Display'],
                'Floor': data['Floor_Display'],
                'Upside': data['Upside'],
                'Pts/$': data['Points_Per_Dollar_Display'],
                'Value Tier': data['Value Tier'],
                'Count': f"{data['Count']}/{total_lineups}",
                'Usage %': data['Usage_Display'],
                'Target %': (
                    round(tier_assignments[data['Player']], 1) if data['Player'] in tier_assignments 
                    else float(data['Usage_Display'].replace('%', ''))
                ),  # Use tier assignment or current usage
                'Leverage': data['Leverage_Display'],
                'GPP Score': data['GPP_Score_Display'],
                'Proj Own': data['Proj Own']
            } for data in display_usage_data])
            
            # Display editable usage breakdown table
            tier_applied = bool(st.session_state.get('tier_assignments', {}))
            scope_text = "Top 150 Lineups" if analysis_scope == "Top 150 Export Lineups" else f"All {len(stacked_lineups)} Lineups"
            
            if tier_applied:
                st.markdown(f"**📊 Complete Player Usage Breakdown ({scope_text})** - 🎯 *Tier Strategy Applied* - Click Target % to edit")
            else:
                st.markdown(f"**📊 Complete Player Usage Breakdown ({scope_text})** - Click on Target % cells to edit exposures")
            
            # Configure which columns are editable
            column_config = {
                "Target %": st.column_config.NumberColumn(
                    "Target %",
                    help="Type new exposure percentage here",
                    min_value=0.0,
                    max_value=100.0,
                    step=0.1,
                    format="%.1f"
                )
            }
            
            # Use data_editor for inline editing
            edited_df = st.data_editor(
                display_df, 
                use_container_width=True, 
                hide_index=True, 
                height=600,
                column_config=column_config,
                disabled=[col for col in display_df.columns if col != 'Target %']  # Only Target % is editable
            )
            
            # Check for changes and show apply button
            changes_made = False
            if 'Target %' in edited_df.columns:
                for idx, row in edited_df.iterrows():
                    original_usage = float(display_df.iloc[idx]['Usage %'].replace('%', ''))
                    new_target = row['Target %']
                    if abs(new_target - original_usage) > 0.1:
                        changes_made = True
                        break
            
            if changes_made:
                col1, col2 = st.columns([1, 3])
                with col1:
                    if st.button("🚀 Apply Changes", type="primary"):
                        # Update session state with new targets
                        for idx, row in edited_df.iterrows():
                            player_name = row['Player']
                            position = row['Pos'] 
                            team = row['Team']
                            new_target = row['Target %']
                            
                            # Create session key
                            clean_name = player_name.replace(" ", "_").replace(".", "").replace("'", "")
                            session_key = f"usage_adj_{clean_name}_{position}_{team}"
                            st.session_state[session_key] = new_target
                        
                        with st.spinner("Applying exposure changes to lineups..."):
                            # Apply changes to lineups with stack preservation
                            top150_for_apply = sorted(stacked_lineups, key=lambda x: x[0], reverse=True)[:150]
                            modified_lineups = apply_usage_adjustments(top150_for_apply, display_usage_data, "All Positions", preserve_stacks=True)
                            if modified_lineups:
                                # Update session state with the new lineups for export
                                st.session_state['stacked_lineups'] = modified_lineups
                                # Also update the local variable for immediate use
                                stacked_lineups = modified_lineups
                                st.success(f"✅ Updated {len(modified_lineups)} lineups with new exposure targets! Export will now use adjusted lineups.")
                                st.rerun()
                            else:
                                st.error("❌ Unable to modify lineups. Try smaller changes.")
                
                with col2:
                    # Show summary of changes
                    changes_summary = []
                    for idx, row in edited_df.iterrows():
                        original_usage = float(display_df.iloc[idx]['Usage %'].replace('%', ''))
                        new_target = row['Target %']
                        if abs(new_target - original_usage) > 0.1:
                            change = new_target - original_usage
                            changes_summary.append(f"{row['Player']}: {original_usage:.1f}% → {new_target:.1f}% ({change:+.1f}%)")
                    
                    if changes_summary:
                        st.info(f"**{len(changes_summary)} changes ready:**\n" + "\n".join(changes_summary[:5]) + 
                               (f"\n... and {len(changes_summary)-5} more" if len(changes_summary) > 5 else ""))
        else:
            st.info("📊 Generate lineups first to enable exposure adjustments")
            
            # Tournament Metrics Explanation
            with st.expander("🎯 Tournament Metrics Guide - Click to Learn How to Use Each Column"):
                st.markdown("### 📊 **Understanding Your Tournament Analysis Table**")
                
                col1, col2 = st.columns(2)
                
                with col1:
                    st.markdown("#### 🏆 **Key Tournament Metrics:**")
                    st.markdown("""
                    **GPP Score:**
                    - **> 15**: 🔥 Elite tournament plays - highest priority
                    - **10-15**: ⭐ Good tournament options
                    - **< 10**: ⚠️ Risky plays, use sparingly
                    
                    **Leverage Score:**
                    - **> 50**: 📈 Good leverage opportunities
                    - **30-50**: 📊 Moderate leverage potential
                    - **< 30**: 📉 Low leverage, likely popular
                    
                    **Ceiling Points:**
                    - **> 25**: 🚀 Tournament-winning upside
                    - **20-25**: 💪 Solid ceiling, good for GPPs
                    - **< 20**: 😐 Limited upside potential
                    
                    **Projected Ownership:**
                    - **< 10%**: 💎 Massive leverage potential
                    - **10-25%**: ⚡ Good differentiation
                    - **> 40%**: ⚠️ Chalk plays, use carefully
                    """)
                
                with col2:
                    st.markdown("#### 💡 **How to Use This Data:**")
                    st.markdown("""
                    **🎯 Tournament Strategy:**
                    
                    **Core Plays (60-70% of lineup):**
                    - High GPP Score (>15) + Medium ownership (15-40%)
                    - Players you're most confident in
                    
                    **Leverage Plays (20-30% of lineup):**
                    - High Ceiling (>25) + Low ownership (<15%)
                    - Tournament differentiators
                    
                    **Contrarian Plays (5-10% of lineup):**
                    - Very Low ownership (<5%) + High upside
                    - Massive leverage if they hit
                    
                    **💰 Value Identification:**
                    - **Pts/$**: Higher = better salary efficiency
                    - **Value Tier**: Premium/Mid/Value for roster balance
                    - **Floor**: Minimum expected points (safety)
                    
                    **📈 Upside Categories:**
                    - **High**: Boom/bust players, great for tournaments
                    - **Medium**: Steady with upside potential
                    - **Low**: Consistent, better for cash games
                    """)
                
                st.markdown("---")
                st.markdown("#### 🔍 **Quick Filters for Tournament Success:**")
                
                col3, col4, col5 = st.columns(3)
                
                with col3:
                    st.markdown("""
                    **🔥 Elite GPP Targets:**
                    - GPP Score > 15
                    - Leverage Score > 40
                    - Ceiling > 22
                    """)
                
                with col4:
                    st.markdown("""
                    **💎 Leverage Gems:**
                    - Proj Own < 15%
                    - Ceiling > 20
                    - Value Tier: Any
                    """)
                
                with col5:
                    st.markdown("""
                    **⚡ Contrarian Bombs:**
                    - Proj Own < 8%
                    - Upside: High
                    - GPP Score > 12
                    """)
                
                st.info("💡 **Pro Tip**: Sort the table by different columns to find players that match these criteria!")
            
            st.markdown("---")

if __name__ == "__main__":
    main()

<|MERGE_RESOLUTION|>--- conflicted
+++ resolved
@@ -1,6320 +1,6311 @@
-import streamlit as st
-import pandas as pd
-import numpy as np
-import random
-import math
-from collections import Counter
-import plotly.express as px
-import plotly.graph_objects as go
-import os
-import glob
-import json
-import time
-import stat
-from datetime import datetime
-
-# New enhanced modules
-try:
-    from performance_cache import cached_load_player_data, cached_load_defensive_data, cached_load_fantasy_data
-    from data_validation import DataValidator
-    from advanced_analytics import AdvancedAnalytics
-    from config_manager import load_config, ConfigUI, get_config_manager
-    from memory_optimizer import MemoryMonitor, DataFrameOptimizer, reduce_memory_usage
-    from export_templates import LineupExporter, ExportManager
-    from logging_system import init_logging, performance_track, log_info, log_error, get_logger, log_operation
-    ENHANCED_FEATURES_AVAILABLE = True
-    print("✅ Enhanced features loaded successfully!")
-except ImportError as e:
-    print(f"⚠️ Enhanced features not available, using fallback: {e}")
-    ENHANCED_FEATURES_AVAILABLE = False
-    # Define fallback classes
-    try:
-        from fallback_modules import *
-    except ImportError:
-        print("❌ Fallback modules also not available. Using built-in dummy classes.")
-
-# Ensure export classes are always available (dummy versions if needed)
-if 'ExportManager' not in globals():
-    LineupExporter = type('DummyExporter', (), {'get_supported_platforms': lambda self: ['fanduel'], 'export_lineups': lambda self, *args: ""})
-    ExportManager = type('DummyManager', (), {'export_to_multiple_platforms': lambda self, *args: {}})
-
-# Portfolio Management Functions
-PORTFOLIO_FOLDER = "portfolio_users"
-OVERRIDES_FOLDER = "player_overrides"
-
-def get_user_portfolio_file(username):
-    """Get the portfolio file path for a specific user"""
-    if not os.path.exists(PORTFOLIO_FOLDER):
-        os.makedirs(PORTFOLIO_FOLDER)
-    return os.path.join(PORTFOLIO_FOLDER, f"{username}_portfolio.json")
-
-def get_user_overrides_file(username=None):
-    """Get the global overrides file path (now shared across all users)"""
-    if not os.path.exists(OVERRIDES_FOLDER):
-        os.makedirs(OVERRIDES_FOLDER)
-    # Use a single global overrides file instead of user-specific ones
-    return os.path.join(OVERRIDES_FOLDER, "global_overrides.json")
-
-def load_player_overrides(username="default"):
-    """Load saved player projection overrides from global JSON file (shared across all users)"""
-    try:
-        overrides_file = get_user_overrides_file()  # No longer user-specific
-        if os.path.exists(overrides_file):
-            with open(overrides_file, 'r') as f:
-                data = json.load(f)
-                # Handle both old format (direct dict) and new format (with metadata)
-                if "overrides" in data:
-                    return data["overrides"]
-                else:
-                    return data  # Legacy format
-    except Exception as e:
-        st.error(f"Error loading global overrides: {e}")
-    return {}
-
-def save_player_overrides(overrides_data, username="default"):
-    """Save player projection overrides to global JSON file (shared across all users)"""
-    try:
-        overrides_file = get_user_overrides_file()  # No longer user-specific
-        # Add metadata showing who last updated
-        save_data = {
-            "overrides": overrides_data,
-            "metadata": {
-                "last_updated": datetime.now().isoformat(),
-                "last_updated_by": username,
-                "count": len(overrides_data),
-                "note": "Global overrides shared across all users"
-            }
-        }
-        with open(overrides_file, 'w') as f:
-            json.dump(save_data, f, indent=2, default=str)
-        return True
-    except Exception as e:
-        st.error(f"Error saving global overrides: {e}")
-        return False
-
-def clear_player_overrides(username="default"):
-    """Clear all global player projection overrides (affects all users)"""
-    try:
-        overrides_file = get_user_overrides_file()  # No longer user-specific
-        if os.path.exists(overrides_file):
-            os.remove(overrides_file)
-        return True
-    except Exception as e:
-        st.error(f"Error clearing global overrides: {e}")
-        return False
-
-def migrate_user_overrides_to_global():
-    """One-time migration function to convert user-specific overrides to global"""
-    try:
-        if not os.path.exists(OVERRIDES_FOLDER):
-            return
-        
-        global_overrides = {}
-        users_with_overrides = []
-        
-        # Check for existing user-specific override files
-        for filename in os.listdir(OVERRIDES_FOLDER):
-            if filename.endswith('_overrides.json') and filename != 'global_overrides.json':
-                user_file = os.path.join(OVERRIDES_FOLDER, filename)
-                username = filename.replace('_overrides.json', '')
-                
-                try:
-                    with open(user_file, 'r') as f:
-                        user_data = json.load(f)
-                        
-                    # Extract overrides from user file
-                    if 'overrides' in user_data:
-                        user_overrides = user_data['overrides']
-                    else:
-                        user_overrides = user_data
-                    
-                    # Merge into global overrides (latest values win)
-                    global_overrides.update(user_overrides)
-                    users_with_overrides.append(username)
-                    
-                except Exception as e:
-                    continue
-        
-        # Save merged overrides globally if any were found
-        if global_overrides and users_with_overrides:
-            if save_player_overrides(global_overrides, "migration"):
-                # Show migration success message
-                st.info(f"🔄 Migrated overrides from {', '.join(users_with_overrides)} to global overrides file")
-                return True
-                
-    except Exception as e:
-        pass  # Silent fail for migration
-    return False
-
-def get_player_selections_file(username="default"):
-    """Get the file path for saved player selections (exclude/force)"""
-    if not os.path.exists(OVERRIDES_FOLDER):
-        os.makedirs(OVERRIDES_FOLDER)
-    return os.path.join(OVERRIDES_FOLDER, f"{username}_player_selections.json")
-
-def save_player_selections(selections_data, username="default"):
-    """Save player selections (force/exclude) to JSON file for specific user"""
-    try:
-        selections_file = get_player_selections_file(username)
-        save_data = {
-            "selections": selections_data,
-            "metadata": {
-                "last_updated": datetime.now().isoformat(),
-                "user": username,
-                "positions_saved": list(selections_data.keys()) if selections_data else []
-            }
-        }
-        with open(selections_file, 'w') as f:
-            json.dump(save_data, f, indent=2, default=str)
-        return True
-    except Exception as e:
-        st.error(f"Error saving player selections for {username}: {e}")
-        return False
-
-def load_player_selections(username="default"):
-    """Load saved player selections (force/exclude) from JSON file for specific user"""
-    try:
-        selections_file = get_player_selections_file(username)
-        if os.path.exists(selections_file):
-            with open(selections_file, 'r') as f:
-                data = json.load(f)
-                # Handle both old format (direct dict) and new format (with metadata)
-                if "selections" in data:
-                    return data["selections"]
-                else:
-                    return data  # Legacy format
-    except Exception as e:
-        st.error(f"Error loading player selections for {username}: {e}")
-    return {}
-
-def clear_player_selections(username="default"):
-    """Clear all saved player selections for specific user"""
-    try:
-        selections_file = get_player_selections_file(username)
-        if os.path.exists(selections_file):
-            os.remove(selections_file)
-        return True
-    except Exception as e:
-        st.error(f"Error clearing player selections for {username}: {e}")
-        return False
-
-def load_portfolio(username="default"):
-    """Load saved lineups from JSON file for specific user"""
-    try:
-        portfolio_file = get_user_portfolio_file(username)
-        if os.path.exists(portfolio_file):
-            with open(portfolio_file, 'r') as f:
-                return json.load(f)
-    except Exception as e:
-        st.error(f"Error loading portfolio for {username}: {e}")
-    return {"lineups": [], "metadata": {"created": datetime.now().isoformat(), "user": username}}
-
-def save_portfolio(portfolio_data, username="default"):
-    """Save portfolio to JSON file for specific user"""
-    try:
-        portfolio_file = get_user_portfolio_file(username)
-        portfolio_data["metadata"]["last_updated"] = datetime.now().isoformat()
-        portfolio_data["metadata"]["user"] = username
-        with open(portfolio_file, 'w') as f:
-            json.dump(portfolio_data, f, indent=2, default=str)
-        return True
-    except Exception as e:
-        st.error(f"Error saving portfolio for {username}: {e}")
-        return False
-
-def clear_portfolio_simple(username):
-    """Simple portfolio clear function"""
-    try:
-        portfolio_file = get_user_portfolio_file(username)
-        empty_portfolio = {"lineups": [], "metadata": {"created": datetime.now().isoformat(), "user": username}}
-        with open(portfolio_file, 'w') as f:
-            json.dump(empty_portfolio, f, indent=2)
-        
-        # Clear portfolio-specific save checkbox states only
-        keys_to_clear = []
-        for key in list(st.session_state.keys()):
-            # Only clear portfolio-specific save states, not lineup generation saves
-            if ("save_portfolio_" in str(key)) or ("save_lineup_portfolio_" in str(key)):
-                keys_to_clear.append(key)
-        
-        for key in keys_to_clear:
-            del st.session_state[key]
-            
-        return True
-    except Exception as e:
-        st.error(f"Error clearing portfolio: {e}")
-        return False
-
-def remove_lineup_simple(username, lineup_index):
-    """Simple lineup removal function"""
-    try:
-        portfolio = load_portfolio(username)
-        if 0 <= lineup_index < len(portfolio["lineups"]):
-            portfolio["lineups"].pop(lineup_index)
-            result = save_portfolio(portfolio, username)
-            
-            if result:
-                # Clear portfolio-specific save checkbox states only
-                keys_to_clear = []
-                for key in list(st.session_state.keys()):
-                    # Only clear portfolio-specific save states, not lineup generation saves
-                    if ("save_portfolio_" in str(key)) or ("save_lineup_portfolio_" in str(key)):
-                        keys_to_clear.append(key)
-                
-                for key in keys_to_clear:
-                    del st.session_state[key]
-            
-            return result
-        return False
-    except Exception as e:
-        st.error(f"Error removing lineup: {e}")
-        return False
-
-def is_lineup_in_portfolio(lineup_data, username="default"):
-    """Check if a lineup is already saved in the user's portfolio"""
-    try:
-        portfolio = load_portfolio(username)
-        if not portfolio or not portfolio.get("lineups"):
-            return False
-        
-        # Create set of player names from the lineup to check
-        lineup_players = set()
-        for _, player in lineup_data.iterrows():
-            lineup_players.add(str(player['Nickname']))
-        
-        # Check against existing lineups in portfolio
-        for existing_lineup in portfolio["lineups"]:
-            existing_players = set()
-            for player in existing_lineup["players"]:
-                existing_players.add(player["nickname"])
-            
-            # If all players match, lineup is already saved
-            if lineup_players == existing_players:
-                return True
-        
-        return False
-    except Exception:
-        return False
-
-def add_lineup_to_portfolio(lineup_data, lineup_score, projected_points, username="default"):
-    """Add a lineup to the saved portfolio for specific user"""
-    from datetime import datetime
-    
-    # Always load fresh portfolio data to avoid stale cache issues
-    portfolio = load_portfolio(username)
-    
-    # Check if lineup already exists using consolidated function
-    if is_lineup_in_portfolio(lineup_data, username):
-        return "duplicate"  # Return special status for duplicate
-    
-    # Convert lineup dataframe to serializable format
-    lineup_dict = {
-        "id": f"lineup_{len(portfolio['lineups']) + 1}_{datetime.now().strftime('%Y%m%d_%H%M%S')}",
-        "score": float(lineup_score),
-        "projected_points": float(projected_points),
-        "total_salary": int(lineup_data['Salary'].sum()),
-        "saved_date": datetime.now().isoformat(),
-        "players": []
-    }
-    
-    for _, player in lineup_data.iterrows():
-        lineup_dict["players"].append({
-            "id": str(player.get('Id', '')),  # Add player ID
-            "nickname": str(player['Nickname']),
-            "position": str(player['Position']),
-            "team": str(player['Team']),
-            "salary": int(player['Salary']),
-            "fppg": float(player.get('FPPG', 0))
-        })
-    
-    portfolio["lineups"].append(lineup_dict)
-    
-    if save_portfolio(portfolio, username):
-        return True
-    return False
-
-def remove_lineup_from_portfolio(lineup_index, username="default"):
-    """Remove a lineup from the portfolio by index for specific user"""
-    try:
-        portfolio = load_portfolio(username)
-        if not portfolio or "lineups" not in portfolio:
-            return False
-            
-        if not (0 <= lineup_index < len(portfolio["lineups"])):
-            return False
-            
-        # Remove the lineup
-        removed_lineup = portfolio["lineups"].pop(lineup_index)
-        
-        # Save the updated portfolio with verification
-        if save_portfolio(portfolio, username):
-            # Verify the removal by reloading
-            import time
-            time.sleep(0.1)  # Small delay to ensure file operation completes
-            updated_portfolio = load_portfolio(username)
-            return len(updated_portfolio.get("lineups", [])) == len(portfolio["lineups"])
-        
-        return False
-    except Exception as e:
-        print(f"Error removing lineup: {e}")
-        return False
-
-def get_portfolio_lineups(username="default"):
-    """Get all saved lineups from portfolio for specific user"""
-    portfolio = load_portfolio(username)
-    return portfolio.get("lineups", [])
-
-def remove_lineup_by_players(lineup_data, username="default"):
-    """Remove a lineup from portfolio by matching the exact players"""
-    try:
-        portfolio = load_portfolio(username)
-        if not portfolio or not portfolio.get("lineups"):
-            return False
-        
-        # Create set of player names from the lineup to remove
-        lineup_players = set()
-        for _, player in lineup_data.iterrows():
-            lineup_players.add(str(player['Nickname']))
-        
-        # Find and remove matching lineup
-        for idx, existing_lineup in enumerate(portfolio["lineups"]):
-            existing_players = set()
-            for player in existing_lineup["players"]:
-                existing_players.add(player["nickname"])
-            
-            # If all players match, remove this lineup
-            if lineup_players == existing_players:
-                portfolio["lineups"].pop(idx)
-                return save_portfolio(portfolio, username)
-        
-        return False  # No matching lineup found
-    except Exception:
-        return False
-
-# Create minimal dummy functions to prevent crashes if enhanced features aren't available
-if not ENHANCED_FEATURES_AVAILABLE:
-    def log_info(*args): pass
-    def log_error(*args): pass
-    def get_logger(): return type('DummyLogger', (), {'info': log_info, 'error': log_error})()
-    def log_operation(*args): 
-        class DummyContext:
-            def __enter__(self): return self
-            def __exit__(self, *args): pass
-        return DummyContext()
-    def load_config(): return type('DummyConfig', (), {'optimization': type('obj', (), {'num_simulations': 10000, 'stack_probability': 0.80, 'elite_target_boost': 0.45, 'great_target_boost': 0.25})()})()
-    def get_config_manager(): return type('DummyManager', (), {'load_config': load_config})()
-    ConfigUI = type('DummyConfigUI', (), {'__init__': lambda self, manager: None, 'render_settings_panel': lambda self: {}})
-    DataValidator = type('DummyValidator', (), {'validate_player_data': lambda self, df: (df, {'data_quality_score': 100}), 'generate_data_quality_report': lambda self, r: "No validation available"})
-    reduce_memory_usage = lambda df, verbose=False: df
-    AdvancedAnalytics = type('DummyAnalytics', (), {
-        'generate_ownership_projections': lambda self, *args: pd.DataFrame(),
-        'generate_lineup_performance_insights': lambda self, *args: {},
-        'create_advanced_visualizations': lambda self, *args: {},
-        'generate_roi_projections': lambda self, *args: {'avg_roi': 0, 'cash_rate': 0, 'top_1_percent_rate': 0}
-    })
-    LineupExporter = type('DummyExporter', (), {'get_supported_platforms': lambda self: ['fanduel'], 'export_lineups': lambda self, *args: ""})
-    ExportManager = type('DummyManager', (), {'export_to_multiple_platforms': lambda self, *args: {}})
-
-def find_excel_file():
-    """Find NFL.xlsx file in current directory or script directory"""
-    possible_paths = [
-        'NFL.xlsx',
-        os.path.join(os.path.dirname(os.path.abspath(__file__)), 'NFL.xlsx')
-    ]
-    
-    for path in possible_paths:
-        if os.path.exists(path):
-            return path
-    return None
-
-# Set page config
-st.set_page_config(
-    page_title="🏈 FanDuel NFL DFS Optimizer",
-    page_icon="🏈",
-    layout="wide",
-    initial_sidebar_state="expanded"
-)
-
-# Custom CSS for better styling
-st.markdown("""
-<style>
-    .main-header {
-        font-size: 3rem;
-        color: #1f77b4;
-        text-align: center;
-        margin-bottom: 2rem;
-    }
-    .sub-header {
-        font-size: 1.5rem;
-        color: #2e8b57;
-        margin: 1rem 0;
-    }
-    .metric-card {
-        background-color: #f0f2f6;
-        padding: 1rem;
-        border-radius: 0.5rem;
-        margin: 0.5rem 0;
-    }
-</style>
-""", unsafe_allow_html=True)
-
-# Initialize session state
-if 'lineups_generated' not in st.session_state:
-    st.session_state.lineups_generated = False
-if 'stacked_lineups' not in st.session_state:
-    st.session_state.stacked_lineups = []
-
-@st.cache_data
-def load_player_data():
-    """Load and process player data with enhanced validation and optimization"""
-    
-    # ROBUST CSV LOADING - Multiple fallback strategies
-    import pandas as pd
-    import os
-    import glob
-    
-    # Primary CSV filename
-    target_csv = "FanDuel-NFL-2025 EST-11 EST-16 EST-122849-players-list.csv"
-    csv_file = None
-    
-    # Strategy 1: Try current working directory
-    if os.path.exists(target_csv):
-        csv_file = target_csv
-    
-    # Strategy 2: Try script directory
-    if not csv_file:
-        script_dir = os.path.dirname(os.path.abspath(__file__))
-        script_csv = os.path.join(script_dir, target_csv)
-        if os.path.exists(script_csv):
-            csv_file = script_csv
-    
-    # Strategy 3: Find any FanDuel CSV file with similar pattern
-    if not csv_file:
-        patterns = [
-            "FanDuel-NFL-2025*EST-11*EST-16*.csv",
-            "FanDuel-NFL-2025*.csv",
-            "*FanDuel*.csv"
-        ]
-        
-        for pattern in patterns:
-            matching_files = glob.glob(pattern)
-            if matching_files:
-                # Use the most recent file
-                csv_file = max(matching_files, key=os.path.getmtime)
-                st.info(f"📁 Using CSV file: {os.path.basename(csv_file)}")
-                break
-    
-<<<<<<< HEAD
-    if not csv_file:
-        st.error(f"❌ No suitable CSV file found!")
-        # Show available CSV files for debugging
-        try:
-            available_csvs = [f for f in os.listdir('.') if f.endswith('.csv')]
-            if available_csvs:
-                st.error(f"Available CSV files: {available_csvs}")
-            else:
-                st.error("No CSV files found in directory")
-        except:
-            st.error("Could not list directory contents")
-=======
-    # Direct path to the exact file we want
-    csv_file = r"c:\Users\jamin\OneDrive\NFL scrapping\NFL_DFS_OPTIMZER\FanDuel-NFL-2025 EST-11 EST-23 EST-123168-players-list.csv"
-    
-    if not os.path.exists(csv_file):
-        st.error(f"CSV file not found: {csv_file}")
->>>>>>> c02ca921
-        return pd.DataFrame()
-    
-    try:
-        # Load the CSV directly - no caching, no complexity
-        df = pd.read_csv(csv_file)
-        df.columns = [col.strip() for col in df.columns]
-        
-        # Apply salary filters by position
-        if 'Salary' in df.columns and 'Position' in df.columns:
-            # Remove players with missing salary
-            df = df[df['Salary'].notna() & (df['Salary'] > 0)]
-            
-            # Position-specific salary filters
-            rb_filter = (df['Position'] == 'RB') & (df['Salary'] >= 5000)
-            wr_filter = (df['Position'] == 'WR') & (df['Salary'] >= 4600)
-            te_filter = (df['Position'] == 'TE') & (df['Salary'] >= 4200)
-            qb_filter = (df['Position'] == 'QB') & (df['Salary'] >= 6000)
-            def_filter = (df['Position'] == 'D') & (df['Salary'] >= 3000) & (df['Salary'] <= 5000)
-            
-            # Combine all position filters
-            df = df[rb_filter | wr_filter | te_filter | qb_filter | def_filter]
-        
-        # Remove injury exclusions but keep 'Q' (Questionable) players
-        if 'Injury Indicator' in df.columns:
-            df = df[~df['Injury Indicator'].isin(['IR', 'O', 'D'])]  # Removed 'Q' from exclusions
-        
-        # Apply minimum 5-point fantasy projection filter
-        if 'FPPG' in df.columns:
-            pre_filter_count = len(df)
-            df = df[df['FPPG'] > 5.0]
-            filtered_count = pre_filter_count - len(df)
-            if filtered_count > 0:
-                print(f"Filtered out {filtered_count} players with projections ≤ 5.0 points during data loading")
-        
-        # Add ceiling and floor projections
-        df = calculate_ceiling_floor_projections(df)
-        
-        return df
-        
-    except Exception as e:
-        st.error(f"Error loading CSV: {str(e)}")
-        return pd.DataFrame()
-
-def calculate_roi_for_points(points, entry_fee=0.25, num_entries=150):
-    """Calculate expected ROI based on actual tournament payout structure (239,540 entries)"""
-    total_investment = entry_fee * num_entries
-    
-    # Actual tournament payout structure with 239,540 entries
-    # Calculate placement probability based on point ranges and expected payout
-    
-    def get_placement_and_payout(points):
-        """Return expected placement range and payout based on points"""
-        if points >= 200:  # Elite score - likely top 10
-            # Top 10: avg payout ~$400, probability ~100% of top 10
-            return (1, 10, 400, 1.0)
-        elif points >= 190:  # Excellent - likely top 50  
-            # Top 11-50: avg payout ~$120, probability ~90% 
-            return (11, 50, 120, 0.90)
-        elif points >= 180:  # Very good - likely top 200
-            # Top 51-200: avg payout ~$50, probability ~80%
-            return (51, 200, 50, 0.80)
-        elif points >= 170:  # Good - likely top 1000
-            # Top 201-1000: avg payout ~$15, probability ~70%
-            return (201, 1000, 15, 0.70)
-        elif points >= 160:  # Above average - likely top 5000
-            # Top 1001-5000: avg payout ~$5, probability ~60%
-            return (1001, 5000, 5, 0.60)
-        elif points >= 150:  # Average+ - likely top 15000
-            # Top 5001-15000: avg payout ~$2.5, probability ~50%
-            return (5001, 15000, 2.5, 0.50)
-        elif points >= 145:  # Decent - might cash bottom tiers
-            # Top 15001-71890 (30%): avg payout ~$1, probability ~35%
-            return (15001, 71890, 1, 0.35)
-        elif points >= 140:  # Below average - small chance
-            # Top 71891+ (bottom cash): avg payout ~$0.70, probability ~20%
-            return (71891, 71890, 0.70, 0.20)
-        else:
-            # No cash
-            return (239540, 239540, 0, 0.0)
-    
-    min_place, max_place, avg_payout, probability = get_placement_and_payout(points)
-    
-    # Expected value calculation
-    expected_payout = probability * avg_payout
-    expected_roi = ((expected_payout - total_investment) / total_investment) * 100
-    
-    return expected_payout, expected_roi
-
-def calculate_ceiling_floor_projections(df):
-    """Calculate ceiling and floor projections for each player"""
-    
-    # Position-specific variance multipliers for ceiling calculation
-    position_variance = {
-        'QB': 1.25,    # QBs can boom big with multiple TDs
-        'RB': 1.35,    # RBs have high ceiling with goal line work  
-        'WR': 1.30,    # WRs can explode in shootouts
-        'TE': 1.25,    # TEs more consistent but can boom
-        'D': 1.20      # Defenses have some variance
-    }
-    
-    # Additional ceiling bonuses based on salary (higher salary = more ceiling)
-    df['Salary_Tier'] = pd.cut(df['Salary'], 
-                               bins=[0, 5000, 6500, 8000, float('inf')], 
-                               labels=['Budget', 'Mid', 'Premium', 'Elite'])
-    
-    salary_bonus = {
-        'Budget': 1.0,    # No bonus for cheap players
-        'Mid': 1.1,       # 10% bonus for mid-tier
-        'Premium': 1.2,   # 20% bonus for premium  
-        'Elite': 1.3      # 30% bonus for elite players
-    }
-    
-    # Calculate ceiling and floor
-    df['Base_Projection'] = df['FPPG']
-    
-    # Ceiling = Base * Position_Variance * Salary_Bonus  
-    df['Ceiling'] = df.apply(lambda row: 
-        row['FPPG'] * 
-        position_variance.get(row['Position'], 1.2) * 
-        salary_bonus.get(row['Salary_Tier'], 1.0), axis=1
-    )
-    
-    # Floor = Base * 0.75 (more conservative)
-    df['Floor'] = df['FPPG'] * 0.75
-    
-    # Round projections
-    df['Ceiling'] = df['Ceiling'].round(1)
-    df['Floor'] = df['Floor'].round(1)
-    
-    return df
-    
-    # OLD COMPLEX LOADING (commented out)
-    if False and ENHANCED_FEATURES_AVAILABLE:
-        # Clear cache to force fresh load
-        try:
-            cached_load_player_data.clear()
-        except:
-            pass
-            
-        # Use enhanced loading with validation and optimization
-        try:
-            with log_operation("load_player_data"):
-                # Clear cache to ensure latest filter logic is applied
-                cached_load_player_data.clear()
-                df = cached_load_player_data()
-                
-                # Add validation
-                validator = DataValidator()
-                validated_df, validation_results = validator.validate_player_data(df)
-                
-                if validation_results['data_quality_score'] < 90:
-                    with st.expander("📊 Data Quality Report", expanded=True):
-                        report = validator.generate_data_quality_report(validation_results)
-                        st.markdown(report)
-                
-                # Optimize memory usage
-                optimized_df = reduce_memory_usage(validated_df, verbose=False)
-                log_info(f"Loaded {len(optimized_df)} players with enhanced features")
-                
-                return optimized_df
-        except Exception as e:
-            log_error("Enhanced data loading failed, falling back to standard loading", e)
-            # Fall back to standard loading
-    
-    # Standard loading (original code)
-    import os
-    
-    # ONLY use the November 23rd CSV file (version 3)
-    target_file = 'FanDuel-NFL-2025 EST-11 EST-23 EST-123168-players-list.csv'
-    
-    # Debug: Show what we're looking for
-    st.info(f"🔍 **Looking for CSV file:** {target_file}")
-    
-    current_dir = os.getcwd()
-    script_dir = os.path.dirname(os.path.abspath(__file__))
-    
-    possible_paths = [
-        os.path.join(current_dir, target_file),
-        os.path.join(script_dir, target_file),
-        target_file
-    ]
-    
-    # Debug: Show all possible paths
-    st.write("**Checking paths:**")
-    for i, path in enumerate(possible_paths):
-        exists = os.path.exists(path)
-        st.write(f"{i+1}. `{path}` - {'✅ EXISTS' if exists else '❌ NOT FOUND'}")
-    
-    csv_path = None
-    for path in possible_paths:
-        if os.path.exists(path):
-            csv_path = path
-            break
-    
-    if csv_path is None:
-        st.error(f"❌ Required CSV file not found: {target_file}")
-        st.warning("This app requires the October 12th FanDuel player list file.")
-        st.info("Please upload the correct CSV file to continue.")
-        return None
-    
-    try:
-        # Load player CSV
-        st.info(f"📂 **Loading CSV file:** {os.path.basename(csv_path)}")
-        df = pd.read_csv(csv_path)
-        df.columns = [col.strip() for col in df.columns]
-        
-        # Show file details and timestamp
-        import datetime
-        file_mod_time = datetime.datetime.fromtimestamp(os.path.getmtime(csv_path))
-        st.success(f"✅ **Loaded {len(df)} players** from {os.path.basename(csv_path)} (Modified: {file_mod_time.strftime('%m/%d/%Y %H:%M')})")
-        
-        # Debug: Check if CeeDee Lamb is in the dataset
-        lamb_check = df[df['Nickname'].str.contains('Lamb', case=False, na=False)]
-        if len(lamb_check) > 0:
-            st.info(f"🏈 **CeeDee Lamb found:** {lamb_check['Nickname'].iloc[0]} - ${lamb_check['Salary'].iloc[0]:,}")
-        else:
-            st.warning("⚠️ **CeeDee Lamb not found in dataset** - checking name variations...")
-            # Check for other name formats
-            cd_check = df[df['Nickname'].str.contains('CeeDee|CD|Ceedee', case=False, na=False)]
-            if len(cd_check) > 0:
-                st.info(f"🏈 **Found similar:** {', '.join(cd_check['Nickname'].tolist())}")
-            else:
-                st.error("❌ **No CeeDee Lamb found** - file may not be updated")
-                # Show a few sample player names for debugging
-                sample_players = df['Nickname'].head(10).tolist()
-                st.write(f"**Sample players in file:** {', '.join(sample_players)}")
-        
-        # Debug: Check CeeDee Lamb BEFORE filtering
-        lamb_before = df[df['Nickname'].str.contains('Lamb', case=False, na=False)]
-        if len(lamb_before) > 0:
-            injury_status = lamb_before['Injury Indicator'].iloc[0]
-            st.write(f"🔍 **CeeDee Lamb before filtering:** Injury Status = '{injury_status}'")
-        
-        # Apply filters
-        injury_exclusions = ['IR', 'O', 'D']  # Include Q (Questionable) players
-        st.write(f"🚫 **Excluding injury statuses:** {injury_exclusions}")
-        df = df[~df['Injury Indicator'].isin(injury_exclusions)]
-        
-        # Debug: Check CeeDee Lamb AFTER injury filtering
-        lamb_after_injury = df[df['Nickname'].str.contains('Lamb', case=False, na=False)]
-        if len(lamb_after_injury) > 0:
-            st.write(f"✅ **CeeDee Lamb after injury filter:** Still in dataset")
-        else:
-            st.write(f"❌ **CeeDee Lamb after injury filter:** REMOVED from dataset")
-        
-        # Salary filters
-        st.write(f"💰 **Applying salary filters:** Defense $3,000-$5,000, Others $5,000+")
-        
-        # Debug: Check CeeDee Lamb BEFORE salary filtering
-        lamb_before_salary = df[df['Nickname'].str.contains('Lamb', case=False, na=False)]
-        if len(lamb_before_salary) > 0:
-            salary = lamb_before_salary['Salary'].iloc[0]
-            position = lamb_before_salary['Position'].iloc[0]
-            st.write(f"🔍 **CeeDee Lamb before salary filter:** {position}, ${salary:,}")
-        
-        defense_mask = (df['Position'] == 'D') & (df['Salary'] >= 3000) & (df['Salary'] <= 5000)
-        other_positions_mask = (df['Position'] != 'D') & (df['Salary'] >= 5000)
-        df = df[defense_mask | other_positions_mask]
-        
-        # Apply minimum 5-point fantasy projection filter
-        if 'FPPG' in df.columns:
-            pre_fppg_count = len(df)
-            df = df[df['FPPG'] > 5.0]
-            fppg_filtered = pre_fppg_count - len(df)
-            if fppg_filtered > 0:
-                st.write(f"🔽 **Minimum FPPG filter:** Removed {fppg_filtered} players with ≤ 5.0 fantasy points")
-        
-        # Debug: Check CeeDee Lamb AFTER salary filtering
-        lamb_after_salary = df[df['Nickname'].str.contains('Lamb', case=False, na=False)]
-        if len(lamb_after_salary) > 0:
-            st.write(f"✅ **CeeDee Lamb after salary filter:** Still in dataset")
-        else:
-            st.write(f"❌ **CeeDee Lamb after salary filter:** REMOVED from dataset (salary too low?)")
-        
-        # Final comprehensive check
-        st.write("---")
-        st.write(f"📊 **Final Dataset Summary:**")
-        st.write(f"- Total players: {len(df)}")
-        st.write(f"- Salary range: ${df['Salary'].min():,} - ${df['Salary'].max():,}")
-        
-        # Show all WRs with "C" names to see if CeeDee is there under different name
-        c_wrs = df[(df['Position'] == 'WR') & (df['Nickname'].str.startswith('C', na=False))]['Nickname'].tolist()
-        if c_wrs:
-            st.write(f"**WRs starting with 'C':** {', '.join(sorted(c_wrs))}")
-        
-        return df
-    except FileNotFoundError:
-        st.error(f"File was found but couldn't be read: {csv_path}")
-        return None
-    except Exception as e:
-        st.error(f"Error loading player data from {csv_path}: {str(e)}")
-        return None
-
-@st.cache_data
-def load_defensive_data():
-    """Load and process defensive matchup data with enhanced caching"""
-    if ENHANCED_FEATURES_AVAILABLE:
-        try:
-            return cached_load_defensive_data()
-        except Exception as e:
-            log_error("Enhanced defensive data loading failed, falling back to standard loading", e)
-    
-    # Standard loading (original code)
-    excel_path = find_excel_file()
-    if excel_path is None:
-        st.warning("NFL.xlsx file not found. Using salary-based matchup analysis.")
-        return None, None
-        
-    try:
-        # Load Excel data
-        excel_file = pd.ExcelFile(excel_path)
-        
-        # Load defensive data
-        passing_team_names = pd.read_excel(excel_path, sheet_name="Defense Data 2025", 
-                                          usecols=[1], skiprows=41, nrows=32, header=None)
-        passing_ypg_data = pd.read_excel(excel_path, sheet_name="Defense Data 2025", 
-                                        usecols=[15], skiprows=41, nrows=32, header=None)
-        
-        rushing_team_names = pd.read_excel(excel_path, sheet_name="Defense Data 2025", 
-                                          usecols=[1], skiprows=80, nrows=32, header=None)
-        rushing_ypg_data = pd.read_excel(excel_path, sheet_name="Defense Data 2025", 
-                                        usecols=[7], skiprows=80, nrows=32, header=None)
-        
-        # Process data
-        pass_defense = pd.DataFrame({
-            'Team': passing_team_names.iloc[:, 0],
-            'Pass_YPG_Allowed': pd.to_numeric(passing_ypg_data.iloc[:, 0], errors='coerce')
-        }).dropna()
-        
-        rush_defense = pd.DataFrame({
-            'Team': rushing_team_names.iloc[:, 0],
-            'Rush_YPG_Allowed': pd.to_numeric(rushing_ypg_data.iloc[:, 0], errors='coerce')
-        }).dropna()
-        
-        return pass_defense, rush_defense
-    except FileNotFoundError:
-        st.error("NFL.xlsx file not found. Defensive targeting will be disabled.")
-        return None, None
-    except Exception as e:
-        st.warning(f"Could not load defensive data from NFL.xlsx: {str(e)}. Using basic matchup analysis.")
-        return None, None
-
-@st.cache_data
-def load_fantasy_data():
-    """Load fantasy performance data with enhanced caching"""
-    if ENHANCED_FEATURES_AVAILABLE:
-        try:
-            return cached_load_fantasy_data()
-        except Exception as e:
-            log_error("Enhanced fantasy data loading failed, falling back to standard loading", e)
-    
-    # Standard loading (original code)
-    excel_path = find_excel_file()
-    if excel_path is None:
-        st.warning("NFL.xlsx file not found. Performance boosts will be disabled.")
-        return None
-        
-    try:
-        fantasy_data = pd.read_excel(excel_path, sheet_name="Fantasy", header=1)
-        fantasy_data['Tgt'] = pd.to_numeric(fantasy_data['Tgt'], errors='coerce')
-        fantasy_data['Rec'] = pd.to_numeric(fantasy_data['Rec'], errors='coerce')
-        fantasy_data['FDPt'] = pd.to_numeric(fantasy_data['FDPt'], errors='coerce')
-        fantasy_data['Att_1'] = pd.to_numeric(fantasy_data['Att_1'], errors='coerce')
-        fantasy_data['PosRank'] = pd.to_numeric(fantasy_data['PosRank'], errors='coerce')
-        fantasy_data['TD_3'] = pd.to_numeric(fantasy_data['TD_3'], errors='coerce')  # Rushing TDs
-        fantasy_data['Yds_2'] = pd.to_numeric(fantasy_data['Yds_2'], errors='coerce')  # Rushing Yards
-        
-        fantasy_clean = fantasy_data.dropna(subset=['FDPt']).copy()
-        return fantasy_clean
-    except FileNotFoundError:
-        st.error("Fantasy performance data not found. Performance boosts will be disabled.")
-        return None
-
-def apply_matchup_analysis(df, pass_defense, rush_defense):
-    """Apply defensive matchup analysis"""
-    if pass_defense is None or rush_defense is None:
-        # Fallback: Use salary as a basic matchup quality indicator
-        df['Adjusted_FPPG'] = df['FPPG']
-        df['Matchup_Quality'] = 'Good Target'  # Default to neutral matchup
-        
-        # Assign better matchups to higher salary players within position
-        for pos in ['QB', 'WR', 'RB', 'TE']:
-            pos_players = df[df['Position'] == pos]
-            if len(pos_players) > 0:
-                # Top 25% by salary get Elite Target
-                elite_threshold = pos_players['Salary'].quantile(0.75)
-                # Top 50% by salary get Great Target  
-                great_threshold = pos_players['Salary'].quantile(0.5)
-                
-                df.loc[(df['Position'] == pos) & (df['Salary'] >= elite_threshold), 'Matchup_Quality'] = 'ELITE TARGET'
-                df.loc[(df['Position'] == pos) & (df['Salary'] >= great_threshold) & (df['Salary'] < elite_threshold), 'Matchup_Quality'] = 'Great Target'
-        
-        return df
-    
-    # Create team mapping (simplified)
-    excel_path = find_excel_file()
-    if excel_path is None:
-        # No Excel file, use salary-based fallback for all
-        for pos in ['QB', 'WR', 'RB', 'TE']:
-            pos_players = df[df['Position'] == pos]
-            if len(pos_players) > 0:
-                elite_threshold = pos_players['Salary'].quantile(0.75)
-                great_threshold = pos_players['Salary'].quantile(0.5)
-                
-                df.loc[(df['Position'] == pos) & (df['Salary'] >= elite_threshold), 'Matchup_Quality'] = 'ELITE TARGET'
-                df.loc[(df['Position'] == pos) & (df['Salary'] >= great_threshold) & (df['Salary'] < elite_threshold), 'Matchup_Quality'] = 'Great Target'
-        return df
-        
-    teams_sheet = pd.read_excel(excel_path, sheet_name="Teams")
-    team_mapping = {}
-    if len(teams_sheet.columns) >= 6:
-        excel_teams = teams_sheet.iloc[:, 1]
-        csv_teams = teams_sheet.iloc[:, 5]
-        for excel_team, csv_team in zip(excel_teams, csv_teams):
-            if pd.notna(excel_team) and pd.notna(csv_team):
-                team_mapping[excel_team] = csv_team
-    
-    # Map team names and create rankings
-    pass_defense['Team'] = pass_defense['Team'].map(team_mapping).fillna(pass_defense['Team'])
-    rush_defense['Team'] = rush_defense['Team'].map(team_mapping).fillna(rush_defense['Team'])
-    
-    pass_defense['Pass_Defense_Rank'] = range(1, len(pass_defense) + 1)
-    rush_defense['Rush_Defense_Rank'] = range(1, len(rush_defense) + 1)
-    
-    # Merge defensive data
-    defensive_matchups = pd.merge(pass_defense, rush_defense, on='Team', how='outer')
-    
-    # Apply matchup analysis
-    df['Matchup_Quality'] = 'Good Target'  # Default instead of Unknown
-    df['Overall_Matchup_Multiplier'] = 1.0
-    
-    for idx, row in df.iterrows():
-        opponent = row['Opponent']
-        position = row['Position']
-        
-        if opponent in defensive_matchups['Team'].values:
-            team_defense = defensive_matchups[defensive_matchups['Team'] == opponent].iloc[0]
-            
-            if position in ['QB', 'WR', 'TE']:
-                defense_rank = team_defense['Pass_Defense_Rank']
-                if defense_rank >= 25:
-                    df.loc[idx, 'Matchup_Quality'] = 'ELITE TARGET'
-                elif defense_rank >= 20:
-                    df.loc[idx, 'Matchup_Quality'] = 'Great Target'
-                elif defense_rank >= 15:
-                    df.loc[idx, 'Matchup_Quality'] = 'Good Target'
-            elif position == 'RB':
-                defense_rank = team_defense['Rush_Defense_Rank']
-                if defense_rank >= 25:
-                    df.loc[idx, 'Matchup_Quality'] = 'ELITE TARGET'
-                elif defense_rank >= 20:
-                    df.loc[idx, 'Matchup_Quality'] = 'Great Target'
-                elif defense_rank >= 15:
-                    df.loc[idx, 'Matchup_Quality'] = 'Good Target'
-        else:
-            # Fallback for teams not found in defensive data - use salary-based logic
-            pos_players = df[df['Position'] == position]
-            if len(pos_players) > 0:
-                elite_threshold = pos_players['Salary'].quantile(0.75)
-                great_threshold = pos_players['Salary'].quantile(0.5)
-                
-                if row['Salary'] >= elite_threshold:
-                    df.loc[idx, 'Matchup_Quality'] = 'ELITE TARGET'
-                elif row['Salary'] >= great_threshold:
-                    df.loc[idx, 'Matchup_Quality'] = 'Great Target'
-                # else keep the default 'Good Target'
-    
-    df['Adjusted_FPPG'] = df['FPPG'] * df['Overall_Matchup_Multiplier']
-    return df
-
-def create_performance_boosts(fantasy_data, wr_boost_multiplier=1.0, rb_boost_multiplier=1.0):
-    """Create fantasy performance boosts"""
-    wr_performance_boosts = {}
-    rb_performance_boosts = {}
-    te_performance_boosts = {}
-    qb_performance_boosts = {}
-    
-    if fantasy_data is not None:
-        # WR boosts
-        wr_fantasy = fantasy_data[fantasy_data['FantPos'] == 'WR'].copy()
-        if len(wr_fantasy) > 0:
-            # Check for required columns and use fallbacks
-            has_tgt = 'Tgt' in wr_fantasy.columns
-            has_rec = 'Rec' in wr_fantasy.columns
-            has_fdpt = 'FDPt' in wr_fantasy.columns
-            has_fantpt = 'FantPt' in wr_fantasy.columns
-            
-            if has_tgt:
-                wr_fantasy['Tgt_Percentile'] = wr_fantasy['Tgt'].rank(pct=True, na_option='bottom')
-            else:
-                wr_fantasy['Tgt_Percentile'] = 0.5
-                
-            if has_rec:
-                wr_fantasy['Rec_Percentile'] = wr_fantasy['Rec'].rank(pct=True, na_option='bottom')
-            else:
-                wr_fantasy['Rec_Percentile'] = 0.5
-                
-            # Use FDPt if available, otherwise use FantPt as fallback
-            if has_fdpt:
-                wr_fantasy['FDPt_Percentile'] = wr_fantasy['FDPt'].rank(pct=True, na_option='bottom')
-            elif has_fantpt:
-                wr_fantasy['FDPt_Percentile'] = wr_fantasy['FantPt'].rank(pct=True, na_option='bottom')
-            else:
-                wr_fantasy['FDPt_Percentile'] = 0.5
-            
-            wr_fantasy['WR_Performance_Score'] = (
-                wr_fantasy['Tgt_Percentile'] * 0.25 +
-                wr_fantasy['Rec_Percentile'] * 0.25 +
-                wr_fantasy['FDPt_Percentile'] * 0.5
-            )
-            wr_fantasy['WR_Performance_Boost'] = wr_fantasy['WR_Performance_Score'] * 0.4 * wr_boost_multiplier
-            
-            for _, wr in wr_fantasy.iterrows():
-                wr_performance_boosts[wr['Player']] = wr['WR_Performance_Boost']
-        
-        # RB boosts
-        rb_fantasy = fantasy_data[fantasy_data['FantPos'] == 'RB'].copy()
-        if len(rb_fantasy) > 0:
-            # Check for required columns
-            has_fdpt = 'FDPt' in rb_fantasy.columns
-            has_fantpt = 'FantPt' in rb_fantasy.columns
-            has_att = 'Att_1' in rb_fantasy.columns
-            has_rec = 'Rec' in rb_fantasy.columns
-            
-            # Use FDPt or FantPt fallback
-            if has_fdpt:
-                rb_fantasy['FDPt_Percentile'] = rb_fantasy['FDPt'].rank(pct=True, na_option='bottom')
-            elif has_fantpt:
-                rb_fantasy['FDPt_Percentile'] = rb_fantasy['FantPt'].rank(pct=True, na_option='bottom')
-            else:
-                rb_fantasy['FDPt_Percentile'] = 0.5
-                
-            if has_att:
-                rb_fantasy['Att_Percentile'] = rb_fantasy['Att_1'].rank(pct=True, na_option='bottom')
-            else:
-                rb_fantasy['Att_Percentile'] = 0.5
-                
-            if has_rec:
-                rb_fantasy['Rec_Percentile'] = rb_fantasy['Rec'].rank(pct=True, na_option='bottom')
-            else:
-                rb_fantasy['Rec_Percentile'] = 0.5
-            
-            rb_fantasy['RB_Performance_Score'] = (
-                rb_fantasy['FDPt_Percentile'] * 0.5 +
-                rb_fantasy['Att_Percentile'] * 0.3 +
-                rb_fantasy['Rec_Percentile'] * 0.2
-            )
-            rb_fantasy['RB_Performance_Boost'] = rb_fantasy['RB_Performance_Score'] * 0.4 * rb_boost_multiplier
-            
-            for _, rb in rb_fantasy.iterrows():
-                rb_performance_boosts[rb['Player']] = rb['RB_Performance_Boost']
-        
-        # TE boosts - prioritize receptions and FDPts
-        te_fantasy = fantasy_data[fantasy_data['FantPos'] == 'TE'].copy()
-        if len(te_fantasy) > 0:
-            # Check for required columns
-            has_rec = 'Rec' in te_fantasy.columns
-            has_fdpt = 'FDPt' in te_fantasy.columns
-            has_fantpt = 'FantPt' in te_fantasy.columns
-            
-            if has_rec:
-                te_fantasy['Rec_Percentile'] = te_fantasy['Rec'].rank(pct=True, na_option='bottom')
-            else:
-                te_fantasy['Rec_Percentile'] = 0.5
-                
-            # Use FDPt or FantPt fallback
-            if has_fdpt:
-                te_fantasy['FDPt_Percentile'] = te_fantasy['FDPt'].rank(pct=True, na_option='bottom')
-            elif has_fantpt:
-                te_fantasy['FDPt_Percentile'] = te_fantasy['FantPt'].rank(pct=True, na_option='bottom')
-            else:
-                te_fantasy['FDPt_Percentile'] = 0.5
-            
-            # TE Performance Score: 50% Receptions + 50% FDPts
-            te_fantasy['TE_Performance_Score'] = (
-                te_fantasy['Rec_Percentile'] * 0.5 +
-                te_fantasy['FDPt_Percentile'] * 0.5
-            )
-            te_fantasy['TE_Performance_Boost'] = te_fantasy['TE_Performance_Score'] * 0.15  # Further reduced from 25% to 15% boost strength
-            
-            for _, te in te_fantasy.iterrows():
-                te_performance_boosts[te['Player']] = te['TE_Performance_Boost']
-        
-        # QB boosts - based purely on FDPts performance
-        qb_fantasy = fantasy_data[fantasy_data['FantPos'] == 'QB'].copy()
-        if len(qb_fantasy) > 0:
-            # Check for required columns
-            has_fdpt = 'FDPt' in qb_fantasy.columns
-            has_fantpt = 'FantPt' in qb_fantasy.columns
-            
-            # Use FDPt or FantPt fallback
-            if has_fdpt:
-                qb_fantasy['FDPt_Percentile'] = qb_fantasy['FDPt'].rank(pct=True, na_option='bottom')
-            elif has_fantpt:
-                qb_fantasy['FDPt_Percentile'] = qb_fantasy['FantPt'].rank(pct=True, na_option='bottom')
-            else:
-                qb_fantasy['FDPt_Percentile'] = 0.5
-            
-            # QB Performance Score: 100% FDPts (simple but effective)
-            qb_fantasy['QB_Performance_Score'] = qb_fantasy['FDPt_Percentile']
-            qb_fantasy['QB_Performance_Boost'] = qb_fantasy['QB_Performance_Score'] * 0.15  # Reduced from 30% to 15% max boost strength
-            
-            for _, qb in qb_fantasy.iterrows():
-                qb_performance_boosts[qb['Player']] = qb['QB_Performance_Boost']
-    
-    return wr_performance_boosts, rb_performance_boosts, te_performance_boosts, qb_performance_boosts
-
-def get_top_rushing_qbs(fantasy_data, num_qbs=6):
-    """Get top rushing QBs based on TD_3 (60%) and Yds_2 (40%) for non-stack lineups"""
-    if fantasy_data is None:
-        return set()
-    
-    # Filter to QBs only
-    qb_fantasy = fantasy_data[fantasy_data['FantPos'] == 'QB'].copy()
-    if len(qb_fantasy) == 0:
-        return set()
-    
-    # Create percentile ranks for rushing stats
-    qb_fantasy['TD_3_Percentile'] = qb_fantasy['TD_3'].rank(pct=True, na_option='bottom')
-    qb_fantasy['Yds_2_Percentile'] = qb_fantasy['Yds_2'].rank(pct=True, na_option='bottom')
-    
-    # Calculate composite rushing score: 60% TDs + 40% Yards
-    qb_fantasy['Rushing_Score'] = (
-        qb_fantasy['TD_3_Percentile'] * 0.6 +
-        qb_fantasy['Yds_2_Percentile'] * 0.4
-    )
-    
-    # Get top 6 rushing QBs
-    top_rushing_qbs = qb_fantasy.nlargest(num_qbs, 'Rushing_Score')['Player'].tolist()
-    return set(top_rushing_qbs)
-
-def create_weighted_pools(df, wr_performance_boosts, rb_performance_boosts, te_performance_boosts, qb_performance_boosts, elite_target_boost, great_target_boost, forced_players=None, forced_player_boost=0.0, prioritize_projections=True, target_assignments=None):
-    """Create weighted player pools with option to prioritize projections over historical stats"""
-    pools = {}
-    
-    # For QB position, identify highest salary QB per team and apply automatic boost
-    qb_salary_boost = 0.3 if prioritize_projections else 0.5  # Reduced boost when prioritizing projections
-    highest_salary_qbs = set()
-    qb_players = df[df['Position'] == 'QB']
-    for team in qb_players['Team'].unique():
-        team_qbs = qb_players[qb_players['Team'] == team]
-        if len(team_qbs) > 0:
-            highest_salary_qb = team_qbs.loc[team_qbs['Salary'].idxmax(), 'Nickname']
-            highest_salary_qbs.add(highest_salary_qb)
-    
-    for pos in ['QB', 'RB', 'WR', 'TE']:
-        pos_players = df[df['Position'] == pos].copy()
-        original_count = len(pos_players)
-        
-        # Apply more lenient filters when prioritizing projections
-        if prioritize_projections:
-            # More lenient ceiling filter - allow lower ceiling players if they have good projections
-            if pos in ['RB', 'WR', 'TE'] and 'Ceiling' in pos_players.columns and 'FPPG' in pos_players.columns:
-                # Keep players with either good ceiling OR good projections  
-                pos_players = pos_players[
-                    (pos_players['Ceiling'] > 5.0) |  # Lower ceiling threshold
-                    (pos_players['FPPG'] > pos_players['FPPG'].quantile(0.3))  # Or decent projections
-                ]
-            
-            # More lenient TE salary filter when prioritizing projections
-            if pos == 'TE':
-                pos_players = pos_players[pos_players['Salary'] >= 3500]  # Lower threshold
-                
-            # Include more QBs when prioritizing projections - don't limit to highest salary per team
-            if pos == 'QB':
-                # Keep all QBs with decent projections or if they're forced
-                if forced_players:
-                    forced_qbs_in_pos = pos_players[pos_players['Nickname'].isin(forced_players)]
-                    good_projection_qbs = pos_players[pos_players['FPPG'] > pos_players['FPPG'].quantile(0.2)]
-                    pos_players = pd.concat([good_projection_qbs, forced_qbs_in_pos]).drop_duplicates()
-                else:
-                    # Keep QBs with projections above 20th percentile
-                    pos_players = pos_players[pos_players['FPPG'] > pos_players['FPPG'].quantile(0.2)]
-        else:
-            # Original stricter filters for historical stats approach
-            # Apply ceiling filter for RBs, WRs, and TEs (must have ceiling > 7 points)
-            if pos in ['RB', 'WR', 'TE'] and 'Ceiling' in pos_players.columns:
-                pos_players = pos_players[pos_players['Ceiling'] > 7.0]
-            
-            # Apply TE salary filter (reduced minimum to $4,000 for more options)
-            if pos == 'TE':
-                pos_players = pos_players[pos_players['Salary'] >= 4000]
-                
-            # For QB position, only include highest salary QB per team UNLESS they're forced
-            if pos == 'QB':
-                pre_filter = len(pos_players)
-                # Keep highest salary QBs AND any forced QBs
-                if forced_players:
-                    forced_qbs_in_pos = pos_players[pos_players['Nickname'].isin(forced_players)]
-                    highest_salary_qbs_in_pos = pos_players[pos_players['Nickname'].isin(highest_salary_qbs)]
-                    # Combine both sets and remove duplicates
-                    pos_players = pd.concat([highest_salary_qbs_in_pos, forced_qbs_in_pos]).drop_duplicates()
-                else:
-                    pos_players = pos_players[pos_players['Nickname'].isin(highest_salary_qbs)]
-        
-        weights = []
-        
-        # Calculate min/max FPPG for normalization when prioritizing projections
-        if prioritize_projections and 'FPPG' in pos_players.columns and len(pos_players) > 1:
-            min_fppg = pos_players['FPPG'].min()
-            max_fppg = pos_players['FPPG'].max()
-            fppg_range = max_fppg - min_fppg if max_fppg > min_fppg else 1.0
-            
-            # Calculate salary efficiency (points per $1000) for additional weighting
-            pos_players['PPD'] = (pos_players['FPPG'] / pos_players['Salary']) * 1000
-            min_ppd = pos_players['PPD'].min()
-            max_ppd = pos_players['PPD'].max()
-            ppd_range = max_ppd - min_ppd if max_ppd > min_ppd else 1.0
-        
-        for _, player in pos_players.iterrows():
-            player_name = player['Nickname']
-            
-            if prioritize_projections and 'FPPG' in pos_players.columns:
-                # PROJECTION-FOCUSED WEIGHTING SYSTEM (More Aggressive)
-                # Base weight heavily influenced by projections (normalized 1-10x multiplier)
-                if fppg_range > 0:
-                    projection_multiplier = 1 + (9 * (player['FPPG'] - min_fppg) / fppg_range)  # 1x to 10x based on projections
-                else:
-                    projection_multiplier = 5.0  # Default middle value
-                
-                # Add salary efficiency boost (points per dollar)
-                if ppd_range > 0:
-                    efficiency_multiplier = 1 + (1.5 * (player['PPD'] - min_ppd) / ppd_range)  # 1x to 2.5x efficiency boost
-                else:
-                    efficiency_multiplier = 1.75  # Default middle value
-                
-                # Combine projection weight with efficiency (70% projection, 30% efficiency)
-                base_weight = (projection_multiplier * 0.7) + (efficiency_multiplier * 0.3)
-                
-                # Reduced emphasis on matchup (smaller boost)
-                if player['Matchup_Quality'] == 'ELITE TARGET':
-                    weight = base_weight * (1 + elite_target_boost * 0.5)  # Half the matchup impact
-                elif player['Matchup_Quality'] == 'Great Target':
-                    weight = base_weight * (1 + great_target_boost * 0.5)
-                elif player['Matchup_Quality'] == 'Good Target':
-                    weight = base_weight * 1.05
-                else:
-                    weight = base_weight
-                
-                # Reduced emphasis on season performance (smaller boost)
-                if pos == 'QB' and player_name in qb_performance_boosts:
-                    weight = weight * (1 + qb_performance_boosts[player_name] * 0.3)  # 30% of original boost
-                elif pos == 'WR' and player_name in wr_performance_boosts:
-                    weight = weight * (1 + wr_performance_boosts[player_name] * 0.3)
-                elif pos == 'RB' and player_name in rb_performance_boosts:
-                    weight = weight * (1 + rb_performance_boosts[player_name] * 0.3)
-                elif pos == 'TE' and player_name in te_performance_boosts:
-                    weight = weight * (1 + te_performance_boosts[player_name] * 0.3)
-                
-                # Salary-based boost reduced for backups with good projections
-                if pos == 'QB' and player_name in highest_salary_qbs:
-                    weight = weight * (1 + qb_salary_boost)  # Still get boost but reduced impact
-                    
-            else:
-                # ORIGINAL HISTORICAL STATS-FOCUSED SYSTEM
-                base_weight = 1.0
-                
-                # Apply matchup boost
-                if player['Matchup_Quality'] == 'ELITE TARGET':
-                    weight = base_weight * (1 + elite_target_boost)
-                elif player['Matchup_Quality'] == 'Great Target':
-                    weight = base_weight * (1 + great_target_boost)
-                elif player['Matchup_Quality'] == 'Good Target':
-                    weight = base_weight * 1.1
-                else:
-                    weight = base_weight
-                
-                # Apply fantasy performance boost
-                if pos == 'QB' and player_name in qb_performance_boosts:
-                    weight = weight * (1 + qb_performance_boosts[player_name])
-                elif pos == 'WR' and player_name in wr_performance_boosts:
-                    weight = weight * (1 + wr_performance_boosts[player_name])
-                elif pos == 'RB' and player_name in rb_performance_boosts:
-                    weight = weight * (1 + rb_performance_boosts[player_name])
-                elif pos == 'TE' and player_name in te_performance_boosts:
-                    weight = weight * (1 + te_performance_boosts[player_name])
-                
-                # Apply QB highest salary boost
-                if pos == 'QB' and player_name in highest_salary_qbs:
-                    weight = weight * (1 + qb_salary_boost)
-            
-            # Apply forced player boost (same in both systems)
-            if forced_players and forced_player_boost > 0:
-                if player_name in forced_players:
-                    weight = weight * (1 + forced_player_boost)
-            
-            # Apply target assignment boost (for regeneration with specific targets)
-            if target_assignments and player_name in target_assignments:
-                target_pct = target_assignments[player_name]
-                # Boost players with higher target percentages (1.1x to 3x boost)
-                target_boost = 1 + (target_pct / 50.0)  # 0% = 1x, 50% = 2x boost
-                weight = weight * target_boost
-            
-            weights.append(weight)
-        
-        pos_players['Selection_Weight'] = weights
-        pools[pos] = pos_players
-    
-    return pools
-
-def get_top_matchups(df, pass_defense, rush_defense, num_per_position=6):
-    """Get top matchup analysis by position for display using current week data"""
-    position_matchups = {}
-    
-    try:
-        for pos in ['QB', 'RB', 'WR', 'TE']:
-            pos_players = df[df['Position'] == pos].copy()
-            if len(pos_players) > 0:
-                # For QB and RB, filter to show only highest salaried player per team
-                if pos in ['QB', 'RB']:
-                    pos_players = pos_players.loc[pos_players.groupby('Team', observed=True)['Salary'].idxmax()]
-                
-                # Sort by matchup quality and FPPG for display
-                pos_players['sort_key'] = pos_players['Matchup_Quality'].map({
-                    'ELITE TARGET': 3,
-                    'Great Target': 2, 
-                    'Good Target': 1
-                }).fillna(0)
-                
-                # Sort by matchup quality first, then by FPPG
-                pos_players = pos_players.sort_values(['sort_key', 'FPPG'], ascending=[False, False])
-                
-                # Create display dataframe with actual defensive rankings
-                display_df = pos_players.head(num_per_position).copy()
-                display_df['Player'] = display_df['Nickname']
-                display_df['vs'] = display_df['Opponent']
-                
-                # Get actual defensive rankings based on position
-                for idx, row in display_df.iterrows():
-                    opponent = row['Opponent']
-                    if pos in ['QB', 'WR', 'TE']:
-                        # Use pass defense rankings
-                        if pass_defense is not None and opponent in pass_defense['Team'].values:
-                            def_data = pass_defense[pass_defense['Team'] == opponent].iloc[0]
-                            display_df.at[idx, 'Defense_Rank'] = def_data.get('Pass_Defense_Rank', 'N/A')
-                            display_df.at[idx, 'YPG_Allowed'] = def_data.get('Pass_YPG_Allowed', 'N/A')
-                        else:
-                            display_df.at[idx, 'Defense_Rank'] = 'N/A'
-                            display_df.at[idx, 'YPG_Allowed'] = 'N/A'
-                    else:  # RB
-                        # Use rush defense rankings
-                        if rush_defense is not None and opponent in rush_defense['Team'].values:
-                            def_data = rush_defense[rush_defense['Team'] == opponent].iloc[0]
-                            display_df.at[idx, 'Defense_Rank'] = def_data.get('Rush_Defense_Rank', 'N/A')
-                            display_df.at[idx, 'YPG_Allowed'] = def_data.get('Rush_YPG_Allowed', 'N/A')
-                        else:
-                            display_df.at[idx, 'Defense_Rank'] = 'N/A'
-                            display_df.at[idx, 'YPG_Allowed'] = 'N/A'
-                
-                position_matchups[pos] = display_df
-                
-        return position_matchups
-    except Exception as e:
-        st.warning(f"Could not generate current week matchups: {str(e)}")
-        return {}
-
-def should_include_tier_player(player_name, successful_lineups_count, tier_quotas, tier_current_usage):
-    """
-    Determine if a tier player should be included based on quota management
-    Returns: (should_include, force_include, force_exclude)
-    """
-    if player_name not in tier_quotas:
-        return True, False, False  # Not a tier player, include normally
-    
-    current_count = tier_current_usage[player_name]
-    target_quota = tier_quotas[player_name]
-    
-    # Calculate ideal usage at this point in generation
-    if successful_lineups_count == 0:
-        ideal_count = 0
-    else:
-        # What should usage be if we perfectly track to 150 lineups?
-        progress_ratio = min(1.0, successful_lineups_count / 150.0)
-        ideal_count = target_quota * progress_ratio
-    
-    # Force inclusion if significantly behind quota
-    if current_count < ideal_count - 2:
-        return True, True, False  # Force include
-    
-    # Force exclusion if significantly over quota
-    elif current_count > ideal_count + 2:
-        return False, False, True  # Force exclude
-    
-    # In acceptable range - use probability based on how close to ideal
-    elif current_count < ideal_count:
-        # Slightly favor inclusion
-        return True, False, False
-    elif current_count > ideal_count:
-        # Slightly discourage inclusion (reduce probability)
-        probability = max(0.2, 1.0 - ((current_count - ideal_count) / target_quota))
-        should_include = random.random() < probability
-        return should_include, False, not should_include
-    else:
-        return True, False, False  # At ideal, include normally
-
-
-def apply_quota_filtering_to_pool(player_pool, successful_lineups_count, tier_quotas, tier_current_usage):
-    """
-    Apply quota-based filtering to any position pool
-    """
-    if not tier_quotas or player_pool.empty:
-        return player_pool
-    
-    filtered_pool = player_pool.copy()
-    
-    for idx, player_row in filtered_pool.iterrows():
-        player_name = player_row['Nickname']
-        should_include, force_include, force_exclude = should_include_tier_player(
-            player_name, successful_lineups_count, tier_quotas, tier_current_usage)
-        
-        if force_exclude:
-            # Remove player from pool if over quota
-            filtered_pool = filtered_pool.drop(idx)
-        elif force_include:
-            # Significantly boost weight if under quota
-            filtered_pool.at[idx, 'Selection_Weight'] *= 15.0
-        elif not should_include:
-            # Reduce weight if approaching/over quota
-            filtered_pool.at[idx, 'Selection_Weight'] *= 0.05
-    
-    return filtered_pool if len(filtered_pool) > 0 else player_pool
-
-
-def generate_lineups(df, weighted_pools, num_simulations, stack_probability, elite_target_boost, great_target_boost, fantasy_data=None, player_selections=None, force_mode="Soft Force (Boost Only)", forced_player_boost=0.0, strategy_type="Custom", tournament_params=None, lineup_builder_selections=None):
-    """Generate optimized lineups with optional player selection constraints and tournament optimization"""
-    stacked_lineups = []
-    salary_cap = 60000
-    
-    # Handle lineup builder selections - convert to player_selections format
-    if lineup_builder_selections and any(lineup_builder_selections.values()):
-        if player_selections is None:
-            player_selections = {pos: {'must_include': [], 'exclude': []} for pos in ['QB', 'RB', 'WR', 'TE', 'D']}
-        
-        # Map lineup builder positions to player_selections format
-        position_mapping = {
-            'QB': 'QB',
-            'RB1': 'RB', 'RB2': 'RB',
-            'WR1': 'WR', 'WR2': 'WR', 'WR3': 'WR',
-            'TE': 'TE',
-            'FLEX': None,  # Will determine position based on player
-            'DST': 'D'
-        }
-        
-        for builder_pos, player_name in lineup_builder_selections.items():
-            if player_name:  # If a player is selected for this position
-                if builder_pos == 'FLEX':
-                    # Determine FLEX player position from the dataframe
-                    player_data = df[df['Nickname'] == player_name]
-                    if len(player_data) > 0:
-                        actual_pos = player_data['Position'].iloc[0]
-                        if actual_pos in ['RB', 'WR', 'TE']:
-                            player_selections[actual_pos]['must_include'].append(player_name)
-                elif builder_pos in position_mapping and position_mapping[builder_pos]:
-                    pos = position_mapping[builder_pos]
-                    if player_name not in player_selections[pos]['must_include']:
-                        player_selections[pos]['must_include'].append(player_name)
-    
-    # Extract tournament parameters
-    if tournament_params is None:
-        tournament_params = {}
-    contrarian_boost = tournament_params.get('contrarian_boost', 0.05)
-    correlation_preference = tournament_params.get('correlation_preference', 0.3)
-    salary_variance_target = tournament_params.get('salary_variance_target', 0.2)
-    leverage_focus = tournament_params.get('leverage_focus', 0.1)
-    
-    # Pre-validate constraints and adjust simulation count if needed
-    original_simulations = num_simulations
-    if player_selections:
-        # Count total forced players
-        total_forced = sum(len(player_selections[pos]['must_include']) for pos in ['QB', 'RB', 'WR', 'TE', 'D'] if pos in player_selections)
-        
-        # More aggressive reduction for faster generation
-        if total_forced > 15:
-            num_simulations = min(num_simulations, 2000)
-            st.info(f"ℹ️ Reduced simulations to {num_simulations:,} due to {total_forced} forced players for faster generation")
-        elif total_forced > 10:
-            num_simulations = min(num_simulations, 3000)
-            st.info(f"ℹ️ Reduced simulations to {num_simulations:,} due to {total_forced} forced players for faster generation")
-        elif total_forced > 5:
-            num_simulations = min(num_simulations, 5000)
-            st.info(f"ℹ️ Reduced simulations to {num_simulations:,} due to {total_forced} forced players for faster generation")
-    
-    # Apply strategy-specific adjustments to weighted pools
-    strategy_pools = {}
-    for pos in weighted_pools:
-        strategy_pools[pos] = weighted_pools[pos].copy()
-        
-        if strategy_type == "Single Entry":
-            # Single Entry Strategy: Favor consistency and lower ownership
-            if 'FPPG' in strategy_pools[pos].columns and 'Salary' in strategy_pools[pos].columns:
-                # Boost floor-based value (FPPG/Salary ratio)
-                strategy_pools[pos]['Floor_Value'] = strategy_pools[pos]['FPPG'] / (strategy_pools[pos]['Salary'] / 1000)
-                # Penalize extremely cheap players (often boom/bust)
-                min_salary_threshold = {'QB': 7000, 'RB': 5000, 'WR': 5000, 'TE': 4000, 'D': 4000}
-                strategy_pools[pos].loc[strategy_pools[pos]['Salary'] < min_salary_threshold.get(pos, 4000), 'Selection_Weight'] *= 0.7
-                # Boost mid-range salaries (typically more consistent)
-                mid_salary_threshold = {'QB': 8500, 'RB': 7000, 'WR': 7000, 'TE': 5500, 'D': 5000}
-                strategy_pools[pos].loc[
-                    (strategy_pools[pos]['Salary'] >= min_salary_threshold.get(pos, 4000)) & 
-                    (strategy_pools[pos]['Salary'] <= mid_salary_threshold.get(pos, 7000)), 
-                    'Selection_Weight'
-                ] *= 1.3
-                
-        elif strategy_type == "Tournament":
-            # Simplified Tournament Strategy: Basic contrarian focus
-            if 'FPPG' in strategy_pools[pos].columns and 'Salary' in strategy_pools[pos].columns:
-                # Simple salary tier adjustments (less complex)
-                if pos == 'QB':
-                    # Boost punt QBs and elite QBs slightly
-                    strategy_pools[pos].loc[strategy_pools[pos]['Salary'] < 7000, 'Selection_Weight'] *= 1.2
-                    strategy_pools[pos].loc[strategy_pools[pos]['Salary'] >= 9000, 'Selection_Weight'] *= 1.1
-                
-                elif pos in ['RB', 'WR']:
-                    # Boost punt plays and studs slightly
-                    strategy_pools[pos].loc[strategy_pools[pos]['Salary'] < 5500, 'Selection_Weight'] *= 1.3
-                    strategy_pools[pos].loc[strategy_pools[pos]['Salary'] >= 8500, 'Selection_Weight'] *= 1.1
-                
-                elif pos == 'TE':
-                    # Boost punt TEs
-                    strategy_pools[pos].loc[strategy_pools[pos]['Salary'] < 4500, 'Selection_Weight'] *= 1.2
-
-
-    
-    # Use strategy-adjusted pools for lineup generation
-    weighted_pools = strategy_pools
-    
-    # Apply player selection filters if enabled
-    if player_selections:
-        filtered_pools = {}
-        
-        for pos in ['QB', 'RB', 'WR', 'TE']:
-            pos_pool = weighted_pools[pos].copy()
-            
-            # Remove excluded players
-            if player_selections[pos]['exclude']:
-                pos_pool = pos_pool[~pos_pool['Nickname'].isin(player_selections[pos]['exclude'])]
-            
-            filtered_pools[pos] = pos_pool
-        
-        # Handle defense separately (position is 'D' not 'DEF')
-        def_pool = df[df['Position'] == 'D'].copy()
-        if player_selections['D']['exclude']:
-            def_pool = def_pool[~def_pool['Nickname'].isin(player_selections['D']['exclude'])]
-        
-        # Update weighted_pools with filtered data
-        weighted_pools = filtered_pools
-        
-        # Simplified defense pool  
-        def_players = def_pool
-    else:
-        def_players = df[df['Position'] == 'D']
-    
-    progress_bar = st.progress(0)
-    status_text = st.empty()
-    
-    successful_lineups = 0
-    total_attempts = 0
-    
-    # Debug tracking
-    failure_reasons = {
-        'salary_too_high': 0,
-        'team_limit_exceeded': 0,
-        'rb_same_team': 0,
-        'insufficient_rbs': 0,
-        'insufficient_players': 0,
-        'salary_variance_check': 0,
-        'other_errors': 0
-    }
-    
-    # Simplified generation - check for target assignments
-    target_assignments = tournament_params.get('tier_assignments', {}) if tournament_params else {}
-    if target_assignments:
-        st.info(f"🎯 **Targeting specific usage for {len(target_assignments)} players**: " + 
-                ", ".join([f"{name}: {pct:.0f}%" for name, pct in list(target_assignments.items())[:5]]))
-    else:
-        st.info("🚀 **Fast Generation Mode**: Creating lineups based on your FPPG projections...")
-
-    for simulation in range(num_simulations):
-        attempts = 0
-        max_attempts = 50 if player_selections else 20  # More attempts when forcing players
-        
-        while attempts < max_attempts:
-            attempts += 1
-            total_attempts += 1
-            
-            # Detect if tier strategy is active for performance optimization
-            tier_active = tournament_params and tournament_params.get('tier_strategy_active', False)
-            attempt_multiplier = 100 if tier_active else 200  # Reduced attempts for tier strategy
-            
-            # Early exit if too many failed attempts
-            if total_attempts > num_simulations * attempt_multiplier:
-                if tier_active:
-                    st.info(f"ℹ️ Tier strategy generation completed with {successful_lineups:,} lineups (optimized for performance)")
-                else:
-                    st.warning(f"⚠️ Stopping early due to constraint conflicts. Generated {successful_lineups:,} lineups.")
-                break
-            
-            try:
-                lineup_players = []
-                
-                # Determine if this will be a stacked lineup early (enhanced for tournaments)
-                adjusted_stack_prob = stack_probability
-                if strategy_type == "Tournament" and correlation_preference > 0.5:
-                    # Increase stacking probability for tournament correlation focus
-                    adjusted_stack_prob = min(0.95, stack_probability * (1 + correlation_preference * 0.3))
-                
-                will_attempt_stack = random.random() < adjusted_stack_prob
-                
-                # Get top rushing QBs for non-stacked lineups
-                top_rushing_qbs = get_top_rushing_qbs(fantasy_data) if fantasy_data is not None else set()
-                
-                # Handle must-include players first (only if Hard Force mode)
-                # Handle must-include QBs - rotate for variety (only if Hard Force mode)
-                if player_selections and force_mode == "Hard Force (Always Include)":
-                    # Must include QB - rotate through forced QBs for variety
-                    if player_selections['QB']['must_include']:
-                        available_forced_qbs = player_selections['QB']['must_include']
-                        # Randomly select from forced QBs to create variety
-                        must_qb_name = random.choice(available_forced_qbs)
-                        qb = weighted_pools['QB'][weighted_pools['QB']['Nickname'] == must_qb_name]
-                        if len(qb) == 0:
-                            continue  # Skip if player not found
-                    else:
-                        qb_pool = weighted_pools['QB']
-                        qb = qb_pool.sample(1, weights=qb_pool['Selection_Weight'])
-                else:
-                    # SIMPLIFIED QB SELECTION - just use projections
-                    qb_pool = weighted_pools['QB']
-                    
-                    # Enhanced soft forcing: For forced players with high boost, increase their selection probability
-                    forced_qb_in_pool = None
-                    if player_selections and forced_player_boost > 0.2:  # If boost > 20% (lowered from 50%)
-                        forced_qbs_in_pool = qb_pool[qb_pool['Nickname'].isin(player_selections['QB']['must_include'])]
-                        if len(forced_qbs_in_pool) > 0:
-                            # Enhanced soft forcing - higher probability for forced players
-                            force_probability = min(0.85, forced_player_boost + 0.4)  # Higher base probability
-                            if random.random() < force_probability:
-                                # Select from forced QBs only
-                                qb = forced_qbs_in_pool.sample(1, weights=forced_qbs_in_pool['Selection_Weight'])
-                                forced_qb_in_pool = qb['Nickname'].iloc[0]
-                    
-                    # If no forced QB selected, proceed with normal logic
-                    if forced_qb_in_pool is None:
-                        # For non-stacked lineups, prefer top rushing QBs
-                        if not will_attempt_stack and len(top_rushing_qbs) > 0:
-                            # Filter to top rushing QBs only
-                            rushing_qb_pool = qb_pool[qb_pool['Nickname'].isin(top_rushing_qbs)]
-                            if len(rushing_qb_pool) > 0:
-                                qb = rushing_qb_pool.sample(1, weights=rushing_qb_pool['Selection_Weight'])
-                            else:
-                                # Fallback to regular QB pool if no rushing QBs available
-                                qb = qb_pool.sample(1, weights=qb_pool['Selection_Weight'])
-                        else:
-                            # Regular QB selection for stacked lineups
-                            qb = qb_pool.sample(1, weights=qb_pool['Selection_Weight'])
-                
-                qb_team = qb['Team'].iloc[0]
-                lineup_players.append(qb)
-                
-                # Handle must-include RBs - rotate for variety (only if Hard Force mode)
-                selected_rbs = pd.DataFrame()
-                if player_selections and player_selections['RB']['must_include'] and force_mode == "Hard Force (Always Include)":
-                    available_forced_rbs = player_selections['RB']['must_include']
-                    # Randomly select from forced RBs, up to 2
-                    num_forced_rbs = min(len(available_forced_rbs), 2)
-                    if num_forced_rbs > 0:
-                        selected_rb_names = random.sample(available_forced_rbs, num_forced_rbs)
-                        for must_rb_name in selected_rb_names:
-                            must_rb = weighted_pools['RB'][weighted_pools['RB']['Nickname'] == must_rb_name]
-                            if len(must_rb) > 0:
-                                selected_rbs = pd.concat([selected_rbs, must_rb])
-                
-                # Fill remaining RB spots (with team constraint)
-                remaining_rb_spots = 2 - len(selected_rbs)
-                if remaining_rb_spots > 0:
-                    available_rbs = weighted_pools['RB']
-                    
-                    if len(selected_rbs) > 0:
-                        used_rb_names = set(selected_rbs['Nickname'])
-                        used_rb_teams = set(selected_rbs['Team'])  # Track teams already used
-                        available_rbs = available_rbs[~available_rbs['Nickname'].isin(used_rb_names)]
-                        # Exclude RBs from teams already selected
-                        available_rbs = available_rbs[~available_rbs['Team'].isin(used_rb_teams)]
-                    
-                    if len(available_rbs) >= remaining_rb_spots:
-                        # CEILING-PRIORITIZED RB SELECTION
-                        # Boost Selection_Weight by ceiling potential for RBs
-                        if 'Ceiling' in available_rbs.columns and 'Selection_Weight' in available_rbs.columns:
-                            ceiling_boost = available_rbs['Ceiling'] / available_rbs['FPPG']  # Ceiling multiplier
-                            available_rbs['Ceiling_Boosted_Weight'] = available_rbs['Selection_Weight'] * ceiling_boost
-                            additional_rbs = available_rbs.sample(remaining_rb_spots, weights=available_rbs['Ceiling_Boosted_Weight'])
-                        elif 'Selection_Weight' in available_rbs.columns:
-                            additional_rbs = available_rbs.sample(remaining_rb_spots, weights=available_rbs['Selection_Weight'])
-                        else:
-                            # Fallback to equal probability if no Selection_Weight
-                            additional_rbs = available_rbs.sample(remaining_rb_spots)
-                        rb = pd.concat([selected_rbs, additional_rbs])
-                    else:
-                        failure_reasons['insufficient_rbs'] += 1
-                        continue  # Skip this lineup if can't find RBs from different teams
-                else:
-                    rb = selected_rbs
-                
-                # Additional check: Ensure no duplicate RB teams in final selection
-                if len(rb) == 2:
-                    rb_teams = rb['Team'].tolist()
-                    if rb_teams[0] == rb_teams[1]:
-                        failure_reasons['rb_same_team'] += 1
-                        continue  # Skip this lineup if RBs are from same team
-                
-                lineup_players.append(rb)
-                
-                # WR/TE selection with stacking (simplified)
-                wr_pool = weighted_pools['WR']
-                te_pool = weighted_pools['TE']
-                
-                # Handle must-include WRs (only if Hard Force mode)
-                selected_wrs = pd.DataFrame()
-                if player_selections and player_selections['WR']['must_include'] and force_mode == "Hard Force (Always Include)":
-                    for must_wr_name in player_selections['WR']['must_include'][:3]:  # Max 3 WRs
-                        must_wr = wr_pool[wr_pool['Nickname'] == must_wr_name]
-                        if len(must_wr) > 0:
-                            selected_wrs = pd.concat([selected_wrs, must_wr])
-                
-                # Handle must-include TEs (only if Hard Force mode)
-                selected_te = pd.DataFrame()
-                if player_selections and player_selections['TE']['must_include'] and force_mode == "Hard Force (Always Include)":
-                    must_te_name = player_selections['TE']['must_include'][0]  # Max 1 TE
-                    must_te = te_pool[te_pool['Nickname'] == must_te_name]
-                    if len(must_te) > 0:
-                        selected_te = must_te
-                
-                # Enhanced diverse stacking logic with multiple stack types
-                remaining_wr_spots = 3 - len(selected_wrs)
-                need_te = len(selected_te) == 0
-                
-                if remaining_wr_spots > 0 or need_te:
-                    # Diverse stacking decision - multiple stack types for variance
-                    attempt_stack = will_attempt_stack
-                    
-                    if attempt_stack:
-                        # Define different stack types with probabilities
-                        stack_types = {
-                            'QB+1WR': 0.35,      # QB + 1 WR (35%)
-                            'QB+1TE': 0.20,      # QB + 1 TE (20%)
-                            'QB+2WR': 0.25,      # QB + 2 WR (25%)
-                            'QB+1WR+1TE': 0.20   # QB + 1 WR + 1 TE (20%)
-                        }
-                        
-                        # Randomly select stack type based on probabilities
-                        stack_rand = random.random()
-                        cumulative_prob = 0
-                        selected_stack_type = 'QB+1WR'  # Default
-                        
-                        for stack_type, prob in stack_types.items():
-                            cumulative_prob += prob
-                            if stack_rand <= cumulative_prob:
-                                selected_stack_type = stack_type
-                                break
-                        
-                        # Get same team players
-                        same_team_wrs = wr_pool[wr_pool['Team'] == qb_team]
-                        same_team_tes = te_pool[te_pool['Team'] == qb_team]
-                        
-                        # Remove already selected players
-                        if len(selected_wrs) > 0:
-                            used_wr_names = set(selected_wrs['Nickname'])
-                            same_team_wrs = same_team_wrs[~same_team_wrs['Nickname'].isin(used_wr_names)]
-                        
-                        # Execute different stack types
-                        stacked_successfully = False
-                        
-                        if selected_stack_type == 'QB+1WR' and len(same_team_wrs) >= 1 and remaining_wr_spots >= 1:
-                            # Stack QB + 1 WR
-                            stacked_wr = same_team_wrs.sample(1, weights=same_team_wrs['Selection_Weight'])
-                            selected_wrs = pd.concat([selected_wrs, stacked_wr])
-                            remaining_wr_spots -= 1
-                            stacked_successfully = True
-                            
-                        elif selected_stack_type == 'QB+1TE' and len(same_team_tes) >= 1 and need_te:
-                            # Stack QB + 1 TE
-                            stacked_te = same_team_tes.sample(1, weights=same_team_tes['Selection_Weight'])
-                            selected_te = stacked_te
-                            need_te = False
-                            stacked_successfully = True
-                            
-                        elif selected_stack_type == 'QB+2WR' and len(same_team_wrs) >= 2 and remaining_wr_spots >= 2:
-                            # Stack QB + 2 WRs
-                            stacked_wrs = same_team_wrs.sample(2, weights=same_team_wrs['Selection_Weight'])
-                            selected_wrs = pd.concat([selected_wrs, stacked_wrs])
-                            remaining_wr_spots -= 2
-                            stacked_successfully = True
-                            
-                        elif selected_stack_type == 'QB+1WR+1TE' and len(same_team_wrs) >= 1 and len(same_team_tes) >= 1 and remaining_wr_spots >= 1 and need_te:
-                            # Stack QB + 1 WR + 1 TE
-                            stacked_wr = same_team_wrs.sample(1, weights=same_team_wrs['Selection_Weight'])
-                            stacked_te = same_team_tes.sample(1, weights=same_team_tes['Selection_Weight'])
-                            selected_wrs = pd.concat([selected_wrs, stacked_wr])
-                            selected_te = stacked_te
-                            remaining_wr_spots -= 1
-                            need_te = False
-                            stacked_successfully = True
-                        
-                        # If selected stack type failed, try fallback to QB+1WR
-                        if not stacked_successfully and len(same_team_wrs) >= 1 and remaining_wr_spots >= 1:
-                            stacked_wr = same_team_wrs.sample(1, weights=same_team_wrs['Selection_Weight'])
-                            selected_wrs = pd.concat([selected_wrs, stacked_wr])
-                            remaining_wr_spots -= 1
-                    
-                    # Fill remaining WR spots with non-stacked players
-                    if remaining_wr_spots > 0:
-                        available_wrs = wr_pool
-                        if len(selected_wrs) > 0:
-                            used_wr_names = set(selected_wrs['Nickname'])
-                            available_wrs = available_wrs[~available_wrs['Nickname'].isin(used_wr_names)]
-                        
-                        # Prefer different teams for diversity
-                        if attempt_stack:
-                            different_team_wrs = available_wrs[available_wrs['Team'] != qb_team]
-                            if len(different_team_wrs) >= remaining_wr_spots:
-                                available_wrs = different_team_wrs
-                        
-                        if len(available_wrs) >= remaining_wr_spots:
-                            additional_wrs = available_wrs.sample(remaining_wr_spots, weights=available_wrs['Selection_Weight'])
-                            wr = pd.concat([selected_wrs, additional_wrs])
-                        else:
-                            continue
-                    else:
-                        wr = selected_wrs
-                    
-                    # Handle TE if still needed
-                    if need_te:
-                        available_tes = te_pool
-                        # If we attempted stacking, prefer different team TEs for diversity
-                        if attempt_stack:
-                            different_team_tes = available_tes[available_tes['Team'] != qb_team]
-                            if len(different_team_tes) > 0:
-                                available_tes = different_team_tes
-                        te = available_tes.sample(1, weights=available_tes['Selection_Weight'])
-                    else:
-                        te = selected_te
-                else:
-                    wr = selected_wrs
-                    te = selected_te
-                
-                lineup_players.extend([wr, te])
-                
-                # Defense selection
-                if player_selections and player_selections['D']['must_include']:
-                    must_def_name = player_selections['D']['must_include'][0]
-                    def_ = def_players[def_players['Nickname'] == must_def_name]
-                    if len(def_) == 0:
-                        continue
-                else:
-                    # Regular defense selection
-                    if random.random() < 0.8:
-                        cheap_def = def_players[def_players['Salary'] <= 4000]
-                        if len(cheap_def) > 0:
-                            def_ = cheap_def.sample(1)
-                        else:
-                            def_ = def_players.sample(1)
-                    else:
-                        def_ = def_players.sample(1)
-                
-                lineup_players.append(def_)
-                
-                # FLEX selection - use filtered pools to respect exclusions
-                if player_selections:
-                    # Combine filtered RB, WR, TE pools for FLEX
-                    flex_rb_pool = weighted_pools['RB'] if 'RB' in weighted_pools else pd.DataFrame()
-                    flex_wr_pool = weighted_pools['WR'] if 'WR' in weighted_pools else pd.DataFrame()
-                    flex_te_pool = weighted_pools['TE'] if 'TE' in weighted_pools else pd.DataFrame()
-                    flex_players = pd.concat([flex_rb_pool, flex_wr_pool, flex_te_pool], ignore_index=True)
-                else:
-                    flex_players = df[df['Position'].isin(['RB', 'WR', 'TE'])]
-                
-                used_names = set()
-                for player_group in lineup_players[1:4]:  # RB, WR, TE
-                    used_names.update(player_group['Nickname'])
-                
-                flex_pool = flex_players[~flex_players['Nickname'].isin(used_names)]
-                
-                if len(flex_pool) == 0:
-                    failure_reasons['insufficient_players'] += 1
-                    continue
-                
-                # CEILING-PRIORITIZED FLEX SELECTION (balanced across all positions)
-                if 'Ceiling' in flex_pool.columns and 'Selection_Weight' in flex_pool.columns:
-                    flex_weights = flex_pool['Selection_Weight'].copy()
-                    
-                    # Apply ceiling boost to all positions
-                    ceiling_boost = flex_pool['Ceiling'] / flex_pool['FPPG']
-                    flex_weights *= ceiling_boost
-                    
-                    # Small additional boost for RBs (only 10% to maintain balance)
-                    rb_mask = flex_pool['Position'] == 'RB'
-                    flex_weights.loc[rb_mask] *= 1.10
-                    
-                    flex = flex_pool.sample(1, weights=flex_weights)
-                elif 'Selection_Weight' in flex_pool.columns:
-                    flex = flex_pool.sample(1, weights=flex_pool['Selection_Weight'])
-                else:
-                    # Fallback to equal probability
-                    flex = flex_pool.sample(1)
-                lineup_players.append(flex)
-                
-                # Build final lineup
-                lineup = pd.concat(lineup_players).reset_index(drop=True)
-                
-                # Enhanced tournament lineup validation
-                total_salary = lineup['Salary'].sum()
-                if total_salary > salary_cap:
-                    failure_reasons['salary_too_high'] += 1
-                    continue
-                
-                # Check 4-player per team limit (FanDuel rule)
-                team_counts = lineup['Team'].value_counts()
-                if team_counts.max() > 4:
-                    failure_reasons['team_limit_exceeded'] += 1
-                    continue  # Skip lineups with more than 4 players from same team
-                
-                # Tournament-specific salary distribution validation
-                if strategy_type == "Tournament":
-                    # Advanced salary distribution validation for tournaments
-                    high_salary_players = len(lineup[lineup['Salary'] >= 8000])
-                    low_salary_players = len(lineup[lineup['Salary'] <= 5500])
-                    mid_salary_players = len(lineup[(lineup['Salary'] > 5500) & (lineup['Salary'] < 8000)])
-                    
-                    # Calculate salary distribution score
-                    salary_variance = lineup['Salary'].var()
-                    normalized_variance = min(1.0, salary_variance / 5000000)  # Normalize to 0-1
-                    
-                    # Simplified salary variance (much less restrictive)
-                    # Only apply very basic checks to avoid generation failures
-                    if salary_variance_target > 0.9:  # Only in extreme cases
-                        if high_salary_players == 0 and low_salary_players == 0:
-                            failure_reasons['salary_variance_check'] += 1
-                            continue  # Only skip if completely flat
-                    
-                    # Note: Tournament leverage scoring moved after total_points calculation
-                
-                # Validate lineup
-                if (len(lineup) == 9 and 
-                    len(lineup['Nickname'].unique()) == 9):
-                    
-                    # Calculate base points first
-                    total_points = lineup['Adjusted_FPPG'].sum()
-                    
-                    # Enhanced stacking analysis
-                    qb_team = lineup[lineup['Position'] == 'QB']['Team'].iloc[0]
-                    wr_teams = lineup[lineup['Position'] == 'WR']['Team'].tolist()
-                    te_teams = lineup[lineup['Position'] == 'TE']['Team'].tolist()
-                    rb_teams = lineup[lineup['Position'] == 'RB']['Team'].tolist()
-                    
-                    stacked_wrs_count = sum(1 for team in wr_teams if team == qb_team)
-                    stacked_tes_count = sum(1 for team in te_teams if team == qb_team)
-                    qb_wr_te_count = stacked_wrs_count + stacked_tes_count
-                    
-                    # Simplified tournament correlation scoring
-                    if strategy_type == "Tournament":
-                        # QB stack bonus (correlated production)
-                        if qb_wr_te_count >= 2:
-                            total_points *= 1.03  # 3% bonus for strong stacks
-                        elif qb_wr_te_count == 1:
-                            total_points *= 1.01  # 1% bonus for mini stacks
-                        
-                        # Tournament leverage scoring (now safe to use total_points)
-                        if leverage_focus > 0.3:
-                            high_salary_players = len(lineup[lineup['Salary'] >= 8000])
-                            low_salary_players = len(lineup[lineup['Salary'] <= 5500])
-                            # Bonus for punt + stud combinations (leverage plays)
-                            leverage_score = (high_salary_players * low_salary_players) / 9
-                            total_points *= (1 + leverage_score * leverage_focus * 0.02)
-                    
-                    stacked_lineups.append((total_points, lineup, total_salary, stacked_wrs_count, stacked_tes_count, qb_wr_te_count))
-                    successful_lineups += 1
-                    break
-                    
-            except Exception as e:
-                failure_reasons['other_errors'] += 1
-                # Print first 5 errors for debugging
-                if failure_reasons['other_errors'] <= 5:
-                    st.error(f"🐛 **Debug Error #{failure_reasons['other_errors']}:** {str(e)}")
-                continue
-        
-        # Break outer loop if too many failed attempts (optimized for tier strategy)
-        tier_active = tournament_params and tournament_params.get('tier_strategy_active', False)
-        attempt_multiplier = 100 if tier_active else 200
-        if total_attempts > num_simulations * attempt_multiplier:
-            break
-        
-        # Update progress with better info
-        progress = (simulation + 1) / num_simulations
-        progress_bar.progress(progress)
-        if (simulation + 1) % 50 == 0 or simulation < 100:
-            status_text.text(f"Generated {successful_lineups:,} / {num_simulations:,} lineups... (Success rate: {(successful_lineups/(simulation+1)*100):.1f}%)")
-    
-    progress_bar.empty()
-    status_text.empty()
-    
-    # Show enhanced debug information for low success rates
-    success_rate = successful_lineups / num_simulations if num_simulations > 0 else 0
-    if success_rate < 0.1:  # Less than 10% success rate
-        st.error(f"🚨 **Critical Generation Failure** ({success_rate:.1%} success rate)")
-        
-        total_failures = sum(failure_reasons.values())
-        if total_failures > 0:
-            st.write("**Detailed Failure Analysis:**")
-            
-            # Create columns for better display
-            col1, col2 = st.columns(2)
-            
-            with col1:
-                st.write("**Failure Counts:**")
-                for reason, count in failure_reasons.items():
-                    if count > 0:
-                        percentage = (count / total_failures) * 100
-                        st.write(f"• {reason.replace('_', ' ').title()}: {count:,} ({percentage:.1f}%)")
-            
-            with col2:
-                st.write("**Recommended Fixes:**")
-                
-                if failure_reasons['salary_too_high'] > total_failures * 0.2:
-                    st.error("💰 Salary cap issues - reduce high-salary forced players")
-                
-                if failure_reasons['team_limit_exceeded'] > total_failures * 0.2:
-                    st.error("🏈 Team limit issues - spread forced players across teams")
-                
-                if failure_reasons['insufficient_rbs'] > total_failures * 0.2:
-                    st.error("🏃 RB pool too small - reduce RB exclusions")
-                
-                if failure_reasons['rb_same_team'] > total_failures * 0.2:
-                    st.error("🏃 RB team conflicts - need more RB team diversity")
-                
-                if failure_reasons['salary_variance_check'] > total_failures * 0.2:
-                    st.error("📊 Tournament settings too restrictive - lower Salary Variance Target")
-    
-    elif success_rate < 0.5:  # 10-50% success rate
-        st.warning(f"⚠️ Low success rate ({success_rate:.1%}). Consider reducing forced players or adjusting constraints.")
-    
-    # Apply exposure capping (30% max) while preserving all existing logic
-    stacked_lineups = apply_exposure_capping(stacked_lineups, max_exposure=0.30)
-    
-    # Simple return - no complex quota tracking
-    return stacked_lineups
-
-def apply_tier_strategy_to_top_lineups(lineups, tier_assignments, target_count=150):
-    """
-    Apply tier strategy targeting to the top N lineups by actively modifying lineups
-    to achieve exact target usage percentages within those top lineups
-    """
-    if not tier_assignments or len(lineups) < target_count:
-        return lineups
-    
-    # Sort lineups by projected points and take top N
-    top_lineups = sorted(lineups, key=lambda x: x[0], reverse=True)[:target_count]
-    remaining_lineups = lineups[target_count:] if len(lineups) > target_count else []
-    
-    st.write(f"**🔧 Actively modifying top {target_count} lineups to hit tier targets...**")
-    
-    # Calculate current usage in top lineups
-    current_usage = {}
-    player_positions = {}  # Track what position each tier player plays
-    
-    for player_name in tier_assignments.keys():
-        count = 0
-        position = None
-        for _, lineup_df, _, _, _, _ in top_lineups:
-            player_rows = lineup_df[lineup_df['Nickname'] == player_name]
-            if not player_rows.empty:
-                count += 1
-                if position is None:
-                    position = player_rows.iloc[0]['Position']
-        current_usage[player_name] = count
-        player_positions[player_name] = position
-    
-    # Calculate target counts and identify players needing adjustment
-    adjustments_needed = {}
-    for player_name, target_percentage in tier_assignments.items():
-        target_count_for_player = int((target_percentage / 100.0) * target_count)
-        current_count = current_usage[player_name]
-        difference = target_count_for_player - current_count
-        
-        if abs(difference) >= 1:  # Adjust if off by even 1 lineup (was 2+)
-            adjustments_needed[player_name] = {
-                'target': target_count_for_player,
-                'current': current_count,
-                'difference': difference,
-                'position': player_positions[player_name]
-            }
-    
-    # Apply adjustments with more aggressive targeting
-    if adjustments_needed:
-        st.write(f"**Applying aggressive tier adjustments for {len(adjustments_needed)} players...**")
-        
-        # Sort adjustments by priority (players most off-target first)
-        sorted_adjustments = sorted(adjustments_needed.items(), 
-                                  key=lambda x: abs(x[1]['difference']), reverse=True)
-        
-        modified_lineups = []
-        lineup_modification_count = 0
-        
-        for i, (points, lineup_df, salary, stacked_wrs, stacked_tes, qb_wr_te) in enumerate(top_lineups):
-            modified_lineup = lineup_df.copy()
-            lineup_modified = False
-            
-            # Process each adjustment in priority order
-            for player_name, adj_info in sorted_adjustments:
-                has_player = player_name in modified_lineup['Nickname'].values
-                
-                # AGGRESSIVE REMOVAL: If player needs LESS usage and this lineup has them
-                if adj_info['difference'] < 0 and has_player:
-                    # Calculate how over-target we are
-                    over_by = abs(adj_info['difference'])
-                    total_with_player = adj_info['current']
-                    
-                    # Much more aggressive removal probability
-                    if total_with_player > adj_info['target']:
-                        remove_probability = min(0.95, (over_by / target_count) * 5)  # Much higher probability
-                        
-                        # For very high usage (like 30%+), be even more aggressive
-                        current_pct = (adj_info['current'] / target_count) * 100
-                        if current_pct > 25:  # If usage is >25%
-                            remove_probability = min(0.98, remove_probability * 1.5)
-                        
-                        if random.random() < remove_probability:
-                            player_row = modified_lineup[modified_lineup['Nickname'] == player_name]
-                            if not player_row.empty:
-                                position = player_row.iloc[0]['Position']
-                                
-                                # Find replacement from players NOT in tier assignments (avoid other tier players)
-                                replacement_found = False
-                                attempts = 0
-                                
-                                # Try to find a non-tier player at same position from remaining lineups
-                                while not replacement_found and attempts < 20:
-                                    random_lineup_idx = random.randint(0, min(99, len(remaining_lineups) - 1))
-                                    if random_lineup_idx < len(remaining_lineups):
-                                        _, other_lineup_df, _, _, _, _ = remaining_lineups[random_lineup_idx]
-                                        position_players = other_lineup_df[other_lineup_df['Position'] == position]
-                                        
-                                        for _, potential_replacement in position_players.iterrows():
-                                            replacement_name = potential_replacement['Nickname']
-                                            # Prefer players NOT in tier assignments
-                                            if replacement_name not in tier_assignments:
-                                                player_idx = player_row.index[0]
-                                                modified_lineup.at[player_idx, 'Nickname'] = replacement_name
-                                                # Copy other relevant data
-                                                for col in ['Salary', 'Team', 'FPPG']:
-                                                    if col in potential_replacement:
-                                                        modified_lineup.at[player_idx, col] = potential_replacement[col]
-                                                replacement_found = True
-                                                lineup_modified = True
-                                                break
-                                    attempts += 1
-                
-                # AGGRESSIVE ADDITION: If player needs MORE usage and this lineup doesn't have them
-                elif adj_info['difference'] > 0 and not has_player:
-                    under_by = adj_info['difference']
-                    
-                    # Higher probability to add players who are under-target
-                    add_probability = min(0.85, (under_by / target_count) * 4)
-                    
-                    if random.random() < add_probability:
-                        position = adj_info['position']
-                        position_rows = modified_lineup[modified_lineup['Position'] == position]
-                        
-                        if not position_rows.empty:
-                            # Prefer to replace players who are NOT in tier assignments
-                            best_replacement_idx = None
-                            for idx, row in position_rows.iterrows():
-                                current_player = row['Nickname']
-                                if current_player not in tier_assignments:
-                                    best_replacement_idx = idx
-                                    break
-                            
-                            # If no non-tier player found, replace first player at position
-                            if best_replacement_idx is None:
-                                best_replacement_idx = position_rows.index[0]
-                            
-                            modified_lineup.at[best_replacement_idx, 'Nickname'] = player_name
-                            lineup_modified = True
-            
-            if lineup_modified:
-                lineup_modification_count += 1
-            
-            modified_lineups.append((points, modified_lineup, salary, stacked_wrs, stacked_tes, qb_wr_te))
-        
-        top_lineups = modified_lineups
-        st.success(f"✅ Aggressively modified {lineup_modification_count} lineups for precise tier targeting")
-    
-    # Calculate final usage after modifications
-    final_usage = {}
-    for player_name in tier_assignments.keys():
-        count = 0
-        for _, lineup_df, _, _, _, _ in top_lineups:
-            if player_name in lineup_df['Nickname'].values:
-                count += 1
-        final_usage[player_name] = count
-    
-    # Show final tier targeting results
-    st.write(f"**🎯 Final Tier Results (Top {target_count} Lineups):**")
-    results = []
-    for player_name, target_percentage in tier_assignments.items():
-        target_count_for_player = int((target_percentage / 100.0) * target_count)
-        actual = final_usage[player_name]
-        actual_pct = (actual / target_count) * 100
-        status = "✅" if abs(actual - target_count_for_player) <= 1 else "⚠️"
-        results.append(f"{status} {player_name}: {actual_pct:.1f}% (target {target_percentage:.1f}%)")
-    
-    # Show results
-    for result in results[:8]:  # Show more results
-        st.write(result)
-    if len(results) > 8:
-        st.write(f"...and {len(results) - 8} more players")
-    
-    return top_lineups + remaining_lineups
-
-
-def apply_exposure_capping(lineups, max_exposure=0.30):
-    """
-    Apply exposure capping to lineups while preserving existing selection logic
-    Max exposure = 30% means a player can appear in max 30% of lineups
-    """
-    if not lineups:
-        return lineups
-    
-    total_lineups = len(lineups)
-    max_appearances = int(total_lineups * max_exposure)
-    
-    # Count current player usage
-    player_counts = {}
-    lineup_players = {}  # Track which players are in each lineup
-    
-    for i, (points, lineup, salary, stacked_wrs, stacked_tes, qb_wr_te) in enumerate(lineups):
-        lineup_players[i] = []
-        for _, player in lineup.iterrows():
-            player_key = f"{player['Nickname']}_{player['Position']}_{player['Team']}"
-            lineup_players[i].append(player_key)
-            
-            if player_key not in player_counts:
-                player_counts[player_key] = {'count': 0, 'lineups': []}
-            player_counts[player_key]['count'] += 1
-            player_counts[player_key]['lineups'].append(i)
-    
-    # Identify over-exposed players
-    over_exposed = {}
-    for player_key, data in player_counts.items():
-        if data['count'] > max_appearances:
-            over_exposed[player_key] = data
-    
-    if not over_exposed:
-        return lineups  # No exposure issues
-    
-    # Remove lineups to cap exposure, prioritizing lower-scoring lineups for removal
-    lineups_to_remove = set()
-    
-    for player_key, data in over_exposed.items():
-        excess_appearances = data['count'] - max_appearances
-        
-        # Get lineups with this over-exposed player, sorted by score (lowest first)
-        player_lineup_scores = [(i, lineups[i][0]) for i in data['lineups'] if i not in lineups_to_remove]
-        player_lineup_scores.sort(key=lambda x: x[1])  # Sort by score ascending
-        
-        # Mark lowest-scoring lineups for removal
-        for i, (lineup_idx, score) in enumerate(player_lineup_scores):
-            if i < excess_appearances:
-                lineups_to_remove.add(lineup_idx)
-    
-    # Create final lineup list without over-exposed lineups
-    final_lineups = [lineup for i, lineup in enumerate(lineups) if i not in lineups_to_remove]
-    
-    # Show exposure capping results
-    if lineups_to_remove:
-        st.info(f"🎯 **Exposure Capping Applied**: Removed {len(lineups_to_remove)} lineups to maintain ≤30% player exposure")
-        
-        # Show which players were capped
-        capped_players = []
-        for player_key in over_exposed.keys():
-            player_name = player_key.split('_')[0]  # Extract name
-            capped_players.append(player_name)
-        
-        if capped_players:
-            st.write(f"**Players capped**: {', '.join(capped_players[:5])}{'...' if len(capped_players) > 5 else ''}")
-    
-    return final_lineups
-
-def recalculate_all_lineup_stacking():
-    """Recalculate stacking counts for ALL lineups in session state"""
-    if 'stacked_lineups' not in st.session_state:
-        return
-    
-    updated_lineups = []
-    for points, lineup, salary, old_stacked_wrs, old_stacked_tes, old_qb_wr_te in st.session_state.stacked_lineups:
-        # Recalculate actual stacking for this lineup
-        new_stacked_wrs, new_stacked_tes, new_qb_wr_te = recalculate_lineup_stacking(lineup)
-        updated_lineups.append((points, lineup, salary, new_stacked_wrs, new_stacked_tes, new_qb_wr_te))
-    
-    # Update session state with corrected stacking counts
-    st.session_state.stacked_lineups = updated_lineups
-
-
-def recalculate_lineup_stacking(lineup):
-    """Recalculate stacking counts for a modified lineup"""
-    qb_team = None
-    wr_teams = []
-    te_teams = []
-    
-    # Find QB team and all skill position teams
-    for _, player in lineup.iterrows():
-        team = str(player['Team']).strip().upper()  # Normalize team names
-        if player['Position'] == 'QB':
-            qb_team = team
-        elif player['Position'] == 'WR':
-            wr_teams.append(team)
-        elif player['Position'] == 'TE':
-            te_teams.append(team)
-    
-    if qb_team:
-        stacked_wrs_count = sum(1 for team in wr_teams if team == qb_team)
-        stacked_tes_count = sum(1 for team in te_teams if team == qb_team)
-        qb_wr_te_count = stacked_wrs_count + stacked_tes_count
-    else:
-        stacked_wrs_count = 0
-        stacked_tes_count = 0
-        qb_wr_te_count = 0
-    
-    return stacked_wrs_count, stacked_tes_count, qb_wr_te_count
-
-
-def find_team_stack_relationships(lineup):
-    """Helper function to identify team stacking relationships in a lineup"""
-    team_positions = {}
-    stack_info = {}
-    
-    for idx, player in lineup.iterrows():
-        team = player['Team']
-        position = player['Position']
-        
-        if team not in team_positions:
-            team_positions[team] = []
-        team_positions[team].append({
-            'index': idx,
-            'position': position,
-            'player': player['Nickname']
-        })
-    
-    # Identify stacks (QB + skill position combinations)
-    for team, players in team_positions.items():
-        if len(players) > 1:
-            positions = [p['position'] for p in players]
-            if 'QB' in positions:
-                skill_positions = [p for p in players if p['position'] in ['WR', 'TE']]
-                if skill_positions:
-                    qb_player = next(p for p in players if p['position'] == 'QB')
-                    stack_info[team] = {
-                        'qb': qb_player,
-                        'skill_players': skill_positions,
-                        'is_stack': True
-                    }
-    
-    return stack_info
-
-
-def apply_usage_adjustments(lineups, filtered_players, selected_position, preserve_stacks=True):
-    """
-    Apply usage adjustments by intelligently modifying actual lineups
-    to match target exposure percentages across ALL players with adjustments,
-    not just the currently filtered position.
-    
-    preserve_stacks: If True, tries to preserve QB/WR/TE correlations when making changes
-    """
-    import random
-    import copy
-    
-    if not lineups:
-        return lineups
-    
-    # Get ALL adjustments from session state, not just filtered players
-    all_adjustments = {}
-    
-    # Look through ALL session state keys for usage adjustments
-    for key in st.session_state.keys():
-        if key.startswith("usage_adj_"):
-            # Extract player info from key: usage_adj_PlayerName_Position_Team
-            key_parts = key.replace("usage_adj_", "").split("_")
-            if len(key_parts) >= 3:
-                player_name = "_".join(key_parts[:-2]).replace("_", " ")  # Reconstruct name with spaces
-                position = key_parts[-2]
-                team = key_parts[-1]
-                
-                target_usage = st.session_state[key]
-                
-                # Find this player's current usage from the comprehensive data
-                current_usage = None
-                player_salary = None
-                
-                if 'comprehensive_usage_data' in st.session_state:
-                    for player_entry in st.session_state.comprehensive_usage_data:
-                        if (player_entry['Player'] == player_name and 
-                            player_entry['Position'] == position):
-                            current_usage = player_entry['Usage %']
-                            player_salary = player_entry.get('Salary', 5000)
-                            break
-                
-                # If we found the player and there's a meaningful change
-                if current_usage is not None and abs(target_usage - current_usage) > 0.1:
-                    all_adjustments[player_name] = {
-                        'current': current_usage,
-                        'target': target_usage,
-                        'change': target_usage - current_usage,
-                        'position': position,
-                        'team': team,
-                        'salary': player_salary
-                    }
-    
-    if not all_adjustments:
-        st.info("ℹ️ No changes to apply across any positions")
-        return lineups
-    
-    # Create a working copy of lineups
-    modified_lineups = copy.deepcopy(lineups)
-    total_lineups = len(modified_lineups)
-    
-    st.write(f"**🔄 Processing {len(all_adjustments)} exposure adjustments across ALL positions...**")
-    
-    # Process each adjustment to achieve exact exposure targets
-    successful_adjustments = 0
-    
-    for player_name, adjustment in all_adjustments.items():
-        current_count = int(adjustment['current'] * total_lineups / 100)
-        target_count = int(adjustment['target'] * total_lineups / 100)
-        change_needed = target_count - current_count
-        
-        st.write(f"• **{player_name}** ({adjustment['position']}): {current_count} → {target_count} lineups ({change_needed:+d})")
-        
-        if change_needed == 0:
-            continue
-            
-        player_position = adjustment['position']
-        player_team = adjustment['team']
-        player_salary = adjustment['salary']
-        
-        # Find lineups containing this player
-        lineups_with_player = []
-        lineups_without_player = []
-        
-        for idx, (points, lineup, salary, stacked_wrs, stacked_tes, qb_wr_te) in enumerate(modified_lineups):
-            has_player = False
-            for _, row in lineup.iterrows():
-                if row['Nickname'] == player_name and row['Position'] == player_position:
-                    has_player = True
-                    break
-            
-            if has_player:
-                lineups_with_player.append(idx)
-            else:
-                lineups_without_player.append(idx)
-        
-        if change_needed < 0:  # Need to REMOVE player from lineups
-            remove_count = min(abs(change_needed), len(lineups_with_player))
-            
-            # Sort by projected points (remove from lowest scoring lineups first)
-            lineups_with_player.sort(key=lambda idx: modified_lineups[idx][0])
-            
-            removed_successfully = 0
-            for i in range(remove_count):
-                if i >= len(lineups_with_player):
-                    break
-                    
-                lineup_idx = lineups_with_player[i]
-                points, lineup, salary, stacked_wrs, stacked_tes, qb_wr_te = modified_lineups[lineup_idx]
-                
-                # Find replacement player with stack preservation if enabled
-                replacement_found = False
-                best_replacement = None
-                best_score = -float('inf')
-                
-                # Look for replacement from ALL other lineups at the same position
-                for other_idx, (_, other_lineup, _, _, _, _) in enumerate(modified_lineups):
-                    if other_idx != lineup_idx:
-                        for _, other_row in other_lineup.iterrows():
-                            if (other_row['Position'] == player_position and 
-                                other_row['Nickname'] != player_name):
-                                
-                                # Calculate replacement score (higher is better)
-                                salary_diff = abs(other_row['Salary'] - player_salary)
-                                salary_score = max(0, 2000 - salary_diff) / 2000  # 0-1 score for salary fit
-                                
-                                stack_score = 0
-                                if preserve_stacks:
-                                    # Bonus for maintaining team stacks
-                                    replacement_team = other_row['Team']
-                                    current_team_count = sum(1 for _, r in lineup.iterrows() 
-                                                           if r['Team'] == replacement_team and r['Nickname'] != player_name)
-                                    
-                                    # Higher score for replacements that maintain/create stacks
-                                    if current_team_count >= 1:  # Already have teammate(s)
-                                        stack_score = 0.5 + (current_team_count * 0.2)
-                                
-                                # Combined score favoring salary fit and stack preservation
-                                total_score = salary_score + stack_score
-                                
-                                if total_score > best_score:
-                                    best_score = total_score
-                                    best_replacement = {
-                                        'name': other_row['Nickname'],
-                                        'salary': other_row['Salary'],
-                                        'team': other_row['Team'],
-                                        'fppg': other_row.get('FPPG', 10)
-                                    }
-                
-                if best_replacement:
-                    # Replace the player in the lineup
-                    for idx, row in lineup.iterrows():
-                        if row['Nickname'] == player_name and row['Position'] == player_position:
-                            lineup.at[idx, 'Nickname'] = best_replacement['name']
-                            lineup.at[idx, 'Salary'] = best_replacement['salary']
-                            lineup.at[idx, 'Team'] = best_replacement['team']
-                            replacement_found = True
-                            break
-                    
-                    if replacement_found:
-                        new_salary = lineup['Salary'].sum()
-                        if new_salary <= 60000:  # Salary cap check
-                            # Recalculate stacking counts after player replacement
-                            new_stacked_wrs, new_stacked_tes, new_qb_wr_te = recalculate_lineup_stacking(lineup)
-                            modified_lineups[lineup_idx] = (points, lineup, new_salary, new_stacked_wrs, new_stacked_tes, new_qb_wr_te)
-                            removed_successfully += 1
-            
-            successful_adjustments += removed_successfully
-        
-        elif change_needed > 0:  # Need to ADD player to more lineups
-            add_count = min(change_needed, len(lineups_without_player))
-            
-            # Sort by projected points (add to highest scoring potential lineups)
-            lineups_without_player.sort(key=lambda idx: modified_lineups[idx][0], reverse=True)
-            
-            added_successfully = 0
-            for i in range(add_count):
-                if i >= len(lineups_without_player):
-                    break
-                    
-                lineup_idx = lineups_without_player[i]
-                points, lineup, salary, stacked_wrs, stacked_tes, qb_wr_te = modified_lineups[lineup_idx]
-                
-                # STACK-AWARE REPLACEMENT LOGIC
-                if player_position == 'QB' and player_team:
-                    # Get current stack information
-                    current_stacks = find_team_stack_relationships(lineup)
-                    
-                    # Find best QB replacement that considers stacking
-                    best_swap_idx = None
-                    best_compatibility_score = -1
-                    
-                    for idx, row in lineup.iterrows():
-                        if row['Position'] == 'QB':
-                            # Check if this QB replacement would create or maintain stacks
-                            potential_team = player_team
-                            same_team_skill_count = sum(1 for _, p in lineup.iterrows() 
-                                                      if p['Position'] in ['WR', 'TE'] and p['Team'] == potential_team)
-                            
-                            # Prefer replacements that create or maintain stacks
-                            compatibility_score = same_team_skill_count
-                            
-                            # Also consider preserving existing stacks from other teams
-                            if potential_team in current_stacks:
-                                compatibility_score += 2  # Bonus for maintaining existing stack
-                            
-                            if compatibility_score > best_compatibility_score:
-                                best_compatibility_score = compatibility_score
-                                best_swap_idx = idx
-                    
-                    if best_swap_idx is not None:
-                        # Replace with target QB
-                        lineup.at[best_swap_idx, 'Nickname'] = player_name
-                        lineup.at[best_swap_idx, 'Salary'] = player_salary
-                        lineup.at[best_swap_idx, 'Team'] = player_team
-                        
-                        new_salary = lineup['Salary'].sum()
-                        if new_salary <= 60000:  # Salary cap check
-                            # Recalculate stacking counts after QB change
-                            new_stacked_wrs, new_stacked_tes, new_qb_wr_te = recalculate_lineup_stacking(lineup)
-                            modified_lineups[lineup_idx] = (points, lineup, new_salary, new_stacked_wrs, new_stacked_tes, new_qb_wr_te)
-                            added_successfully += 1
-                
-                else:
-                    # Standard position replacement for non-QB positions
-                    best_swap_idx = None
-                    best_salary_diff = float('inf')
-                    
-                    for idx, row in lineup.iterrows():
-                        if row['Position'] == player_position:
-                            salary_diff = abs(row['Salary'] - player_salary)
-                            if salary_diff < best_salary_diff:
-                                best_salary_diff = salary_diff
-                                best_swap_idx = idx
-                    
-                    if best_swap_idx is not None:
-                        # Replace with target player
-                        lineup.at[best_swap_idx, 'Nickname'] = player_name
-                        lineup.at[best_swap_idx, 'Salary'] = player_salary
-                        lineup.at[best_swap_idx, 'Team'] = player_team
-                        
-                        new_salary = lineup['Salary'].sum()
-                        if new_salary <= 60000:  # Salary cap check
-                            # Recalculate stacking counts after any position change
-                            new_stacked_wrs, new_stacked_tes, new_qb_wr_te = recalculate_lineup_stacking(lineup)
-                            modified_lineups[lineup_idx] = (points, lineup, new_salary, new_stacked_wrs, new_stacked_tes, new_qb_wr_te)
-                            added_successfully += 1
-            
-            successful_adjustments += added_successfully
-    
-    # Update session state with modified lineups
-    if successful_adjustments > 0:
-        st.session_state.stacked_lineups = modified_lineups + lineups[150:] if len(lineups) > 150 else modified_lineups
-        
-        # Recalculate ALL lineup stacking counts to ensure accuracy
-        recalculate_all_lineup_stacking()
-        
-        # Recalculate usage statistics based on the actual modified lineups
-        recalculate_usage_stats()
-    
-    st.success(f"""
-    **✅ Lineup Modifications Complete!**
-    - **{successful_adjustments}** successful player swaps made
-    - **ALL position adjustments applied** - QB, RB, WR, TE changes processed
-    - **True exposure matching** - your targets are now reality
-    - **Salary cap maintained** - all lineups remain valid
-    - **Stack counts recalculated** - lineup labels now show accurate team relationships
-    """)
-    
-    return modified_lineups
-
-
-def recalculate_usage_stats():
-    """Recalculate usage statistics after lineup modifications"""
-    if 'stacked_lineups' not in st.session_state:
-        return
-    
-    # Use top 150 by points (sorted descending) for consistent "Top 150" behavior
-    sorted_lineups = sorted(st.session_state.stacked_lineups, key=lambda x: x[0], reverse=True)
-    lineups = sorted_lineups[:150]  # Top 150 only
-    
-    # Count player usage in modified lineups
-    player_counts = {}
-    total_lineups = len(lineups)
-    
-    for points, lineup, salary, _, _, _ in lineups:
-        for _, player in lineup.iterrows():
-            player_name = player['Nickname']
-            position = player['Position']
-            # Normalize position for Defense to match original data
-            display_position = 'DEF' if position == 'D' else position
-            key = f"{player_name} ({display_position})"
-            
-            if key not in player_counts:
-                player_counts[key] = {
-                    'count': 0,
-                    'player': player_name,
-                    'position': display_position,
-                    'team': player['Team'],
-                    'salary': player['Salary']
-                }
-            player_counts[key]['count'] += 1
-    
-    # Update comprehensive usage data in session state
-    updated_usage_data = []
-    original_data = st.session_state.get('comprehensive_usage_data', [])
-    
-    # Create a lookup for original player data
-    original_lookup = {}
-    for orig_player in original_data:
-        # Handle both 'D' and 'DEF' position formats in original data
-        orig_position = orig_player['Position']
-        if orig_position == 'D':
-            orig_position = 'DEF'
-        key = f"{orig_player['Player']} ({orig_position})"
-        original_lookup[key] = orig_player
-    
-    for key, data in player_counts.items():
-        usage_percentage = (data['count'] / total_lineups) * 100
-        
-        # Get original player data if available
-        orig_data = original_lookup.get(key, {})
-        
-        updated_usage_data.append({
-            'Player': data['player'],
-            'Position': data['position'],
-            'Team': data['team'],
-            'Salary': data['salary'],
-            'Count': data['count'],
-            'Usage %': usage_percentage,
-            'Usage_Display': f"{usage_percentage:.1f}%",
-            'Salary_Display': f"${data['salary']:,}",
-            # Preserve original data
-            'vs': orig_data.get('vs', ''),
-            'Matchup': orig_data.get('Matchup', ''),
-            'FPPG': orig_data.get('FPPG', 0),
-            'Ceiling': orig_data.get('Ceiling', 0),
-            'Floor': orig_data.get('Floor', 0),
-            'Upside': orig_data.get('Upside', ''),
-            'Points_Per_Dollar_Display': orig_data.get('Points_Per_Dollar_Display', '0.00'),
-            'Value Tier': orig_data.get('Value Tier', ''),
-            'Leverage_Display': f"{max(0, 15 - usage_percentage):.1f}%",
-            'GPP_Score_Display': orig_data.get('GPP_Score_Display', '0.0'),
-            'Proj Own': orig_data.get('Proj Own', '0%'),
-            'Ceiling_Display': orig_data.get('Ceiling_Display', '0.0'),
-            'Floor_Display': orig_data.get('Floor_Display', '0.0')
-        })
-    
-    # Sort by usage percentage
-    updated_usage_data.sort(key=lambda x: x['Usage %'], reverse=True)
-    
-    # Store updated data
-    st.session_state.comprehensive_usage_data = updated_usage_data
-    st.session_state.adjustments_applied = True
-
-def main():
-    # Initialize enhanced systems if available
-    if ENHANCED_FEATURES_AVAILABLE:
-        logger = init_logging()
-        config = load_config()
-        log_info("DFS Optimizer v2.1 started with enhanced features")
-        
-        st.markdown('<h1 class="main-header">🏈 FanDuel NFL DFS Optimizer v2.1</h1>', unsafe_allow_html=True)
-        
-
-        
-        # Use config values for defaults
-        default_simulations = config.optimization.num_simulations
-        default_stack_prob = config.optimization.stack_probability
-        default_elite_boost = config.optimization.elite_target_boost
-        default_great_boost = config.optimization.great_target_boost
-        default_lineups_display = config.optimization.num_lineups_display
-    else:
-        st.markdown('<h1 class="main-header">🏈 FanDuel NFL DFS Optimizer</h1>', unsafe_allow_html=True)
-        # Use original defaults
-        default_simulations = 5000  # Reduced from 10000 for faster generation
-        default_stack_prob = 0.80
-        default_elite_boost = 0.45
-        default_great_boost = 0.25
-        default_lineups_display = 20
-    
-    # Sidebar controls
-    with st.sidebar:
-        st.header("⚙️ Optimization Settings")
-        
-        if ENHANCED_FEATURES_AVAILABLE:
-            pass  # Remove the enhanced performance message
-        
-        # Simplified Strategy Selection
-        st.subheader("🎯 Contest Strategy")
-        strategy_type = st.selectbox(
-            "Select Contest Type",
-            ["Single Entry", "Tournament"],
-            index=0,
-            help="Single Entry: Safer picks, higher floor. Tournament: More contrarian builds."
-        )
-        
-        # Auto-select optimal settings based on strategy
-        if strategy_type == "Single Entry":
-            preset_stack_prob = 0.65
-            preset_elite_boost = 0.35
-            preset_great_boost = 0.20
-            preset_simulations = 8000
-            ownership_strategy = "Avoid High Ownership (>15%)"
-        else:  # Tournament
-            preset_stack_prob = 0.40
-            preset_elite_boost = 0.15
-            preset_great_boost = 0.10
-            preset_simulations = 15000
-            ownership_strategy = "Target Low Ownership (<8%) + Contrarian Builds"
-        
-        # Always use optimal settings
-        prioritize_projections = True
-        
-        # Show strategy info
-        if strategy_type != "Custom":
-            st.info(f"📊 **{strategy_type} Strategy Active**\n\n🎯 Focus: {ownership_strategy}")
-            
-            with st.expander("📋 Strategy Details"):
-                st.markdown(f"""
-                **{strategy_type} Strategy Adjustments:**
-                
-                🔢 **Simulations:** {preset_simulations:,} (optimized for {strategy_type.lower()})
-                📊 **Stack Probability:** {preset_stack_prob:.1%} ({'Conservative stacking for consistency' if strategy_type == 'Single Entry' else 'Lower stacking for contrarian differentiation'})
-                ⭐ **Elite Boost:** {preset_elite_boost:.1%} ({'Consistent scorers focus' if strategy_type == 'Single Entry' else 'Reduced to avoid chalk plays'})
-                🎯 **Great Boost:** {preset_great_boost:.1%} ({'Reliable performers' if strategy_type == 'Single Entry' else 'Minimal boost for max differentiation'})
-                
-                {'💰 **Best for:** Cash games, head-to-head, 50/50s' if strategy_type == 'Single Entry' else '🏆 **Best for:** GPPs, large tournaments, contrarian/leverage plays'}
-                """)
-        
-        # ROI Settings for lineup analysis
-        st.markdown("---")
-        st.markdown("### 💰 ROI Analysis Settings")
-        col1, col2 = st.columns(2)
-        with col1:
-            entry_fee = st.number_input("Entry Fee ($)", value=0.25, min_value=0.01, step=0.01, format="%.2f", 
-                                       help="Entry fee for ROI calculations on each lineup")
-        with col2:
-            num_entries = st.number_input("Number of Lineups", value=150, min_value=1, step=1,
-                                         help="Total lineups you'll play for ROI calculations")
-        
-
-        
-        # Store ROI settings in session state for lineup calculations
-        st.session_state['roi_entry_fee'] = entry_fee
-        st.session_state['roi_num_entries'] = num_entries
-        # Override defaults with strategy presets if not custom
-        if strategy_type != "Custom":
-            default_simulations = preset_simulations
-            default_stack_prob = preset_stack_prob
-            default_elite_boost = preset_elite_boost
-            default_great_boost = preset_great_boost
-        
-        # Auto-configure optimal settings (simplified)
-        usage_mode = "Simple Projections"  # New simple mode
-        performance_mode = True
-        st.session_state['performance_mode'] = performance_mode
-        
-        # Just show the essential controls
-        num_simulations = st.slider("Number of Simulations", 1000, 20000, preset_simulations, step=1000,
-                                    help="More simulations = more unique lineups. 5000-8000 typically generates great variety.")
-        
-        # Performance optimization warning for tier strategy
-        if usage_mode == "Tier Strategy" and num_simulations > 10000:
-            st.warning("⚠️ **Performance Notice:** Tier Strategy with >10K simulations may be slow. Consider reducing simulations or enabling Performance Mode above.")
-        
-        stack_probability = st.slider("Stacking Probability", 0.0, 1.0, default_stack_prob, step=0.05,
-                                     help=f"Current strategy optimized for {strategy_type.lower()} contests")
-        elite_target_boost = st.slider("Elite Target Boost", 0.0, 1.0, default_elite_boost, step=0.05,
-                                      help=f"{'Consistent elite performers' if strategy_type == 'Single Entry' else 'High ceiling elite players'}")
-        great_target_boost = st.slider("Great Target Boost", 0.0, 1.0, default_great_boost, step=0.05)
-        
-        st.subheader("🚀 Fantasy Performance Adjustments")
-        
-        col1, col2 = st.columns(2)
-        with col1:
-            wr_boost_multiplier = st.slider("WR Performance Boost Multiplier", 0.5, 2.0, 1.0, step=0.1, 
-                                           help="Adjusts WR fantasy projections based on recent performance")
-            rb_boost_multiplier = st.slider("RB Performance Boost Multiplier", 0.5, 2.0, 1.0, step=0.1,
-                                           help="Adjusts RB fantasy projections based on recent performance")
-        
-        with col2:
-            # Add individual FPPG adjustment sliders
-            global_fppg_adjustment = st.slider("Global FPPG Adjustment", 0.5, 1.5, 1.0, step=0.05,
-                                              help="Globally adjust all fantasy point projections")
-            
-            ceiling_floor_variance = st.slider("Ceiling/Floor Variance", 0.8, 1.5, 1.0, step=0.1,
-                                             help="Adjust the spread between ceiling and floor projections")
-        
-        # Advanced Tournament Settings (only show for Tournament strategy)
-        if strategy_type == "Tournament":
-            st.subheader("🏆 Advanced Tournament Settings")
-            
-            col1, col2 = st.columns(2)
-            with col1:
-                contrarian_boost = st.slider(
-                    "🎯 Contrarian Player Boost", 
-                    0.0, 0.5, 0.15, step=0.05,
-                    help="Extra boost for low-owned players (punt plays and studs)"
-                )
-                
-                correlation_preference = st.slider(
-                    "🔗 Correlation Preference", 
-                    0.0, 1.0, 0.7, step=0.1,
-                    help="Preference for correlated lineups (stacks, game stacks, bring-backs)"
-                )
-                
-            with col2:
-                salary_variance_target = st.slider(
-                    "💰 Salary Variance Target", 
-                    0.0, 1.0, 0.6, step=0.1,
-                    help="Target salary distribution variance (0=flat, 1=stars+punts)"
-                )
-                
-                leverage_focus = st.slider(
-                    "📈 Leverage Focus", 
-                    0.0, 1.0, 0.4, step=0.1,
-                    help="Focus on players with tournament leverage (low ownership, high upside)"
-                )
-        else:
-            # Set defaults for non-tournament strategies
-            contrarian_boost = 0.05
-            correlation_preference = 0.3
-            salary_variance_target = 0.2
-            leverage_focus = 0.1
-        
-        st.subheader("🎯 Forced Player Boost")
-        forced_player_boost = st.slider("Forced Player Extra Boost", 0.0, 1.0, 0.3, step=0.05)  # Increased default from 0.05 to 0.3
-        force_mode = st.radio("Force Mode", 
-                             ["Hard Force (Always Include)", "Soft Force (Boost Only)"], 
-                             index=1,
-                             help="Hard Force: Forced players appear in every lineup. Soft Force: Forced players get boost but may not appear in all lineups")
-        
-        with st.expander("💡 Force Mode Explained"):
-            st.markdown("""
-            **🔒 Hard Force (Always Include):**
-            - Forced players appear in **100% of generated lineups**
-            - Best for: Cash games, high-confidence plays
-            - Example: If you force Davante Adams, he's in all 20 lineups
-            
-            **🎯 Soft Force (Boost Only) - Recommended:**
-            - Forced players get extra selection weight but **variety is maintained**
-            - Best for: Tournaments, exposure plays, lineup diversity
-            
-            **Soft Force Exposure Guide:**
-            - **5% Boost** = ~30-40% of lineups (6-8 out of 20)
-            - **15% Boost** = ~60-70% of lineups (12-14 out of 20)  
-            - **30% Boost** = ~80-90% of lineups (16-18 out of 20)
-            - **50%+ Boost** = ~95%+ of lineups (19-20 out of 20)
-            
-            **💡 Pro Tips:**
-            - Use Soft Force with 10-20% boost for optimal tournament lineup variety!
-            - **Tournament Mode**: LOWER boosts = more contrarian, HIGHER boosts = more chalk
-            - **Contrarian Edge**: Tournament mode uses lower elite/great boosts to avoid chalk
-            - **Stacking Strategy**: 40% stacking creates unique lineup construction
-            - **Leverage Plays**: Higher Salary Variance = Stars + Punts strategy
-            """)
-        st.caption("Extra boost for players you manually include")
-        
-        st.header("� Player Selection")
-        enable_player_selection = st.checkbox("Enable Player Include/Exclude", value=False)
-        
-        # Add guidance for forced players
-        if enable_player_selection:
-            with st.expander("💡 Tips for Forcing Players"):
-                st.markdown("""
-                **Performance Guidelines:**
-                - **1-5 forced players**: Normal speed
-                - **6-10 forced players**: Slightly slower, auto-reduces to 5,000 simulations
-                - **11-15 forced players**: Moderate speed, auto-reduces to 3,000 simulations  
-                - **16+ forced players**: Slower, auto-reduces to 2,000 simulations
-                
-                **For Best Results:**
-                - Use "🎯 Force Top 6 Matchups" button for optimal constraint balance
-                - Consider forcing fewer players if timeouts occur
-                - Focus on 1-2 positions rather than all positions
-                """)
-        
-        st.header("📊 Display Settings")
-        num_lineups_display = st.slider("Number of Top Lineups to Show", 5, 50, default_lineups_display, step=5)
-        
-        st.markdown("---")
-        
-        generate_button = st.button("🚀 Generate Lineups", type="primary")
-    
-    # Data refresh controls
-    col1, col2, col3 = st.columns([1, 1, 2])
-    with col1:
-        if st.button("🔄 Refresh Data", help="Clear cache and reload latest player data from CSV"):
-            # Clear Streamlit cache
-            st.cache_data.clear()
-            # Force rerun to reload data
-            st.rerun()
-    
-    with col2:
-        # Show file info
-        import os
-        csv_file = r"c:\Users\jamin\OneDrive\NFL scrapping\NFL_DFS_OPTIMZER\FanDuel-NFL-2025 EST-11 EST-23 EST-123168-players-list.csv"
-        if os.path.exists(csv_file):
-            file_time = os.path.getmtime(csv_file)
-            import datetime
-            readable_time = datetime.datetime.fromtimestamp(file_time).strftime('%m/%d/%Y %H:%M')
-            st.caption(f"📄 Data file updated: {readable_time}")
-    
-    # Load data
-    with st.spinner("Loading player data..."):
-        # Clear cache to ensure 5-point filter takes effect
-        load_player_data.clear()
-        df = load_player_data()
-        
-    if df is not None:
-        # Show filter results
-        if 'FPPG' in df.columns:
-            low_proj_count = len(df[df['FPPG'] <= 5.0])
-            if low_proj_count == 0:
-                st.success(f"✅ **5-point minimum filter active:** All {len(df)} players have >5.0 FPPG")
-            else:
-                st.warning(f"⚠️ **Filter not working:** {low_proj_count} players still have ≤5.0 FPPG")
-        with st.spinner("Loading defensive matchup data..."):
-            pass_defense, rush_defense = load_defensive_data()
-            
-        with st.spinner("Loading fantasy performance data..."):
-            fantasy_data = load_fantasy_data()
-        
-        # Merge PosRank data from fantasy data
-        if fantasy_data is not None:
-            with st.spinner("Adding position rankings..."):
-                # Create a mapping of player names to PosRank
-                posrank_mapping = fantasy_data.set_index('Player')['PosRank'].to_dict()
-                df['PosRank'] = df['Nickname'].map(posrank_mapping)
-                # Fill missing PosRank with 999 for players not in fantasy data
-                df['PosRank'] = df['PosRank'].fillna(999).astype(int)
-        else:
-            # If no fantasy data, use default ranking
-            df['PosRank'] = 999
-        
-        # Apply analysis
-        with st.spinner("Applying matchup analysis..."):
-            df = apply_matchup_analysis(df, pass_defense, rush_defense)
-            
-        with st.spinner("Creating performance boosts..."):
-            wr_performance_boosts, rb_performance_boosts, te_performance_boosts, qb_performance_boosts = create_performance_boosts(fantasy_data, wr_boost_multiplier, rb_boost_multiplier)
-        
-        # Portfolio Management Section (Main Page - Always Visible)
-        st.markdown("---")
-        st.markdown('<h2 style="color: #1f77b4;">📁 Multi-User Portfolio Management</h2>', unsafe_allow_html=True)
-        st.markdown("**View and manage your saved lineups before generating new ones**")
-        
-        # User selection
-        col1, col2 = st.columns([1, 2])
-        with col1:
-            selected_user = st.selectbox(
-                "👤 Select User:",
-                ["sofakinggoo", "sammyrau", "havaiianj"],
-                help="Choose which user's portfolio to view and manage"
-            )
-            # Store selected user in session state for use in save operations
-            st.session_state.selected_portfolio_user = selected_user
-            
-            # Check if user changed and reload global overrides
-            if 'last_selected_user' not in st.session_state or st.session_state.last_selected_user != selected_user:
-                # User changed, reload global overrides (shared across all users)
-                saved_overrides = load_player_overrides()  # No longer user-specific
-                if saved_overrides:
-                    st.session_state.projection_overrides = saved_overrides
-                    st.info(f"🔄 Loaded {len(saved_overrides)} global projection overrides (shared across all users)")
-                else:
-                    st.session_state.projection_overrides = {}
-                st.session_state.last_selected_user = selected_user
-        
-        with col2:
-            st.write(f"**Currently managing portfolio for:** {selected_user}")
-        
-        # Initialize portfolio refresh counter if it doesn't exist
-        if 'portfolio_refresh' not in st.session_state:
-            st.session_state.portfolio_refresh = 0
-        
-        # Check if portfolio was just updated
-        if st.session_state.get('portfolio_needs_refresh', False) and st.session_state.get('last_portfolio_save_user') == selected_user:
-            st.info("🔄 **Portfolio refreshed after save!**")
-            st.session_state.portfolio_needs_refresh = False
-        
-        # Load and display portfolio (always fresh load)
-        portfolio = load_portfolio(selected_user)
-        
-        # Only show portfolio contents if it has lineups
-        if portfolio and portfolio.get("lineups"):
-            lineups_list = portfolio["lineups"]
-            st.success(f"📊 {selected_user}'s portfolio contains {len(lineups_list)} saved lineups")
-            
-
-            
-            # Show global overrides info (shared across all users)
-            saved_overrides = load_player_overrides()  # No longer user-specific
-            if saved_overrides:
-                override_count = len(saved_overrides)
-                st.info(f"📝 {override_count} global projection override(s) active (shared by all users)")
-            else:
-                st.info(f"📝 No global projection overrides currently active")
-            
-            # Portfolio display options
-            col1, col2, col3 = st.columns(3)
-            with col1:
-                if st.button("🗑️ Clear Portfolio", key=f"clear_{selected_user}"):
-                    # CLEAR SAVE CHECKBOX STATES FOR PORTFOLIO MANAGEMENT ONLY
-                    keys_to_clear = []
-                    for key in list(st.session_state.keys()):
-                        # Only clear portfolio-specific save states, not lineup generation saves
-                        if ("save_portfolio_" in str(key)) or ("save_lineup_portfolio_" in str(key)):
-                            keys_to_clear.append(key)
-                    
-                    for key in keys_to_clear:
-                        del st.session_state[key]
-                    
-                    if clear_portfolio_simple(selected_user):
-                        st.success(f"✅ Cleared {selected_user}'s portfolio!")
-                        st.rerun()
-                    else:
-                        st.error("❌ Failed to clear portfolio")
-            
-            with col2:
-                st.metric("Total Lineups", len(lineups_list))
-            
-            with col3:
-                st.metric("Total Lineups", len(lineups_list))
-            
-            # Player Filter Section
-            st.subheader("🔍 Filter Lineups by Player")
-            
-            # Get all unique players from saved lineups
-            all_players = set()
-            for saved_lineup in lineups_list:
-                for player in saved_lineup['players']:
-                    all_players.add(player['nickname'])
-            
-            all_players = sorted(list(all_players))
-            
-            # Filter controls
-            filter_col1, filter_col2 = st.columns([2, 1])
-            with filter_col1:
-                selected_players = st.multiselect(
-                    "Select players to filter by:",
-                    options=all_players,
-                    help="Show only lineups that contain ALL selected players"
-                )
-            
-            with filter_col2:
-                filter_mode = st.selectbox(
-                    "Filter Mode:",
-                    ["Contains ALL selected", "Contains ANY selected"],
-                    help="ALL = lineup must have every selected player, ANY = lineup needs at least one selected player"
-                )
-            
-            # Apply filters to lineups
-            filtered_lineups = []
-            if selected_players:
-                for idx, saved_lineup in enumerate(lineups_list):
-                    lineup_player_names = [p['nickname'] for p in saved_lineup['players']]
-                    
-                    if filter_mode == "Contains ALL selected":
-                        # Check if lineup contains ALL selected players
-                        if all(player in lineup_player_names for player in selected_players):
-                            filtered_lineups.append((idx, saved_lineup))
-                    else:  # Contains ANY selected
-                        # Check if lineup contains ANY selected player
-                        if any(player in lineup_player_names for player in selected_players):
-                            filtered_lineups.append((idx, saved_lineup))
-            else:
-                # No filter applied, show all lineups
-                filtered_lineups = [(idx, saved_lineup) for idx, saved_lineup in enumerate(lineups_list)]
-            
-            # Show filter results
-            if selected_players:
-                st.info(f"📊 Showing {len(filtered_lineups)} of {len(lineups_list)} lineups that {filter_mode.lower()} players: {', '.join(selected_players)}")
-            
-            # Compact display of saved lineups
-            st.subheader("💾 Saved Lineups (Table View)")
-            
-            # Show lineups in a table format with full player details
-            lineup_table_data = []
-            remove_button_data = []  # Store original indices for remove buttons
-            
-            for display_idx, (original_idx, saved_lineup) in enumerate(filtered_lineups):
-                # Get all players in position order
-                players_by_pos = {player['position']: player['nickname'] for player in saved_lineup['players']}
-                
-                # Handle FLEX position (extra RB/WR/TE beyond the required slots)
-                rbs = [p['nickname'] for p in saved_lineup['players'] if p['position'] == 'RB']
-                wrs = [p['nickname'] for p in saved_lineup['players'] if p['position'] == 'WR'] 
-                tes = [p['nickname'] for p in saved_lineup['players'] if p['position'] == 'TE']
-                
-                # FLEX is typically the 3rd RB, 4th WR, or 2nd TE
-                flex_player = ''
-                if len(rbs) >= 3:
-                    flex_player = rbs[2]
-                elif len(wrs) >= 4:
-                    flex_player = wrs[3]
-                elif len(tes) >= 2:
-                    flex_player = tes[1]
-                
-                lineup_table_data.append({
-                    'ID': f"#{original_idx+1}",
-                    'Points': f"{saved_lineup['projected_points']:.1f}",
-                    'Salary': f"${saved_lineup['total_salary']:,}",
-                    'QB': players_by_pos.get('QB', ''),
-                    'RB1': rbs[0] if len(rbs) > 0 else '',
-                    'RB2': rbs[1] if len(rbs) > 1 else '',
-                    'WR1': wrs[0] if len(wrs) > 0 else '',
-                    'WR2': wrs[1] if len(wrs) > 1 else '',
-                    'WR3': wrs[2] if len(wrs) > 2 else '',
-                    'TE': players_by_pos.get('TE', ''),
-                    'FLEX': flex_player,
-                    'DEF': players_by_pos.get('D', ''),
-                    'Saved': saved_lineup['saved_date'][:10]
-                })
-                
-                remove_button_data.append((original_idx, saved_lineup))
-            
-            if lineup_table_data:
-                import pandas as pd
-                lineup_df = pd.DataFrame(lineup_table_data)
-                st.dataframe(lineup_df, use_container_width=True, height=min(400, len(lineup_table_data) * 35 + 50))
-                
-                # Individual remove buttons in a clean row layout
-                st.write("**Remove Filtered Lineups:**")
-                
-                # Create remove buttons in rows of 6
-                lineups_per_row = 6
-                for row_start in range(0, len(remove_button_data), lineups_per_row):
-                    row_end = min(row_start + lineups_per_row, len(remove_button_data))
-                    cols = st.columns(lineups_per_row)
-                    
-                    for i, (original_idx, saved_lineup) in enumerate(remove_button_data[row_start:row_end]):
-                        with cols[i]:
-                            if st.button(
-                                f"🗑️ #{original_idx+1}", 
-                                key=f"remove_{selected_user}_{original_idx}_filtered", 
-                                help=f"Remove Lineup #{original_idx+1} ({saved_lineup['projected_points']:.1f} pts)",
-                                use_container_width=True
-                            ):
-                                # CLEAR PORTFOLIO-SPECIFIC SAVE CHECKBOX STATES
-                                keys_to_clear = []
-                                for key in list(st.session_state.keys()):
-                                    # Only clear portfolio-specific save states, not lineup generation saves
-                                    if ("save_portfolio_" in str(key)) or ("save_lineup_portfolio_" in str(key)):
-                                        keys_to_clear.append(key)
-                                
-                                for key in keys_to_clear:
-                                    del st.session_state[key]
-                                
-                                if remove_lineup_simple(selected_user, original_idx):
-                                    st.success(f"✅ Lineup {original_idx+1} removed!")
-                                    st.rerun()
-                                else:
-                                    st.error("❌ Failed to remove lineup")
-                    
-                    # Add empty columns if needed to fill the row
-                    for i in range(row_end - row_start, lineups_per_row):
-                        with cols[i]:
-                            st.write("")  # Empty space
-            else:
-                if selected_players:
-                    st.warning(f"No lineups found that {filter_mode.lower()} players: {', '.join(selected_players)}")
-                else:
-                    st.info("No lineups to display.")
-            
-            # Export Section
-            if lineups_list:
-                st.subheader("📤 Export Portfolio")
-                
-            if st.button("📄 Export", key=f"export_{selected_user}", type="primary"):
-                try:
-                    # Load the current player data to get IDs for lookups
-                    from datetime import datetime
-                    import os
-                    
-                    # Try to load the current CSV to get player IDs
-                    player_id_lookup = {}
-                    try:
-                        target_file = 'FanDuel-NFL-2025 EST-11 EST-23 EST-123168-players-list.csv'
-                        current_dir = os.getcwd()
-                        csv_path = os.path.join(current_dir, target_file)
-                        
-                        if os.path.exists(csv_path):
-                            import pandas as pd
-                            lookup_df = pd.read_csv(csv_path)
-                            # Create nickname to ID mapping
-                            for _, row in lookup_df.iterrows():
-                                player_id_lookup[row['Nickname']] = row['Id']
-                        else:
-                            st.warning("⚠️ Could not find player data file for ID lookup. Using player names instead.")
-                    except Exception as e:
-                        st.warning(f"⚠️ Could not load player IDs: {e}. Using player names instead.")
-                    
-                    # Create CSV with proper columns using pandas like the main export
-                    csv_data = []
-                    
-                    for saved_lineup in lineups_list:
-                        players = saved_lineup['players']
-                        
-                        # Map players by position
-                        qb = next((p for p in players if p['position'] == 'QB'), None)
-                        rbs = [p for p in players if p['position'] == 'RB']
-                        wrs = [p for p in players if p['position'] == 'WR'] 
-                        te = next((p for p in players if p['position'] == 'TE'), None)
-                        dst = next((p for p in players if p['position'] == 'D'), None)
-                        
-                        # Determine FLEX (3rd RB or 4th WR)
-                        flex_player = None
-                        if len(rbs) >= 3:
-                            flex_player = rbs[2]
-                        elif len(wrs) >= 4:
-                            flex_player = wrs[3]
-                        
-                        # Helper function to get player ID
-                        def get_player_id(player):
-                            if player is None:
-                                return ''
-                            # First try to use saved ID
-                            if 'id' in player and player['id']:
-                                return player['id']
-                            # Then try lookup by nickname
-                            if player['nickname'] in player_id_lookup:
-                                return player_id_lookup[player['nickname']]
-                            # Fallback to nickname
-                            return player['nickname']
-                        
-                        # Create row with player IDs
-                        lineup_row = {
-                            'QB': get_player_id(qb),
-                            'RB1': get_player_id(rbs[0]) if len(rbs) > 0 else '',
-                            'RB2': get_player_id(rbs[1]) if len(rbs) > 1 else '', 
-                            'WR1': get_player_id(wrs[0]) if len(wrs) > 0 else '',
-                            'WR2': get_player_id(wrs[1]) if len(wrs) > 1 else '',
-                            'WR3': get_player_id(wrs[2]) if len(wrs) > 2 else '',
-                            'TE': get_player_id(te),
-                            'FLEX': get_player_id(flex_player),
-                            'DEF': get_player_id(dst)
-                        }
-                        
-                        csv_data.append(lineup_row)
-                    
-                    # Create CSV using pandas DataFrame like main export
-                    import pandas as pd
-                    from datetime import datetime
-                    df = pd.DataFrame(csv_data)
-                    csv_string = df.to_csv(index=False)
-                    
-                    # Download button
-                    st.download_button(
-                        label="💾 Download Portfolio CSV",
-                        data=csv_string,
-                        file_name=f"{selected_user}_portfolio_{datetime.now().strftime('%Y%m%d_%H%M%S')}.csv",
-                        mime="text/csv",
-                        key=f"download_{selected_user}"
-                    )
-                    st.success("✅ Portfolio export ready!")
-                    
-                except Exception as e:
-                    st.error(f"Export failed: {e}")
-                    st.write(f"**Error details:** {str(e)}")
-        else:
-            st.info(f"📂 No lineups saved for {selected_user} yet. Generate lineups below and save your favorites!")
-        
-        st.markdown("---")
-        
-        # Tier Strategy Player Selection (if enabled)
-        if 'usage_mode' in locals() and usage_mode == "Tier Strategy":
-            st.markdown("---")
-            st.markdown("## 🎯 **Tier Strategy - Select Your Players**")
-            
-            # Get tier settings from session state
-            tier_settings = st.session_state.get('tier_settings', {
-                'high_min': 15, 'high_max': 25, 'med_min': 8, 'med_max': 14, 'low_min': 2, 'low_max': 7
-            })
-            
-            # Get unique players by position for dropdowns
-            qb_players_all = df[df['Position'] == 'QB']['Nickname'].unique().tolist()
-            rb_players_all = df[df['Position'] == 'RB']['Nickname'].unique().tolist()
-            wr_players_all = df[df['Position'] == 'WR']['Nickname'].unique().tolist()
-            te_players_all = df[df['Position'] == 'TE']['Nickname'].unique().tolist()
-            def_players_all = df[df['Position'] == 'D']['Nickname'].unique().tolist()
-            
-            # Filter out excluded players if they exist in session state
-            def extract_player_name_from_option(options):
-                """Extract player names from 'Player (Salary)' format"""
-                return [opt.split(' (')[0] for opt in options] if options else []
-            
-            excluded_qbs = extract_player_name_from_option(st.session_state.get('exclude_qb', []))
-            excluded_rbs = extract_player_name_from_option(st.session_state.get('exclude_rb', []))
-            excluded_wrs = extract_player_name_from_option(st.session_state.get('exclude_wr', []))
-            excluded_tes = extract_player_name_from_option(st.session_state.get('exclude_te', []))
-            excluded_defs = extract_player_name_from_option(st.session_state.get('exclude_d', []))
-            
-            # Filter available players (remove excluded ones)
-            qb_players = [p for p in qb_players_all if p not in excluded_qbs]
-            rb_players = [p for p in rb_players_all if p not in excluded_rbs]
-            wr_players = [p for p in wr_players_all if p not in excluded_wrs]
-            te_players = [p for p in te_players_all if p not in excluded_tes]
-            def_players = [p for p in def_players_all if p not in excluded_defs]
-            
-            # Show exclusion info if any players are excluded
-            total_excluded = len(excluded_qbs) + len(excluded_rbs) + len(excluded_wrs) + len(excluded_tes) + len(excluded_defs)
-            if total_excluded > 0:
-                st.info(f"🚫 **{total_excluded} excluded players** filtered out from tier selection")
-            
-            col1, col2, col3 = st.columns(3)
-            
-            with col1:
-                st.markdown(f"### 🔥 **HIGH USAGE** ({tier_settings['high_min']}-{tier_settings['high_max']}%)")
-                st.caption("Your highest conviction plays - core lineup anchors")
-                high_qbs = st.multiselect("QBs", qb_players, key="high_qbs", help="Select QBs for high usage")
-                high_rbs = st.multiselect("RBs", rb_players, key="high_rbs", help="Select RBs for high usage")
-                high_wrs = st.multiselect("WRs", wr_players, key="high_wrs", help="Select WRs for high usage")
-                high_tes = st.multiselect("TEs", te_players, key="high_tes", help="Select TEs for high usage")
-                high_defs = st.multiselect("DEF", def_players, key="high_defs", help="Select defenses for high usage")
-            
-            # Get all high usage selections to filter from other tiers
-            all_high_players = high_qbs + high_rbs + high_wrs + high_tes + high_defs
-            
-            with col2:
-                st.markdown(f"### ⚖️ **MEDIUM USAGE** ({tier_settings['med_min']}-{tier_settings['med_max']}%)")
-                st.caption("Balanced exposure plays - solid floor, good leverage")
-                # Filter out players already selected for high usage
-                available_qbs_med = [p for p in qb_players if p not in all_high_players]
-                available_rbs_med = [p for p in rb_players if p not in all_high_players]
-                available_wrs_med = [p for p in wr_players if p not in all_high_players]
-                available_tes_med = [p for p in te_players if p not in all_high_players]
-                available_defs_med = [p for p in def_players if p not in all_high_players]
-                
-                med_qbs = st.multiselect("QBs", available_qbs_med, key="med_qbs", help="Select QBs for medium usage")
-                med_rbs = st.multiselect("RBs", available_rbs_med, key="med_rbs", help="Select RBs for medium usage")
-                med_wrs = st.multiselect("WRs", available_wrs_med, key="med_wrs", help="Select WRs for medium usage")
-                med_tes = st.multiselect("TEs", available_tes_med, key="med_tes", help="Select TEs for medium usage")
-                med_defs = st.multiselect("DEF", available_defs_med, key="med_defs", help="Select defenses for medium usage")
-            
-            # Get all high and medium usage selections to filter from low tier
-            all_high_med_players = all_high_players + med_qbs + med_rbs + med_wrs + med_tes + med_defs
-            
-            with col3:
-                st.markdown(f"### 📉 **LOW USAGE** ({tier_settings['low_min']}-{tier_settings['low_max']}%)")
-                st.caption("Contrarian plays - low ownership, high upside")
-                # Filter out players already selected for high or medium usage
-                available_qbs_low = [p for p in qb_players if p not in all_high_med_players]
-                available_rbs_low = [p for p in rb_players if p not in all_high_med_players]
-                available_wrs_low = [p for p in wr_players if p not in all_high_med_players]
-                available_tes_low = [p for p in te_players if p not in all_high_med_players]
-                available_defs_low = [p for p in def_players if p not in all_high_med_players]
-                
-                low_qbs = st.multiselect("QBs", available_qbs_low, key="low_qbs", help="Select QBs for low usage")
-                low_rbs = st.multiselect("RBs", available_rbs_low, key="low_rbs", help="Select RBs for low usage")
-                low_wrs = st.multiselect("WRs", available_wrs_low, key="low_wrs", help="Select WRs for low usage")
-                low_tes = st.multiselect("TEs", available_tes_low, key="low_tes", help="Select TEs for low usage")
-                low_defs = st.multiselect("DEF", available_defs_low, key="low_defs", help="Select defenses for low usage")
-            
-            # Store tier selections for later use (with automatic low tier assignment)
-            all_available_players = qb_players + rb_players + wr_players + te_players + def_players
-            explicitly_assigned = high_qbs + high_rbs + high_wrs + high_tes + high_defs + med_qbs + med_rbs + med_wrs + med_tes + med_defs
-            auto_low_players = [p for p in all_available_players if p not in explicitly_assigned]
-            all_low_players = low_qbs + low_rbs + low_wrs + low_tes + low_defs + auto_low_players
-            
-            st.session_state['tier_selections'] = {
-                'high': high_qbs + high_rbs + high_wrs + high_tes + high_defs,
-                'med': med_qbs + med_rbs + med_wrs + med_tes + med_defs,
-                'low': all_low_players  # Includes both explicitly selected AND auto-assigned
-            }
-            
-            # Show summary and apply tier strategy
-            total_high = len(high_qbs) + len(high_rbs) + len(high_wrs) + len(high_tes) + len(high_defs)
-            total_med = len(med_qbs) + len(med_rbs) + len(med_wrs) + len(med_tes) + len(med_defs)
-            total_explicit_low = len(low_qbs) + len(low_rbs) + len(low_wrs) + len(low_tes) + len(low_defs)
-            total_auto_low = len(auto_low_players)
-            total_low = total_explicit_low + total_auto_low
-            
-            st.info(f"""
-            **📊 Tier Assignment:**
-            🔥 **High Usage:** {total_high} players | ⚖️ **Medium Usage:** {total_med} players | 📉 **Low Usage:** {total_low} players
-            
-            *Low tier includes {total_explicit_low} explicitly selected + {total_auto_low} auto-assigned (unselected) players*
-            """)
-            
-            if total_high + total_med + total_explicit_low > 0:
-                if st.button("🎯 Apply Tier Strategy", type="primary", key="apply_tiers"):
-                    # Create tier assignments dictionary using current selections
-                    tier_assignments = {}
-                    import random
-                    
-                    # Apply percentages to all tier selections (including auto-assigned low tier)
-                    for player in high_qbs + high_rbs + high_wrs + high_tes + high_defs:
-                        tier_assignments[player] = random.uniform(tier_settings['high_min'], tier_settings['high_max'])
-                    for player in med_qbs + med_rbs + med_wrs + med_tes + med_defs:
-                        tier_assignments[player] = random.uniform(tier_settings['med_min'], tier_settings['med_max'])
-                    for player in all_low_players:  # Both explicit and auto-assigned
-                        tier_assignments[player] = random.uniform(tier_settings['low_min'], tier_settings['low_max'])
-                    
-                    # Store in session state for the usage table to use
-                    st.session_state['tier_assignments'] = tier_assignments
-                    st.session_state['unassigned_usage'] = 0.0  # No longer needed but keep for compatibility
-                    
-                    # CRITICAL: Also create session state keys for apply_usage_adjustments function
-                    # This ensures tier strategy actually affects lineup generation
-                    for player_name, target_percentage in tier_assignments.items():
-                        # Find player details from the dataframe to create proper session key
-                        player_info = df[df['Nickname'] == player_name]
-                        if not player_info.empty:
-                            position = player_info.iloc[0]['Position']
-                            team = player_info.iloc[0]['Team']
-                            
-                            # Create session key in the format expected by apply_usage_adjustments
-                            clean_name = player_name.replace(" ", "_").replace(".", "").replace("'", "")
-                            session_key = f"usage_adj_{clean_name}_{position}_{team}"
-                            st.session_state[session_key] = target_percentage
-                    
-                    # Check if we have lineups to modify
-                    if 'stacked_lineups' in st.session_state and st.session_state.stacked_lineups:
-                        with st.spinner("Applying tier strategy to existing lineups..."):
-                            # Create dummy display data for apply_usage_adjustments
-                            dummy_display_data = [{'Player': name, 'Position': df[df['Nickname'] == name].iloc[0]['Position'] if not df[df['Nickname'] == name].empty else ''} 
-                                                for name in tier_assignments.keys()]
-                            
-                            # Apply tier strategy to existing lineups with stack preservation
-                            # Use top scoring 150 when applying dummy adjustments
-                            sorted_session_lineups = sorted(st.session_state.stacked_lineups, key=lambda x: x[0], reverse=True)
-                            modified_lineups = apply_usage_adjustments(sorted_session_lineups[:150], dummy_display_data, "All Positions", preserve_stacks=True)
-                            if modified_lineups:
-                                st.session_state.stacked_lineups = modified_lineups + st.session_state.stacked_lineups[150:]  # Keep extra lineups if any
-                                st.success(f"✅ Tier strategy applied to all {len(tier_assignments)} players and lineups modified successfully!")
-                            else:
-                                st.success(f"✅ Tier strategy applied to all {len(tier_assignments)} available players! Usage adjustments ready for lineup generation.")
-                                st.warning("⚠️ Could not modify existing lineups. Generate new lineups to see tier strategy in action.")
-                    else:
-                        st.success(f"✅ Tier strategy applied to all {len(tier_assignments)} available players! Usage adjustments ready for lineup generation.")
-                    
-                    # Show detailed tier summary
-                    st.info(f"""
-                    **Applied Strategy:**
-                    🔥 **High Usage:** {total_high} players ({tier_settings['high_min']}-{tier_settings['high_max']}%)
-                    ⚖️ **Medium Usage:** {total_med} players ({tier_settings['med_min']}-{tier_settings['med_max']}%)  
-                    📉 **Low Usage:** {total_low} players ({tier_settings['low_min']}-{tier_settings['low_max']}%) 
-                    *({total_explicit_low} explicit + {total_auto_low} auto-assigned)*
-                    """)
-                    
-                    # Add note about what happens next
-                    if 'stacked_lineups' in st.session_state and st.session_state.stacked_lineups:
-                        st.info("💡 **Tier strategy has been applied to your existing lineups!** Scroll down to see updated usage rates.")
-                    else:
-                        st.info("💡 **Next Step:** Generate lineups to see your tier strategy in action!")
-            else:
-                st.warning("⚠️ Select some players for High or Medium tiers to use tier strategy.")
-            
-            st.markdown("---")
-        
-        # Apply global fantasy adjustments - only if we have proper player data
-        if 'FPPG' in df.columns and 'Position' in df.columns and 'Nickname' in df.columns:
-            with st.spinner("Applying fantasy adjustments..."):
-                # Ensure Adjusted_FPPG column exists
-                if 'Adjusted_FPPG' not in df.columns:
-                    df['Adjusted_FPPG'] = df['FPPG']
-                
-                # Global FPPG adjustment
-                df['Adjusted_FPPG'] = df['Adjusted_FPPG'] * global_fppg_adjustment
-                
-                # Adjust ceiling/floor variance if columns exist
-                if 'Ceiling' in df.columns and 'Floor' in df.columns:
-                    # Calculate current ceiling/floor relative to FPPG
-                    ceiling_diff = df['Ceiling'] - df['FPPG'] 
-                    floor_diff = df['FPPG'] - df['Floor']
-                    
-                    # Adjust the variance
-                    df['Ceiling'] = df['FPPG'] * global_fppg_adjustment + (ceiling_diff * ceiling_floor_variance)
-                    df['Floor'] = df['FPPG'] * global_fppg_adjustment - (floor_diff * ceiling_floor_variance)
-                    
-                    # Ensure floor doesn't go negative
-                    df['Floor'] = df['Floor'].clip(lower=0)
-            
-            # Show adjustment summary
-            if global_fppg_adjustment != 1.0 or ceiling_floor_variance != 1.0 or wr_boost_multiplier != 1.0 or rb_boost_multiplier != 1.0:
-                adjustments = []
-                if global_fppg_adjustment != 1.0:
-                    adjustments.append(f"Global FPPG: {global_fppg_adjustment:.2f}x")
-                if ceiling_floor_variance != 1.0:
-                    adjustments.append(f"Ceiling/Floor Variance: {ceiling_floor_variance:.2f}x")
-                if wr_boost_multiplier != 1.0:
-                    adjustments.append(f"WR Performance: {wr_boost_multiplier:.2f}x")
-                if rb_boost_multiplier != 1.0:
-                    adjustments.append(f"RB Performance: {rb_boost_multiplier:.2f}x")
-                
-                st.success(f"✅ **Fantasy Adjustments Applied:** {', '.join(adjustments)}")
-        
-        # Manual Projection Overrides Section
-        if 'FPPG' in df.columns and 'Position' in df.columns and 'Nickname' in df.columns:
-            st.subheader("📝 Global Projection Overrides")
-            st.caption("🌍 Adjust individual player projections globally - changes apply to all users")
-            
-            with st.expander("🎯 Override Player Projections (Global)", expanded=False):
-                # Load unfiltered data for override selection (includes players under 5 points)
-                try:
-                    import pandas as pd
-                    target_csv = "FanDuel-NFL-2025 EST-11 EST-16 EST-122849-players-list.csv"
-                    unfiltered_df = pd.read_csv(target_csv)
-                    unfiltered_df.columns = [col.strip() for col in unfiltered_df.columns]
-                    
-                    # Apply only essential filters (injury/salary) but NOT the 5-point filter
-                    if 'Injury Indicator' in unfiltered_df.columns:
-                        unfiltered_df = unfiltered_df[~unfiltered_df['Injury Indicator'].isin(['IR', 'O', 'D'])]
-                    
-                    if 'Salary' in unfiltered_df.columns and 'Position' in unfiltered_df.columns:
-                        defense_mask = (unfiltered_df['Position'] == 'D') & (unfiltered_df['Salary'] >= 3000) & (unfiltered_df['Salary'] <= 5000)
-                        other_positions_mask = (unfiltered_df['Position'] != 'D') & (unfiltered_df['Salary'] >= 5000)
-                        unfiltered_df = unfiltered_df[defense_mask | other_positions_mask]
-                    
-                    st.caption(f"📊 Showing {len(unfiltered_df)} total players (including those under 5 FPPG for manual adjustment)")
-                except:
-                    # Fallback to filtered df if unfiltered loading fails
-                    unfiltered_df = df
-                    st.caption("⚠️ Using filtered data - some low-projection players may not be available")
-                
-                col1, col2 = st.columns(2)
-                
-                with col1:
-                    st.markdown("**Select Player to Override:**")
-                    
-                    # Position filter
-                    positions = ["All Positions"] + sorted(unfiltered_df['Position'].unique().tolist())
-                    selected_position = st.selectbox(
-                        "Filter by Position:",
-                        positions,
-                        help="Filter players by position to make selection easier"
-                    )
-                    
-                    # Filter players by position if selected
-                    if selected_position == "All Positions":
-                        filtered_df = unfiltered_df
-                        position_label = ""
-                    else:
-                        filtered_df = unfiltered_df[unfiltered_df['Position'] == selected_position]
-                        position_label = f" ({selected_position}s)"
-                
-                # Sort players by salary (descending) for easier navigation
-                filtered_df_sorted = filtered_df.sort_values('Salary', ascending=False)
-                
-                # Create player display names with salary for easier identification
-                player_options = [""]
-                for _, player in filtered_df_sorted.iterrows():
-                    display_name = f"{player['Nickname']} - ${player['Salary']:,} ({player['FPPG']:.1f} FPPG)"
-                    player_options.append(display_name)
-                
-                selected_player_display = st.selectbox(
-                    f"Choose Player{position_label}:", 
-                    player_options,
-                    help="Players sorted by salary (highest first)"
-                )
-                
-                # Extract actual player name from display name
-                if selected_player_display:
-                    selected_player = selected_player_display.split(" - ")[0]
-                else:
-                    selected_player = ""
-                
-                if selected_player:
-                    # Get current player stats from unfiltered data (includes sub-5 FPPG players)
-                    player_row = unfiltered_df[unfiltered_df['Nickname'] == selected_player].iloc[0]
-                    current_fppg = player_row['FPPG']
-                    current_salary = player_row['Salary']
-                    current_pos = player_row['Position']
-                    
-                    st.info(f"**{selected_player}** ({current_pos}) - ${current_salary:,} - Current: {current_fppg:.1f} FPPG")
-            
-            with col2:
-                if selected_player:
-                    st.markdown("**Override Settings:**")
-                    
-                    override_type = st.radio(
-                        "Override Type:",
-                        ["Percentage Adjustment", "Absolute Value"],
-                        help="Percentage: Multiply by factor (e.g., 1.2 = +20%). Absolute: Set exact FPPG value."
-                    )
-                    
-                    if override_type == "Percentage Adjustment":
-                        adjustment_factor = st.slider(
-                            "Adjustment Factor",
-                            0.0, 3.0, 1.0, 0.05,
-                            help="1.0 = no change, 1.2 = +20%, 0.8 = -20%"
-                        )
-                        new_projection = current_fppg * adjustment_factor
-                        st.write(f"**New Projection:** {new_projection:.1f} FPPG ({adjustment_factor:.0%} of original)")
-                    
-                    else:  # Absolute Value
-                        new_projection = st.number_input(
-                            "New FPPG Projection",
-                            0.0, 50.0, float(current_fppg), 0.1,
-                            help="Set exact fantasy points projection"
-                        )
-                        adjustment_factor = new_projection / current_fppg if current_fppg > 0 else 1.0
-                    
-                    # Apply override button
-                    if st.button(f"Apply Override to {selected_player}", type="primary"):
-                        # Store original value if first override for this player
-                        if selected_player not in st.session_state.projection_overrides:
-                            original_fppg = current_fppg
-                        else:
-                            original_fppg = st.session_state.projection_overrides[selected_player]['original']
-                        
-                        # Apply the override - check if player exists in filtered df
-                        mask = df['Nickname'] == selected_player
-                        if mask.any():
-                            # Player exists in filtered df - update them
-                            df.loc[mask, 'FPPG'] = new_projection
-                            df.loc[mask, 'Adjusted_FPPG'] = new_projection * global_fppg_adjustment
-                            
-                            # Adjust ceiling/floor proportionally if they exist
-                            if 'Ceiling' in df.columns and 'Floor' in df.columns:
-                                df.loc[mask, 'Ceiling'] = df.loc[mask, 'Ceiling'] * adjustment_factor
-                                df.loc[mask, 'Floor'] = df.loc[mask, 'Floor'] * adjustment_factor
-                        else:
-                            # Player was filtered out - add them back to df with new projection
-                            player_data = unfiltered_df[unfiltered_df['Nickname'] == selected_player].copy()
-                            player_data.loc[:, 'FPPG'] = new_projection
-                            player_data.loc[:, 'Adjusted_FPPG'] = new_projection * global_fppg_adjustment
-                            
-                            # Adjust ceiling/floor proportionally if they exist
-                            if 'Ceiling' in player_data.columns and 'Floor' in player_data.columns:
-                                player_data.loc[:, 'Ceiling'] = player_data['Ceiling'] * adjustment_factor
-                                player_data.loc[:, 'Floor'] = player_data['Floor'] * adjustment_factor
-                            
-                            # Add player back to main dataframe
-                            df = pd.concat([df, player_data], ignore_index=True)
-                        
-                        # Track the override in session state
-                        st.session_state.projection_overrides[selected_player] = {
-                            'original': original_fppg,
-                            'new': new_projection,
-                            'position': current_pos,
-                            'adjustment_factor': adjustment_factor
-                        }
-                        
-                        # Save global overrides to file
-                        current_user = st.session_state.get('selected_portfolio_user', 'sofakinggoo')
-                        if save_player_overrides(st.session_state.projection_overrides, current_user):
-                            st.success(f"✅ **{selected_player}** projection updated to {new_projection:.1f} FPPG and saved globally!")
-                        else:
-                            st.success(f"✅ **{selected_player}** projection updated to {new_projection:.1f} FPPG!")
-                            st.warning("⚠️ Override applied but could not save to global file")
-                        st.rerun()
-            
-            # Show current overrides
-            st.markdown("**💡 Pro Tips for Manual Overrides:**")
-            st.markdown("""
-            - **Weather Impact**: Reduce passing game in heavy wind/rain
-            - **Injury Concerns**: Lower projections for questionable players  
-            - **Coaching Changes**: Adjust for new play-callers or schemes
-            - **Motivation**: Increase for playoff implications, decrease for resting starters
-            - **Matchup Intel**: Boost players facing backup defenders
-            """)
-            
-            st.divider()
-            
-            # Bulk overrides section
-            st.markdown("**⚡ Bulk Adjustments:**")
-            bulk_col1, bulk_col2 = st.columns(2)
-            
-            with bulk_col1:
-                # Team-based adjustments (use unfiltered data to include all players)
-                teams = sorted(unfiltered_df['Team'].unique())
-                selected_team = st.selectbox("Adjust Entire Team:", [""] + teams)
-                
-                if selected_team:
-                    team_adjustment = st.slider(
-                        f"Team Adjustment Factor ({selected_team})",
-                        0.0, 2.0, 1.0, 0.05,
-                        key=f"team_adj_{selected_team}"
-                    )
-                    
-                    if st.button(f"Apply to All {selected_team} Players", key=f"apply_team_{selected_team}"):
-                        team_mask = unfiltered_df['Team'] == selected_team
-                        team_players = unfiltered_df[team_mask]['Nickname'].tolist()
-                        
-                        for player in team_players:
-                            current_fppg = unfiltered_df[unfiltered_df['Nickname'] == player]['FPPG'].iloc[0]
-                            new_fppg = current_fppg * team_adjustment
-                            
-                            # Store override
-                            if player not in st.session_state.projection_overrides:
-                                original_fppg = current_fppg
-                            else:
-                                original_fppg = st.session_state.projection_overrides[player]['original']
-                            
-                            st.session_state.projection_overrides[player] = {
-                                'original': original_fppg,
-                                'new': new_fppg,
-                                'position': unfiltered_df[unfiltered_df['Nickname'] == player]['Position'].iloc[0],
-                                'adjustment_factor': team_adjustment
-                            }
-                            
-                            # Apply to dataframe
-                            player_mask = df['Nickname'] == player
-                            df.loc[player_mask, 'FPPG'] = new_fppg
-                            df.loc[player_mask, 'Adjusted_FPPG'] = new_fppg * global_fppg_adjustment
-                        
-                        # Save global overrides to file
-                        current_user = st.session_state.get('selected_portfolio_user', 'sofakinggoo')
-                        if save_player_overrides(st.session_state.projection_overrides, current_user):
-                            st.success(f"✅ Applied {team_adjustment:.0%} adjustment to all {selected_team} players and saved globally!")
-                        else:
-                            st.success(f"✅ Applied {team_adjustment:.0%} adjustment to all {selected_team} players!")
-                            st.warning("⚠️ Overrides applied but could not save to global file")
-                        st.rerun()
-            
-            with bulk_col2:
-                # Position-based adjustments (use unfiltered data to include all players)
-                positions = ['QB', 'RB', 'WR', 'TE']
-                selected_pos = st.selectbox("Adjust by Position:", [""] + positions)
-                
-                if selected_pos:
-                    pos_adjustment = st.slider(
-                        f"Position Adjustment Factor ({selected_pos})",
-                        0.0, 2.0, 1.0, 0.05,
-                        key=f"pos_adj_{selected_pos}"
-                    )
-                    
-                    if st.button(f"Apply to All {selected_pos}s", key=f"apply_pos_{selected_pos}"):
-                        pos_mask = unfiltered_df['Position'] == selected_pos
-                        pos_players = unfiltered_df[pos_mask]['Nickname'].tolist()
-                        
-                        for player in pos_players:
-                            current_fppg = unfiltered_df[unfiltered_df['Nickname'] == player]['FPPG'].iloc[0]
-                            new_fppg = current_fppg * pos_adjustment
-                            
-                            # Store override
-                            if player not in st.session_state.projection_overrides:
-                                original_fppg = current_fppg
-                            else:
-                                original_fppg = st.session_state.projection_overrides[player]['original']
-                            
-                            st.session_state.projection_overrides[player] = {
-                                'original': original_fppg,
-                                'new': new_fppg,
-                                'position': selected_pos,
-                                'adjustment_factor': pos_adjustment
-                            }
-                            
-                            # Apply to dataframe
-                            player_mask = df['Nickname'] == player
-                            df.loc[player_mask, 'FPPG'] = new_fppg
-                            df.loc[player_mask, 'Adjusted_FPPG'] = new_fppg * global_fppg_adjustment
-                        
-                        # Save global overrides to file
-                        current_user = st.session_state.get('selected_portfolio_user', 'sofakinggoo')
-                        if save_player_overrides(st.session_state.projection_overrides, current_user):
-                            st.success(f"✅ Applied {pos_adjustment:.0%} adjustment to all {selected_pos}s and saved globally!")
-                        else:
-                            st.success(f"✅ Applied {pos_adjustment:.0%} adjustment to all {selected_pos}s!")
-                            st.warning("⚠️ Overrides applied but could not save to global file")
-                        st.rerun()
-        
-        # Initialize session state for overrides tracking and load global saved overrides
-        if 'projection_overrides' not in st.session_state:
-            # One-time migration of user-specific overrides to global (if needed)
-            migrate_user_overrides_to_global()
-            
-            # Load global saved overrides (shared across all users)
-            saved_overrides = load_player_overrides()  # No longer user-specific
-            if saved_overrides:
-                st.session_state.projection_overrides = saved_overrides
-                st.success(f"✅ Loaded {len(saved_overrides)} global projection overrides (shared across all users)")
-            else:
-                st.session_state.projection_overrides = {}
-        
-        # Apply existing overrides from session state
-        if st.session_state.projection_overrides:
-            st.info(f"📝 **{len(st.session_state.projection_overrides)} projection overrides active**")
-            for player, override_data in st.session_state.projection_overrides.items():
-                if player in df['Nickname'].values:
-                    mask = df['Nickname'] == player
-                    df.loc[mask, 'FPPG'] = override_data['new']
-                    df.loc[mask, 'Adjusted_FPPG'] = override_data['new'] * global_fppg_adjustment
-                    
-                    # Apply to ceiling/floor if they exist
-                    if 'Ceiling' in df.columns and 'Floor' in df.columns:
-                        adjustment_factor = override_data['adjustment_factor']
-                        df.loc[mask, 'Ceiling'] = df.loc[mask, 'Ceiling'] * adjustment_factor
-                        df.loc[mask, 'Floor'] = df.loc[mask, 'Floor'] * adjustment_factor
-        
-        # Display current overrides if any exist
-        if st.session_state.projection_overrides:
-            with st.expander("📊 Current Projection Overrides", expanded=True):
-                override_df = []
-                for player, data in st.session_state.projection_overrides.items():
-                    override_df.append({
-                        'Player': player,
-                        'Position': data['position'],
-                        'Original FPPG': f"{data['original']:.1f}",
-                        'New FPPG': f"{data['new']:.1f}",
-                        'Adjustment': f"{((data['new']/data['original']-1)*100):+.1f}%"
-                    })
-                
-                if override_df:
-                    st.dataframe(override_df, use_container_width=True)
-                    
-                    col1, col2 = st.columns(2)
-                    with col1:
-                        if st.button("🔄 Reset All Global Overrides", help="Remove all global projection overrides (affects all users)"):
-                            # Clear session state
-                            st.session_state.projection_overrides = {}
-                            # Clear saved file
-                            current_user = st.session_state.get('selected_portfolio_user', 'sofakinggoo')
-                            if clear_player_overrides(current_user):
-                                st.success("✅ All global projection overrides cleared and saved!")
-                            else:
-                                st.success("✅ All projection overrides cleared!")
-                                st.warning("⚠️ Session cleared but could not update global file")
-                            st.rerun()
-                    
-                    with col2:
-                        if st.button("💾 Manual Save", help="Manually save current overrides globally"):
-                            current_user = st.session_state.get('selected_portfolio_user', 'sofakinggoo')
-                            if save_player_overrides(st.session_state.projection_overrides, current_user):
-                                st.success(f"✅ {len(st.session_state.projection_overrides)} overrides saved globally!")
-                            else:
-                                st.error("❌ Failed to save global overrides")
-        
-            # Re-apply minimum projection filter AFTER manual overrides (preserve manually overridden players)
-            pre_filter_count = len(df)
-            if hasattr(st.session_state, 'projection_overrides') and st.session_state.projection_overrides:
-                # Keep all players with manual overrides, regardless of their projection
-                manually_overridden = df['Nickname'].isin(st.session_state.projection_overrides.keys())
-                df = df[(df['FPPG'] > 5.0) | manually_overridden]
-                
-                filtered_count = pre_filter_count - len(df)
-                if filtered_count > 0:
-                    st.info(f"🔽 Filtered out {filtered_count} additional players with projections ≤ 5.0 points (manual overrides preserved)")
-            else:
-                # Check if any low-projection players need filtering (shouldn't be any from main load, but just in case)
-                low_proj_players = df[df['FPPG'] <= 5.0]
-                if len(low_proj_players) > 0:
-                    st.info(f"ℹ️ Found {len(low_proj_players)} players with projections ≤ 5.0 points (already filtered in main data load)")
-        
-        # Display top matchups (only if we have proper player data)
-        if 'FPPG' in df.columns and 'Position' in df.columns and 'Nickname' in df.columns:
-            st.markdown("### 🎯 Top 6 Matchups by Position")
-        
-        # Get top matchups by position
-        position_matchups = get_top_matchups(df, pass_defense, rush_defense, num_per_position=6)
-        
-        if position_matchups:
-            # Create tabs for each position
-            pos_tabs = st.tabs(["QB", "RB", "WR", "TE"])
-            
-            positions = ['QB', 'RB', 'WR', 'TE']
-            emojis = ['🎯', '🏈', '⚡', '🎪']
-            
-            for i, (tab, pos, emoji) in enumerate(zip(pos_tabs, positions, emojis)):
-                with tab:
-                    if pos in position_matchups and len(position_matchups[pos]) > 0:
-                        for j, (_, matchup) in enumerate(position_matchups[pos].iterrows()):
-                            if j < 6:  # Show top 6 in each tab
-                                quality_icon = "🔥" if matchup['Matchup_Quality'] == 'ELITE TARGET' else ("⭐" if matchup['Matchup_Quality'] == 'Great Target' else "")
-                                
-                                # Add salary boost indicator for QBs
-                                salary_boost_icon = ""
-                                if pos == 'QB':
-                                    qb_data = df[df['Position'] == 'QB']
-                                    for team in qb_data['Team'].unique():
-                                        team_qbs = qb_data[qb_data['Team'] == team]
-                                        if len(team_qbs) > 0:
-                                            highest_qb = team_qbs.loc[team_qbs['Salary'].idxmax(), 'Nickname']
-                                            if matchup['Player'] == highest_qb:
-                                                salary_boost_icon = " 💰"
-                                
-                                # Format all fields safely
-                                ypg_display = f"{matchup['YPG_Allowed']:.1f} YPG allowed" if isinstance(matchup['YPG_Allowed'], (int, float)) else f"{matchup['YPG_Allowed']} YPG allowed"
-                                fppg_display = f"{matchup['FPPG']:.1f} pts" if isinstance(matchup['FPPG'], (int, float)) else f"{matchup['FPPG']} pts"
-                                salary_display = f"${matchup['Salary']:,}" if isinstance(matchup['Salary'], (int, float)) else f"${matchup['Salary']}"
-                                
-                                st.markdown(
-                                    f"**{emoji} {matchup['Player']}** vs {matchup['vs']} {quality_icon}{salary_boost_icon}  \n"
-                                    f"{salary_display} | {fppg_display}", 
-                                    help=f"Defense Rank: #{matchup['Defense_Rank']} ({ypg_display})"
-                                )
-                    else:
-                        st.info(f"No {pos} matchups found")
-        else:
-            st.info("Top matchups will appear here once data is loaded")
-        
-        # Lineup Builder Feature
-        st.markdown('<h2 class="sub-header">🏗️ Lineup Builder</h2>', unsafe_allow_html=True)
-        
-        # Only show lineup builder if we have proper player data
-        if 'FPPG' not in df.columns or 'Position' not in df.columns or 'Nickname' not in df.columns:
-            st.info("ℹ️ Lineup Builder is only available when player data is loaded.")
-        else:
-            with st.expander("🎯 **Build Custom Lineup** - Pick your core players, let the optimizer fill the rest", expanded=False):
-                st.markdown("""
-                **How it works:** Select specific players you want in your lineup, then run the optimizer to fill remaining spots optimally.
-                
-                📌 **Perfect for:**
-                - Locking in your favorite QB/stack combo
-                - Building around a specific RB you love
-                - Testing lineups with certain players
-                - Creating multiple variations around core players
-                """)
-                
-                # Initialize lineup builder state
-                if 'lineup_builder' not in st.session_state:
-                    st.session_state.lineup_builder = {
-                        'QB': None, 'RB1': None, 'RB2': None, 'WR1': None, 'WR2': None, 'WR3': None, 
-                        'TE': None, 'FLEX': None, 'DST': None
-                    }
-                
-                builder_cols = st.columns(3)
-                
-                with builder_cols[0]:
-                    st.markdown("**🎯 QB & Running Backs**")
-                    
-                    # QB Selection
-                    qb_data = df[df['Position'] == 'QB'][['Nickname', 'Salary']].copy() if df is not None and len(df) > 0 else pd.DataFrame()
-                    qb_options = ['None'] + [f"{row['Nickname']} (${int(row['Salary']):,})" for _, row in qb_data.iterrows()]
-                    qb_display_to_name = {'None': None}
-                    qb_display_to_name.update({f"{row['Nickname']} (${int(row['Salary']):,})": row['Nickname'] for _, row in qb_data.iterrows()})
-                    
-                    current_qb_display = 'None'
-                    if st.session_state.lineup_builder['QB']:
-                        for display, name in qb_display_to_name.items():
-                            if name == st.session_state.lineup_builder['QB']:
-                                current_qb_display = display
-                                break
-                    
-                    selected_qb_display = st.selectbox("Quarterback", qb_options, 
-                                                     index=qb_options.index(current_qb_display) if current_qb_display in qb_options else 0,
-                                                     key="builder_qb")
-                    st.session_state.lineup_builder['QB'] = qb_display_to_name[selected_qb_display]
-                    
-                    # RB Selections
-                    rb_data = df[df['Position'] == 'RB'][['Nickname', 'Salary']].copy() if df is not None and len(df) > 0 else pd.DataFrame()
-                    rb_options = ['None'] + [f"{row['Nickname']} (${int(row['Salary']):,})" for _, row in rb_data.iterrows()]
-                    rb_display_to_name = {'None': None}
-                    rb_display_to_name.update({f"{row['Nickname']} (${int(row['Salary']):,})": row['Nickname'] for _, row in rb_data.iterrows()})
-                    
-                    current_rb1_display = 'None'
-                    if st.session_state.lineup_builder['RB1']:
-                        for display, name in rb_display_to_name.items():
-                            if name == st.session_state.lineup_builder['RB1']:
-                                current_rb1_display = display
-                                break
-                    
-                    selected_rb1_display = st.selectbox("Running Back 1", rb_options,
-                                                      index=rb_options.index(current_rb1_display) if current_rb1_display in rb_options else 0,
-                                                      key="builder_rb1")
-                    st.session_state.lineup_builder['RB1'] = rb_display_to_name[selected_rb1_display]
-                    
-                    current_rb2_display = 'None'
-                    if st.session_state.lineup_builder['RB2']:
-                        for display, name in rb_display_to_name.items():
-                            if name == st.session_state.lineup_builder['RB2']:
-                                current_rb2_display = display
-                                break
-                    
-                    selected_rb2_display = st.selectbox("Running Back 2", rb_options,
-                                                      index=rb_options.index(current_rb2_display) if current_rb2_display in rb_options else 0,
-                                                      key="builder_rb2")
-                    st.session_state.lineup_builder['RB2'] = rb_display_to_name[selected_rb2_display]
-                
-            with builder_cols[1]:
-                st.markdown("**🎯 Wide Receivers & TE**")
-                
-                # WR Selections
-                wr_data = df[df['Position'] == 'WR'][['Nickname', 'Salary']].copy() if df is not None and len(df) > 0 else pd.DataFrame()
-                wr_options = ['None'] + [f"{row['Nickname']} (${int(row['Salary']):,})" for _, row in wr_data.iterrows()]
-                wr_display_to_name = {'None': None}
-                wr_display_to_name.update({f"{row['Nickname']} (${int(row['Salary']):,})": row['Nickname'] for _, row in wr_data.iterrows()})
-                
-                current_wr1_display = 'None'
-                if st.session_state.lineup_builder['WR1']:
-                    for display, name in wr_display_to_name.items():
-                        if name == st.session_state.lineup_builder['WR1']:
-                            current_wr1_display = display
-                            break
-                
-                selected_wr1_display = st.selectbox("Wide Receiver 1", wr_options,
-                                                  index=wr_options.index(current_wr1_display) if current_wr1_display in wr_options else 0,
-                                                  key="builder_wr1")
-                st.session_state.lineup_builder['WR1'] = wr_display_to_name[selected_wr1_display]
-                
-                current_wr2_display = 'None'
-                if st.session_state.lineup_builder['WR2']:
-                    for display, name in wr_display_to_name.items():
-                        if name == st.session_state.lineup_builder['WR2']:
-                            current_wr2_display = display
-                            break
-                
-                selected_wr2_display = st.selectbox("Wide Receiver 2", wr_options,
-                                                  index=wr_options.index(current_wr2_display) if current_wr2_display in wr_options else 0,
-                                                  key="builder_wr2")
-                st.session_state.lineup_builder['WR2'] = wr_display_to_name[selected_wr2_display]
-                
-                current_wr3_display = 'None'
-                if st.session_state.lineup_builder['WR3']:
-                    for display, name in wr_display_to_name.items():
-                        if name == st.session_state.lineup_builder['WR3']:
-                            current_wr3_display = display
-                            break
-                
-                selected_wr3_display = st.selectbox("Wide Receiver 3", wr_options,
-                                                  index=wr_options.index(current_wr3_display) if current_wr3_display in wr_options else 0,
-                                                  key="builder_wr3")
-                st.session_state.lineup_builder['WR3'] = wr_display_to_name[selected_wr3_display]
-                
-                # TE Selection
-                te_data = df[df['Position'] == 'TE'][['Nickname', 'Salary']].copy() if df is not None and len(df) > 0 else pd.DataFrame()
-                te_options = ['None'] + [f"{row['Nickname']} (${int(row['Salary']):,})" for _, row in te_data.iterrows()]
-                te_display_to_name = {'None': None}
-                te_display_to_name.update({f"{row['Nickname']} (${int(row['Salary']):,})": row['Nickname'] for _, row in te_data.iterrows()})
-                
-                current_te_display = 'None'
-                if st.session_state.lineup_builder['TE']:
-                    for display, name in te_display_to_name.items():
-                        if name == st.session_state.lineup_builder['TE']:
-                            current_te_display = display
-                            break
-                
-                selected_te_display = st.selectbox("Tight End", te_options,
-                                                 index=te_options.index(current_te_display) if current_te_display in te_options else 0,
-                                                 key="builder_te")
-                st.session_state.lineup_builder['TE'] = te_display_to_name[selected_te_display]
-                
-            with builder_cols[2]:
-                st.markdown("**🎯 Flex & Defense**")
-                
-                # FLEX Selection (RB/WR/TE)
-                flex_data = df[df['Position'].isin(['RB', 'WR', 'TE'])][['Nickname', 'Salary', 'Position']].copy() if df is not None and len(df) > 0 else pd.DataFrame()
-                flex_options = ['None'] + [f"{row['Nickname']} (${int(row['Salary']):,}) - {row['Position']}" for _, row in flex_data.iterrows()]
-                flex_display_to_name = {'None': None}
-                flex_display_to_name.update({f"{row['Nickname']} (${int(row['Salary']):,}) - {row['Position']}": row['Nickname'] for _, row in flex_data.iterrows()})
-                
-                current_flex_display = 'None'
-                if st.session_state.lineup_builder['FLEX']:
-                    for display, name in flex_display_to_name.items():
-                        if name == st.session_state.lineup_builder['FLEX']:
-                            current_flex_display = display
-                            break
-                
-                selected_flex_display = st.selectbox("FLEX (RB/WR/TE)", flex_options,
-                                                   index=flex_options.index(current_flex_display) if current_flex_display in flex_options else 0,
-                                                   key="builder_flex")
-                st.session_state.lineup_builder['FLEX'] = flex_display_to_name[selected_flex_display]
-                
-                # DST Selection
-                dst_data = df[df['Position'] == 'D'][['Nickname', 'Salary']].copy() if df is not None and len(df) > 0 else pd.DataFrame()
-                dst_options = ['None'] + [f"{row['Nickname']} (${int(row['Salary']):,})" for _, row in dst_data.iterrows()]
-                dst_display_to_name = {'None': None}
-                dst_display_to_name.update({f"{row['Nickname']} (${int(row['Salary']):,})": row['Nickname'] for _, row in dst_data.iterrows()})
-                
-                current_dst_display = 'None'
-                if st.session_state.lineup_builder['DST']:
-                    for display, name in dst_display_to_name.items():
-                        if name == st.session_state.lineup_builder['DST']:
-                            current_dst_display = display
-                            break
-                
-                selected_dst_display = st.selectbox("Defense/ST", dst_options,
-                                                  index=dst_options.index(current_dst_display) if current_dst_display in dst_options else 0,
-                                                  key="builder_dst")
-                st.session_state.lineup_builder['DST'] = dst_display_to_name[selected_dst_display]
-                
-                # Show current selections and salary
-                st.markdown("**📊 Current Build**")
-                selected_players = [p for p in st.session_state.lineup_builder.values() if p is not None]
-                
-                if selected_players and df is not None:
-                    total_salary = 0
-                    for player in selected_players:
-                        player_data = df[df['Nickname'] == player]
-                        if len(player_data) > 0:
-                            total_salary += player_data['Salary'].iloc[0]
-                    
-                    remaining_salary = 60000 - total_salary
-                    st.metric("Salary Used", f"${total_salary:,}", f"${remaining_salary:,} remaining")
-                    st.write(f"**Players Selected:** {len(selected_players)}/9")
-                else:
-                    st.info("No players selected yet")
-            
-            # Action buttons
-            builder_action_cols = st.columns(4)
-            with builder_action_cols[0]:
-                if st.button("🔥 **Build Lineup**", type="primary", help="Generate a complete optimized lineup around your selected players"):
-                    if any(st.session_state.lineup_builder.values()):
-                        # Generate a single optimized lineup immediately using direct approach
-                        with st.spinner("🏗️ Building your custom lineup..."):
-                            try:
-                                # Import needed modules for local scope
-                                import pandas as pd
-                                import random
-                                import time
-                                
-                                # Apply projection overrides if they exist (same as main generator)
-                                df_builder = df.copy()
-                                saved_overrides = load_player_overrides()
-                                if saved_overrides:
-                                    for player_name, override_data in saved_overrides.items():
-                                        if override_data and 'fppg' in override_data:
-                                            mask = df_builder['Nickname'] == player_name
-                                            if mask.any():
-                                                df_builder.loc[mask, 'FPPG'] = override_data['fppg']
-                                
-                                # Direct lineup building approach - bypass complex constraints  
-                                # Add randomization for variety in lineup building
-                                random.seed(int(time.time() * 1000) % 100000)  # Different seed each time
-                                
-                                selected_players = []
-                                used_salary = 0
-                                position_slots = {
-                                    'QB': 1, 'RB': 2, 'WR': 3, 'TE': 1, 'D': 1, 'FLEX': 1
-                                }
-                                filled_positions = {pos: 0 for pos in position_slots.keys()}
-                                
-                                # Track position assignments for proper export format
-                                rb_count = 0
-                                wr_count = 0
-                                
-                                # First, add all selected players (using override-adjusted data)
-                                for builder_pos, player_name in st.session_state.lineup_builder.items():
-                                    if player_name:
-                                        player_data = df_builder[df_builder['Nickname'] == player_name]
-                                        if len(player_data) > 0:
-                                            player = player_data.iloc[0].copy()
-                                            
-                                            # Count positions based on actual player position, not builder slot
-                                            actual_position = player['Position']
-                                            
-                                            # Convert builder positions to DFS export format
-                                            if builder_pos == 'QB':
-                                                player['LineupPosition'] = 'QB'
-                                                filled_positions['QB'] += 1
-                                            elif builder_pos in ['RB1', 'RB2']:
-                                                player['LineupPosition'] = 'RB'
-                                                filled_positions['RB'] += 1
-                                            elif builder_pos in ['WR1', 'WR2', 'WR3']:
-                                                player['LineupPosition'] = 'WR'
-                                                filled_positions['WR'] += 1
-                                            elif builder_pos == 'TE':
-                                                player['LineupPosition'] = 'TE'
-                                                filled_positions['TE'] += 1
-                                            elif builder_pos == 'DST':
-                                                player['LineupPosition'] = 'D'
-                                                filled_positions['D'] += 1
-                                            elif builder_pos == 'FLEX':
-                                                player['LineupPosition'] = 'FLEX'
-                                                filled_positions['FLEX'] += 1
-                                            
-                                            selected_players.append(player)
-                                            used_salary += player['Salary']
-                                
-                                # Calculate remaining positions needed (fix the counting logic)
-                                remaining_salary = 60000 - used_salary
-                                positions_needed = []
-                                
-                                # Calculate actual positions from selected players
-                                actual_positions = {'QB': 0, 'RB': 0, 'WR': 0, 'TE': 0, 'D': 0, 'FLEX': 0}
-                                for player in selected_players:
-                                    pos = player.get('LineupPosition', player.get('Position', 'Unknown'))
-                                    if pos in actual_positions:
-                                        actual_positions[pos] += 1
-                                    elif pos == 'D':
-                                        actual_positions['D'] += 1
-                                
-                                # Calculate what positions are still needed using actual_positions
-                                # Total lineup: 1 QB, 2 RB, 3 WR, 1 TE, 1 FLEX, 1 D/ST = 9 players
-                                current_count = len(selected_players)
-                                
-                                # Check if we have all required positions (may need FLEX or D/ST)
-                                core_positions_filled = (
-                                    actual_positions['QB'] >= 1 and 
-                                    actual_positions['RB'] >= 2 and 
-                                    actual_positions['WR'] >= 3 and 
-                                    actual_positions['TE'] >= 1
-                                )
-                                
-                                # If we already have 9 players, we're done!
-                                if current_count >= 9 or (core_positions_filled and current_count >= 7):
-                                    pass  # Lineup is complete or close enough
-                                else:
-                                    # Add missing positions based on actual selected players
-                                    if actual_positions['QB'] < 1:
-                                        positions_needed.append('QB')
-                                    if actual_positions['RB'] < 2:
-                                        for i in range(2 - actual_positions['RB']):
-                                            positions_needed.append('RB')
-                                    if actual_positions['WR'] < 3:
-                                        for i in range(3 - actual_positions['WR']):
-                                            positions_needed.append('WR')
-                                    if actual_positions['TE'] < 1:
-                                        positions_needed.append('TE')
-                                    if actual_positions['D'] < 1:
-                                        positions_needed.append('D')
-                                    if actual_positions['FLEX'] < 1:
-                                        positions_needed.append('FLEX')
-                                    
-                                    # If we have too many positions needed, prioritize by removing excess
-                                    while len(positions_needed) > (9 - current_count):
-                                        # Remove FLEX first if we have other positions to fill
-                                        if 'FLEX' in positions_needed and len(positions_needed) > 1:
-                                            positions_needed.remove('FLEX')
-                                        else:
-                                            positions_needed = positions_needed[:9 - current_count]
-                                
-                                # Fill remaining positions using direct high-projection approach
-                                used_players = [p['Nickname'] for p in selected_players]
-                                
-                                # Smart salary-aware selection to ensure lineup completion
-                                positions_remaining = len(positions_needed)
-                                
-                                for i, pos_needed in enumerate(positions_needed):
-                                    if remaining_salary <= 0:
-                                        break
-                                        
-                                    # Calculate how many positions are left to fill
-                                    positions_left = positions_remaining - i
-                                    
-                                    # Estimate minimum salary needed for remaining positions (realistic minimums)
-                                    min_def_salary = 4000  # Minimum defense cost (some are cheaper)
-                                    min_flex_salary = 4000  # Minimum flex cost  
-                                    min_other_salary = 4000  # Minimum for other positions
-                                    
-                                    # Special case: if looking for WR and many WRs needed, use lower minimum
-                                    if pos_needed == 'WR':
-                                        wr_positions_left = positions_needed[i:].count('WR')
-                                        if wr_positions_left > 1:
-                                            min_other_salary = 4000  # Some cheap WRs available
-                                    
-                                    # Calculate salary buffer needed for remaining positions
-                                    if positions_left > 1:
-                                        if 'D' in positions_needed[i+1:] and 'FLEX' in positions_needed[i+1:]:
-                                            salary_buffer = min_def_salary + min_flex_salary + (positions_left - 2) * min_other_salary
-                                        elif 'D' in positions_needed[i+1:]:
-                                            salary_buffer = min_def_salary + (positions_left - 1) * min_other_salary
-                                        elif 'FLEX' in positions_needed[i+1:]:
-                                            salary_buffer = min_flex_salary + (positions_left - 1) * min_other_salary
-                                        else:
-                                            salary_buffer = positions_left * min_other_salary
-                                    else:
-                                        salary_buffer = 0
-                                    
-                                    # Max salary we can spend on this position
-                                    max_salary_for_position = remaining_salary - salary_buffer
-                                    
-                                    # Get available players for this position
-                                    if pos_needed == 'FLEX':
-                                        available = df_builder[
-                                            (df_builder['Position'].isin(['RB', 'WR', 'TE'])) & 
-                                            (~df_builder['Nickname'].isin(used_players)) &
-                                            (df_builder['Salary'] <= max_salary_for_position)
-                                        ].copy()
-                                    else:
-                                        pos_key = pos_needed if pos_needed != 'D' else 'D'
-                                        available = df_builder[
-                                            (df_builder['Position'] == pos_key) & 
-                                            (~df_builder['Nickname'].isin(used_players)) &
-                                            (df_builder['Salary'] <= max_salary_for_position)
-                                        ].copy()
-                                    
-                                    if len(available) > 0:
-                                        # Add variety to selections - choose from top players instead of always the best
-                                        import random
-                                        import math
-                                        
-                                        # Sort by FPPG and take top candidates (top 20% or at least top 3)
-                                        top_candidates = available.nlargest(max(3, len(available) // 5), 'FPPG')
-                                        
-                                        # Weight selection toward higher FPPG players but allow some variety
-                                        # Create weights: highest FPPG gets weight 5, second gets 4, etc.
-                                        weights = list(range(len(top_candidates), 0, -1))
-                                        
-                                        # Ensure weights are finite and valid - simple check
-                                        try:
-                                            # Test if weights work with random.choices
-                                            if sum(weights) <= 0 or any(w <= 0 for w in weights):
-                                                weights = [1] * len(top_candidates)
-                                        except:
-                                            # Fallback to equal weights if there are any issues
-                                            weights = [1] * len(top_candidates)
-                                        
-                                        # Randomly select from top candidates using weighted selection
-                                        selected_idx = random.choices(range(len(top_candidates)), weights=weights, k=1)[0]
-                                        best_player = top_candidates.iloc[selected_idx].copy()
-                                        
-                                        # Set proper DFS export format position
-                                        if pos_needed == 'D':
-                                            best_player['LineupPosition'] = 'D'
-                                        else:
-                                            best_player['LineupPosition'] = pos_needed
-                                        
-                                        selected_players.append(best_player)
-                                        used_players.append(best_player['Nickname'])
-                                        remaining_salary -= best_player['Salary']
-                                        used_salary += best_player['Salary']
-                                    else:
-                                        # If no players available with buffer, try without buffer (desperate mode)
-                                        if pos_needed == 'FLEX':
-                                            desperate_available = df_builder[
-                                                (df_builder['Position'].isin(['RB', 'WR', 'TE'])) & 
-                                                (~df_builder['Nickname'].isin(used_players)) &
-                                                (df_builder['Salary'] <= remaining_salary)
-                                            ].copy()
-                                        else:
-                                            pos_key = pos_needed if pos_needed != 'D' else 'D'
-                                            desperate_available = df_builder[
-                                                (df_builder['Position'] == pos_key) & 
-                                                (~df_builder['Nickname'].isin(used_players)) &
-                                                (df_builder['Salary'] <= remaining_salary)
-                                            ].copy()
-                                        
-                                        if len(desperate_available) > 0:
-                                            # In desperate mode, still add some variety among cheaper options
-                                            import random
-                                            
-                                            # Get cheapest 30% of available players (or at least cheapest 3)
-                                            cheap_candidates = desperate_available.nsmallest(max(3, len(desperate_available) // 3), 'Salary')
-                                            
-                                            # Among cheap options, prefer higher FPPG but allow variety
-                                            if len(cheap_candidates) > 1:
-                                                # Weight by FPPG among cheap options - handle NaN/inf values
-                                                fppg_values = cheap_candidates['FPPG'].fillna(1.0)  # Use 1.0 instead of 0
-                                                min_fppg = max(fppg_values.min(), 0.1)  # Avoid division by zero
-                                                
-                                                try:
-                                                    weights = (fppg_values / min_fppg).tolist()
-                                                    # Simple validation - check if weights are valid numbers
-                                                    if any(w <= 0 or str(w) in ['nan', 'inf', '-inf'] for w in weights):
-                                                        weights = [1] * len(cheap_candidates)
-                                                except:
-                                                    # Fallback to equal weights if there are any issues
-                                                    weights = [1] * len(cheap_candidates)
-                                                
-                                                selected_idx = random.choices(range(len(cheap_candidates)), weights=weights, k=1)[0]
-                                                best_player = cheap_candidates.iloc[selected_idx].copy()
-                                            else:
-                                                best_player = cheap_candidates.iloc[0].copy()
-                                            
-                                            # Set proper DFS export format position
-                                            if pos_needed == 'D':
-                                                best_player['LineupPosition'] = 'D'
-                                            else:
-                                                best_player['LineupPosition'] = pos_needed
-                                            
-                                            selected_players.append(best_player)
-                                            used_players.append(best_player['Nickname'])
-                                            remaining_salary -= best_player['Salary']
-                                            used_salary += best_player['Salary']
-                                
-                                # Recalculate positions after adding players
-                                final_positions = {'QB': 0, 'RB': 0, 'WR': 0, 'TE': 0, 'D': 0, 'FLEX': 0}
-                                for player in selected_players:
-                                    pos = player.get('LineupPosition', player.get('Position', 'Unknown'))
-                                    if pos in final_positions:
-                                        final_positions[pos] += 1
-                                    elif pos == 'D':
-                                        final_positions['D'] += 1
-                                
-                                # Convert to DataFrame and store - no immediate display
-                                if len(selected_players) == 9:
-                                    builder_lineup = pd.DataFrame(selected_players)
-                                    
-                                    # Store the lineup for the persistent display section
-                                    st.session_state.builder_generated_lineup = [builder_lineup]
-                                    st.session_state.current_built_lineup = builder_lineup.copy()
-                                    
-                                    # Simple success message without cluttering display
-                                    st.success("✅ **Lineup Built Successfully!** Check below for details and export options.")
-                                    st.rerun()  # Refresh to show the persistent lineup section
-                                    
-                                else:
-                                    # Provide detailed debugging info with proper formatting
-                                    st.error("❌ **Could not complete lineup build**")
-                                    
-                                    # Debug: show what we actually have
-                                    st.markdown("### 🔍 Debug Information")
-                                    st.write(f"**Status**: Got {len(selected_players)}/9 players")
-                                    
-                                    if selected_players:
-                                        player_names = [p['Nickname'] for p in selected_players]
-                                        st.write(f"**Selected Players**: {', '.join(player_names)}")
-                                    
-                                    # Fix salary formatting
-                                    remaining_salary = 60000 - used_salary
-                                    st.write(f"**Salary Used**: ${used_salary:,} out of $60,000")
-                                    st.write(f"**Remaining Budget**: ${remaining_salary:,}")
-                                    
-                                    # Position breakdown already calculated above
-                                    
-                                    # Debug: show actual position counts
-                                    st.write("**Position Status:**")
-                                    st.write(f"- QB: {actual_positions['QB']}/1")
-                                    st.write(f"- RB: {actual_positions['RB']}/2") 
-                                    st.write(f"- WR: {actual_positions['WR']}/3")
-                                    st.write(f"- TE: {actual_positions['TE']}/1")
-                                    st.write(f"- D/ST: {actual_positions['D']}/1")
-                                    st.write(f"- FLEX: {actual_positions['FLEX']}/1")
-                                    
-                                    if positions_needed:
-                                        st.write(f"**Still Need**: {', '.join(positions_needed)}")
-                                        
-                                        # Show available players for next needed position
-                                        next_pos = positions_needed[0]
-                                        if next_pos == 'FLEX':
-                                            available_debug = df_builder[
-                                                (df_builder['Position'].isin(['RB', 'WR', 'TE'])) & 
-                                                (~df_builder['Nickname'].isin([p['Nickname'] for p in selected_players])) &
-                                                (df_builder['Salary'] <= remaining_salary)
-                                            ]
-                                        else:
-                                            pos_key = next_pos if next_pos != 'D' else 'D'
-                                            available_debug = df_builder[
-                                                (df_builder['Position'] == pos_key) & 
-                                                (~df_builder['Nickname'].isin([p['Nickname'] for p in selected_players])) &
-                                                (df_builder['Salary'] <= remaining_salary)
-                                            ]
-                                        
-                                        st.write(f"**Available {next_pos} players under ${remaining_salary:,}**: {len(available_debug)}")
-                                        
-                                        if len(available_debug) > 0:
-                                            cheapest = available_debug.nsmallest(3, 'Salary')[['Nickname', 'Salary']]
-                                            st.write("**Cheapest options:**")
-                                            for _, player in cheapest.iterrows():
-                                                st.write(f"- {player['Nickname']}: ${int(player['Salary']):,}")
-                                    
-                                    # Better tips based on salary situation
-                                    if remaining_salary < 4000:
-                                        st.warning("💡 **Tip**: Your selected players use too much salary. Try selecting cheaper players or fewer core players.")
-                                    else:
-                                        st.warning("💡 **Tip**: Try selecting fewer core players to give the optimizer more flexibility.")
-                                
-
-                                    
-                            except Exception as e:
-                                st.error(f"❌ Error generating lineup: {str(e)}")
-                    else:
-                        st.warning("⚠️ Please select at least one player to build around")
-            
-            with builder_action_cols[1]:
-                if st.button("🗑️ Clear Build", help="Clear all lineup builder selections"):
-                    for key in st.session_state.lineup_builder:
-                        st.session_state.lineup_builder[key] = None
-                    st.session_state.use_lineup_builder = False
-                    st.rerun()
-                    
-            with builder_action_cols[2]:
-                if st.button("📋 Copy to Force", help="Copy selections to Force Players section below"):
-                    # This will be handled in the player selection logic below
-                    st.session_state.copy_builder_to_force = True
-                    st.success("✅ Copied to Force Players section!")
-                    
-            with builder_action_cols[3]:
-                if st.button("💾 Save Lineup", help="Save generated lineup to portfolio"):
-                    if 'builder_generated_lineup' in st.session_state and st.session_state.builder_generated_lineup:
-                        # Add to main lineups for saving/exporting
-                        if 'stacked_lineups' not in st.session_state:
-                            st.session_state.stacked_lineups = []
-                        
-                        # Convert builder lineup to proper tuple format before adding
-                        builder_df = st.session_state.builder_generated_lineup[0]
-                        total_fppg = builder_df['FPPG'].sum()
-                        total_salary = builder_df['Salary'].sum()
-                        lineup_tuple = (total_fppg, builder_df, total_salary, 0, 0, 0)
-                        st.session_state.stacked_lineups.append(lineup_tuple)
-                        st.session_state.lineups_generated = True
-                        
-                        # Actually save to portfolio file
-                        try:
-                            current_user = st.session_state.get('current_user', 'default')
-                            existing_portfolio = load_portfolio(current_user)
-                            
-                            # Convert lineup to portfolio format
-                            lineup_dict = {
-                                'players': builder_df.to_dict('records'),
-                                'total_salary': int(total_salary),
-                                'total_fppg': float(total_fppg),
-                                'created_at': datetime.datetime.now().isoformat(),
-                                'source': 'lineup_builder'
-                            }
-                            
-                            existing_portfolio['lineups'].append(lineup_dict)
-                            save_portfolio(existing_portfolio, current_user)
-                            
-                            st.success(f"✅ Saved to {current_user}'s portfolio! Session total: {len(st.session_state.stacked_lineups)} lineups")
-                        except Exception as e:
-                            st.warning(f"⚠️ Added to session but couldn't save to portfolio file: {e}")
-                            st.success(f"✅ Added to session! Total: {len(st.session_state.stacked_lineups)} lineups")
-                    else:
-                        st.warning("⚠️ Please build a lineup first before saving")
-            
-            # Show previously built lineup if it exists (persists across page refreshes)
-            if 'current_built_lineup' in st.session_state:
-                st.markdown("---")
-                st.markdown("### 🏈 **Your Last Built Lineup**")
-                
-                saved_lineup = st.session_state.current_built_lineup
-                
-                # Calculate totals
-                total_fppg = saved_lineup['FPPG'].sum()
-                total_salary = saved_lineup['Salary'].sum()
-                remaining = 60000 - total_salary
-                
-                # Show projections
-                if 'Ceiling' in saved_lineup.columns:
-                    lineup_ceiling = saved_lineup['Ceiling'].sum()
-                    lineup_floor = saved_lineup['Floor'].sum()
-                    st.markdown(f"""
-                    **📊 Lineup Projections:**
-                    - **Projection:** {total_fppg:.1f} pts
-                    - **Ceiling:** {lineup_ceiling:.1f} pts  
-                    - **Floor:** {lineup_floor:.1f} pts
-                    - **Salary:** ${total_salary:,} (${remaining:,} remaining)
-                    """)
-                else:
-                    st.markdown(f"""
-                    **📊 Lineup Summary:**
-                    - **Projection:** {total_fppg:.1f} pts
-                    - **Salary:** ${total_salary:,} (${remaining:,} remaining)
-                    """)
-                
-                # Display lineup table
-                display_columns = ['Nickname', 'Position', 'Team', 'Salary', 'FPPG']
-                
-                if 'Matchup_Quality' in saved_lineup.columns:
-                    display_columns.append('Matchup_Quality')
-                if 'PosRank' in saved_lineup.columns:
-                    display_columns.append('PosRank')
-                if 'Ceiling' in saved_lineup.columns:
-                    display_columns.extend(['Ceiling', 'Floor'])
-                
-                lineup_display = saved_lineup[display_columns].copy()
-                
-                # Format columns
-                lineup_display['Salary'] = lineup_display['Salary'].apply(lambda x: f"${x:,}")
-                lineup_display['FPPG'] = lineup_display['FPPG'].apply(lambda x: f"{x:.1f}")
-                
-                if 'Ceiling' in lineup_display.columns:
-                    lineup_display['Ceiling'] = lineup_display['Ceiling'].apply(lambda x: f"{x:.1f}")
-                    lineup_display['Floor'] = lineup_display['Floor'].apply(lambda x: f"{x:.1f}")
-                
-                st.dataframe(
-                    lineup_display, 
-                    use_container_width=True, 
-                    height=350,
-                    column_config={
-                        'Nickname': st.column_config.TextColumn('Player', width='medium'),
-                        'Position': st.column_config.TextColumn('Pos', width='small'),
-                        'Team': st.column_config.TextColumn('Team', width='small'),
-                        'Salary': st.column_config.TextColumn('Salary', width='small'),
-                        'FPPG': st.column_config.TextColumn('FPPG', width='small')
-                    }
-                )
-                
-                # Export options for stored lineup
-                st.markdown("---")
-                export_cols = st.columns(3)
-                
-                with export_cols[0]:
-                    if st.button("💾 Add to Portfolio", key="add_stored_to_portfolio", help="Add this lineup to your main collection"):
-                        # Use stored lineup from session state to survive page refreshes
-                        try:
-                            current_user = st.session_state.get('selected_portfolio_user', 'sofakinggoo')
-                            total_fppg = saved_lineup['FPPG'].sum()
-                            
-                            # Check if lineup already exists in portfolio
-                            if is_lineup_in_portfolio(saved_lineup, current_user):
-                                st.warning(f"⚠️ This exact lineup is already in {current_user}'s portfolio! No duplicate saved.")
-                            else:
-                                # Save to PERSISTENT portfolio file (not just session)
-                                with st.spinner("💾 Saving to portfolio file..."):
-                                    result = add_lineup_to_portfolio(saved_lineup, total_fppg, total_fppg, current_user)
-                                
-                                if result == "duplicate":
-                                    st.warning(f"⚠️ Lineup already exists in {current_user}'s portfolio!")
-                                elif result == True:
-                                    # SUCCESS: Saved to portfolio file
-                                    st.success(f"✅ **PORTFOLIO SAVED!** Lineup added to {current_user}'s portfolio file (`portfolio_users/{current_user}_portfolio.json`)")
-                                    
-                                    # DEBUG: Verify file was actually written
-                                    import os
-                                    portfolio_file = f"portfolio_users/{current_user}_portfolio.json"
-                                    if os.path.exists(portfolio_file):
-                                        file_size = os.path.getsize(portfolio_file)
-                                        st.info(f"✅ **FILE CONFIRMED:** Portfolio file exists ({file_size} bytes)")
-                                        
-                                        # Check the content
-                                        verification_portfolio = load_portfolio(current_user)
-                                        lineup_count = len(verification_portfolio.get("lineups", [])) if verification_portfolio else 0
-                                        st.info(f"📊 **VERIFICATION:** Portfolio now contains {lineup_count} lineup(s)")
-                                    else:
-                                        st.error(f"❌ **FILE ERROR:** Portfolio file not found at {portfolio_file}")
-                                    
-                                    # Also add to session for immediate viewing in Generated Lineups tab
-                                    if 'stacked_lineups' not in st.session_state:
-                                        st.session_state.stacked_lineups = []
-                                    
-                                    total_salary = saved_lineup['Salary'].sum()
-                                    lineup_tuple = (total_fppg, saved_lineup, total_salary, 0, 0, 0)
-                                    st.session_state.stacked_lineups.append(lineup_tuple)
-                                    st.session_state.lineups_generated = True
-                                    
-                                    st.info("📊 **ALSO ADDED** to current session → visible in 'Generated Lineups' tab")
-                                    
-                                    # Set flag to refresh portfolio display
-                                    st.session_state.portfolio_needs_refresh = True
-                                    st.session_state.last_portfolio_save_user = current_user
-                                    
-                                    # Clear the built lineup to prevent accidental duplicate saves
-                                    st.balloons()  # Celebration effect
-                                    
-                                    # Add small delay then rerun to show updated portfolio
-                                    st.success("🔄 **Refreshing portfolio display...**")
-                                    st.rerun()
-                                else:
-                                    st.error(f"❌ **FAILED** to save to portfolio file!")
-                                    st.write(f"**Debug info**: add_lineup_to_portfolio returned: `{result}`")
-                                    st.write(f"**Check**: Does `portfolio_users/{current_user}_portfolio.json` exist and is it writable?")
-                        except Exception as e:
-                            st.error(f"❌ Error saving lineup: {str(e)}")
-                
-                with export_cols[1]:
-                    if st.button("📄 Export CSV", key="export_stored_csv", help="Download this lineup as CSV"):
-                        try:
-                            export_manager = ExportManager()
-                            csv_data = export_manager.export_to_csv([saved_lineup], platform="fanduel")
-                            if csv_data:
-                                st.download_button(
-                                    "⬇️ Download CSV", 
-                                    csv_data,
-                                    f"stored_lineup_{datetime.now().strftime('%Y%m%d_%H%M')}.csv",
-                                    "text/csv",
-                                    key="download_stored_csv"
-                                )
-                            else:
-                                st.error("Failed to generate CSV data")
-                        except Exception as e:
-                            st.warning(f"⚠️ CSV export not available: {str(e)}")
-                
-                with export_cols[2]:
-                    if st.button("🗑️ Clear Lineup", key="clear_stored_lineup", help="Clear the stored lineup"):
-                        del st.session_state.current_built_lineup
-                        if 'builder_save_success' in st.session_state:
-                            del st.session_state.builder_save_success
-                        st.rerun()
-        
-        # Player Selection Interface - only show if we have proper player data
-        if enable_player_selection and 'FPPG' in df.columns and 'Position' in df.columns and 'Nickname' in df.columns:
-            st.markdown('<h2 class="sub-header">👥 Player Selection</h2>', unsafe_allow_html=True)
-            
-            # Add button to auto-select top matchups
-            col1, col2, col3, col4, col5 = st.columns([1.5, 1.3, 1.3, 1, 1.5])
-            with col2:
-                if st.button("🎯 Force QB/RB/WR Only", type="secondary", help="Auto-select top 6 matchups for QB, RB, WR only (you can add more manually)"):
-                    # Get top matchups and auto-populate selections
-                    top_matchups = get_top_matchups(df, pass_defense, rush_defense, num_per_position=6)
-                    
-                    # Only auto-select QB, RB, WR (not TE or DEF)
-                    if 'QB' in top_matchups and len(top_matchups['QB']) > 0:
-                        existing_qb = st.session_state.get('auto_qb', [])
-                        new_qb = top_matchups['QB']['Player'].head(6).tolist()
-                        # Combine existing with new, remove duplicates while preserving order
-                        combined_qb = existing_qb + [qb for qb in new_qb if qb not in existing_qb]
-                        st.session_state.auto_qb = combined_qb
-                    
-                    if 'RB' in top_matchups and len(top_matchups['RB']) > 0:
-                        existing_rb = st.session_state.get('auto_rb', [])
-                        new_rb = top_matchups['RB']['Player'].head(6).tolist()
-                        combined_rb = existing_rb + [rb for rb in new_rb if rb not in existing_rb]
-                        st.session_state.auto_rb = combined_rb
-                    
-                    if 'WR' in top_matchups and len(top_matchups['WR']) > 0:
-                        existing_wr = st.session_state.get('auto_wr', [])
-                        new_wr = top_matchups['WR']['Player'].head(6).tolist()
-                        combined_wr = existing_wr + [wr for wr in new_wr if wr not in existing_wr]
-                        st.session_state.auto_wr = combined_wr
-                    
-                    # Don't auto-populate TE or DEF - user can add manually
-                    st.success("✅ Top 6 QB, RB, and WR matchups added! Add TE/DEF manually if desired.")
-            
-            with col3:
-                if st.button("🎯 Force All Positions", type="secondary", help="Auto-select top 6 matchups for all positions"):
-                    # Get top matchups and auto-populate ALL positions
-                    top_matchups = get_top_matchups(df, pass_defense, rush_defense, num_per_position=6)
-                    
-                    # Auto-select all positions
-                    for pos in ['QB', 'RB', 'WR', 'TE']:
-                        if pos in top_matchups and len(top_matchups[pos]) > 0:
-                            existing = st.session_state.get(f'auto_{pos.lower()}', [])
-                            new_players = top_matchups[pos]['Player'].head(6).tolist()
-                            combined = existing + [p for p in new_players if p not in existing]
-                            st.session_state[f'auto_{pos.lower()}'] = combined
-                    
-                    st.success("✅ Top 6 matchups added for all positions!")
-            
-            with col4:
-                if st.button("🗑️ Clear", help="Clear all player selections and lineup data"):
-                    # Clear all auto-selections
-                    for key in ['auto_qb', 'auto_rb', 'auto_wr', 'auto_te']:
-                        if key in st.session_state:
-                            del st.session_state[key]
-                    
-                    # Clear lineup data to fix any corruption
-                    if 'stacked_lineups' in st.session_state:
-                        st.session_state.stacked_lineups = []
-                    if 'lineups_generated' in st.session_state:
-                        st.session_state.lineups_generated = False
-                    if 'builder_generated_lineup' in st.session_state:
-                        del st.session_state.builder_generated_lineup
-                    
-                    st.success("✅ Cleared all data!")
-            # Create tabs for different positions
-            tab1, tab2, tab3, tab4, tab5 = st.tabs(["QB", "RB", "WR", "TE", "DEF"])
-            
-            # Helper function to extract player name from "Name ($salary)" format
-            def extract_player_name(selection_list):
-                """Extract just the player name from 'Name ($salary)' format"""
-                return [name.split(' ($')[0] for name in selection_list]
-            
-            # Load saved player selections for the current user
-            current_user = st.session_state.get('selected_portfolio_user', 'sofakinggoo')
-            saved_selections = load_player_selections(current_user)
-            
-            # Initialize player_selections with saved data or empty defaults
-            player_selections = saved_selections if saved_selections else {}
-            
-            with tab1:
-                st.subheader("Quarterbacks")
-                qb_players = df[df['Position'] == 'QB'].sort_values(['Team', 'Salary'], ascending=[True, False])
-                qb_options = [f"{row['Nickname']} (${row['Salary']:,})" for _, row in qb_players.sort_values('Salary', ascending=False).iterrows()]
-                
-                col1, col2 = st.columns(2)
-                with col1:
-                    st.write("**Must Include:**")
-                    # Load saved selections or use auto-selected values as fallback
-                    saved_qb_include = []
-                    if 'QB' in saved_selections and 'must_include' in saved_selections['QB']:
-                        # Convert saved player names back to the "Name ($salary)" format
-                        saved_qb_include = [opt for opt in qb_options if any(name in opt for name in saved_selections['QB']['must_include'])]
-                    
-                    default_qb = saved_qb_include if saved_qb_include else st.session_state.get('auto_qb', [])
-                    must_include_qb = st.multiselect(
-                        "Force these QBs in lineups",
-                        options=qb_options,
-                        default=default_qb,
-                        key="must_qb",
-                        help="Players sorted by salary (highest to lowest)"
-                    )
-                
-                with col2:
-                    st.write("**Exclude:**")
-                    # Load saved exclude selections
-                    saved_qb_exclude = []
-                    if 'QB' in saved_selections and 'exclude' in saved_selections['QB']:
-                        # Convert saved player names back to the "Name ($salary)" format
-                        saved_qb_exclude = [opt for opt in qb_options if any(name in opt for name in saved_selections['QB']['exclude'])]
-                    
-                    exclude_qb = st.multiselect(
-                        "Remove these QBs from consideration",
-                        options=qb_options,
-                        default=saved_qb_exclude,
-                        key="exclude_qb",
-                        help="Players sorted by salary (highest to lowest)"
-                    )
-                
-                player_selections['QB'] = {
-                    'must_include': extract_player_name(must_include_qb), 
-                    'exclude': extract_player_name(exclude_qb)
-                }
-                
-                # Show QB options with salary/matchup info
-                with st.expander("View All QB Options"):
-                    qb_display = qb_players[['Nickname', 'Team', 'Salary', 'FPPG', 'Matchup_Quality']].copy()
-                    qb_display['Salary'] = qb_display['Salary'].apply(lambda x: f"${x:,}")
-                    st.dataframe(qb_display, use_container_width=True)
-            
-            with tab2:
-                st.subheader("Running Backs")
-                rb_players = df[df['Position'] == 'RB'].sort_values(['Team', 'Salary'], ascending=[True, False])
-                rb_options = [f"{row['Nickname']} (${row['Salary']:,})" for _, row in rb_players.sort_values('Salary', ascending=False).iterrows()]
-                
-                col1, col2 = st.columns(2)
-                with col1:
-                    st.write("**Must Include:**")
-                    # Load saved selections or use auto-selected values as fallback
-                    saved_rb_include = []
-                    if 'RB' in saved_selections and 'must_include' in saved_selections['RB']:
-                        saved_rb_include = [opt for opt in rb_options if any(name in opt for name in saved_selections['RB']['must_include'])]
-                    
-                    default_rb = saved_rb_include if saved_rb_include else st.session_state.get('auto_rb', [])
-                    must_include_rb = st.multiselect(
-                        "Force these RBs in lineups",
-                        options=rb_options,
-                        default=default_rb,
-                        key="must_rb",
-                        help="Players sorted by salary (highest to lowest)"
-                    )
-                
-                with col2:
-                    st.write("**Exclude:**")
-                    # Load saved exclude selections
-                    saved_rb_exclude = []
-                    if 'RB' in saved_selections and 'exclude' in saved_selections['RB']:
-                        saved_rb_exclude = [opt for opt in rb_options if any(name in opt for name in saved_selections['RB']['exclude'])]
-                    
-                    exclude_rb = st.multiselect(
-                        "Remove these RBs from consideration",
-                        options=rb_options,
-                        default=saved_rb_exclude,
-                        key="exclude_rb",
-                        help="Players sorted by salary (highest to lowest)"
-                    )
-                
-                player_selections['RB'] = {
-                    'must_include': extract_player_name(must_include_rb), 
-                    'exclude': extract_player_name(exclude_rb)
-                }
-                
-                with st.expander("View All RB Options"):
-                    rb_display = rb_players[['Nickname', 'Team', 'Salary', 'FPPG', 'Matchup_Quality']].copy()
-                    rb_display['Salary'] = rb_display['Salary'].apply(lambda x: f"${x:,}")
-                    st.dataframe(rb_display, use_container_width=True)
-            
-            with tab3:
-                st.subheader("Wide Receivers")
-                wr_players = df[df['Position'] == 'WR'].sort_values(['Team', 'Salary'], ascending=[True, False])
-                wr_options = [f"{row['Nickname']} (${row['Salary']:,})" for _, row in wr_players.sort_values('Salary', ascending=False).iterrows()]
-                
-                col1, col2 = st.columns(2)
-                with col1:
-                    st.write("**Must Include:**")
-                    # Load saved selections or use auto-selected values as fallback
-                    saved_wr_include = []
-                    if 'WR' in saved_selections and 'must_include' in saved_selections['WR']:
-                        saved_wr_include = [opt for opt in wr_options if any(name in opt for name in saved_selections['WR']['must_include'])]
-                    
-                    default_wr = saved_wr_include if saved_wr_include else st.session_state.get('auto_wr', [])
-                    must_include_wr = st.multiselect(
-                        "Force these WRs in lineups",
-                        options=wr_options,
-                        default=default_wr,
-                        key="must_wr",
-                        help="Players sorted by salary (highest to lowest)"
-                    )
-                
-                with col2:
-                    st.write("**Exclude:**")
-                    # Load saved exclude selections
-                    saved_wr_exclude = []
-                    if 'WR' in saved_selections and 'exclude' in saved_selections['WR']:
-                        saved_wr_exclude = [opt for opt in wr_options if any(name in opt for name in saved_selections['WR']['exclude'])]
-                    
-                    exclude_wr = st.multiselect(
-                        "Remove these WRs from consideration",
-                        options=wr_options,
-                        default=saved_wr_exclude,
-                        key="exclude_wr",
-                        help="Players sorted by salary (highest to lowest)"
-                    )
-                
-                player_selections['WR'] = {
-                    'must_include': extract_player_name(must_include_wr), 
-                    'exclude': extract_player_name(exclude_wr)
-                }
-                
-                with st.expander("View All WR Options"):
-                    wr_display = wr_players[['Nickname', 'Team', 'Salary', 'FPPG', 'Matchup_Quality']].copy()
-                    wr_display['Salary'] = wr_display['Salary'].apply(lambda x: f"${x:,}")
-                    st.dataframe(wr_display, use_container_width=True)
-            
-            with tab4:
-                st.subheader("Tight Ends")
-                te_players = df[df['Position'] == 'TE'].sort_values(['Team', 'Salary'], ascending=[True, False])
-                te_options = [f"{row['Nickname']} (${row['Salary']:,})" for _, row in te_players.sort_values('Salary', ascending=False).iterrows()]
-                
-                col1, col2 = st.columns(2)
-                with col1:
-                    st.write("**Must Include:**")
-                    # Load saved selections or use auto-selected values as fallback
-                    saved_te_include = []
-                    if 'TE' in saved_selections and 'must_include' in saved_selections['TE']:
-                        saved_te_include = [opt for opt in te_options if any(name in opt for name in saved_selections['TE']['must_include'])]
-                    
-                    default_te = saved_te_include if saved_te_include else st.session_state.get('auto_te', [])
-                    must_include_te = st.multiselect(
-                        "Force these TEs in lineups",
-                        options=te_options,
-                        default=default_te,
-                        key="must_te",
-                        help="Players sorted by salary (highest to lowest)"
-                    )
-                
-                with col2:
-                    st.write("**Exclude:**")
-                    # Load saved exclude selections
-                    saved_te_exclude = []
-                    if 'TE' in saved_selections and 'exclude' in saved_selections['TE']:
-                        saved_te_exclude = [opt for opt in te_options if any(name in opt for name in saved_selections['TE']['exclude'])]
-                    
-                    exclude_te = st.multiselect(
-                        "Remove these TEs from consideration",
-                        options=te_options,
-                        default=saved_te_exclude,
-                        key="exclude_te",
-                        help="Players sorted by salary (highest to lowest)"
-                    )
-                
-                player_selections['TE'] = {
-                    'must_include': extract_player_name(must_include_te), 
-                    'exclude': extract_player_name(exclude_te)
-                }
-                
-                with st.expander("View All TE Options"):
-                    te_display = te_players[['Nickname', 'Team', 'Salary', 'FPPG', 'Matchup_Quality']].copy()
-                    te_display['Salary'] = te_display['Salary'].apply(lambda x: f"${x:,}")
-                    st.dataframe(te_display, use_container_width=True)
-            
-            with tab5:
-                st.subheader("Defense/Special Teams")
-                def_players_tab = df[df['Position'] == 'D'].sort_values(['Team', 'Salary'], ascending=[True, False])
-                def_options = [f"{row['Nickname']} (${row['Salary']:,})" for _, row in def_players_tab.sort_values('Salary', ascending=False).iterrows()]
-                
-                col1, col2 = st.columns(2)
-                with col1:
-                    st.write("**Must Include:**")
-                    # Load saved include selections
-                    saved_def_include = []
-                    if 'D' in saved_selections and 'must_include' in saved_selections['D']:
-                        saved_def_include = [opt for opt in def_options if any(name in opt for name in saved_selections['D']['must_include'])]
-                    
-                    must_include_def = st.multiselect(
-                        "Force these DEF in lineups",
-                        options=def_options,
-                        default=saved_def_include,
-                        key="must_def",
-                        help="Players sorted by salary (highest to lowest)"
-                    )
-                
-                with col2:
-                    st.write("**Exclude:**")
-                    # Load saved exclude selections
-                    saved_def_exclude = []
-                    if 'D' in saved_selections and 'exclude' in saved_selections['D']:
-                        saved_def_exclude = [opt for opt in def_options if any(name in opt for name in saved_selections['D']['exclude'])]
-                    
-                    exclude_def = st.multiselect(
-                        "Remove these DEF from consideration",
-                        options=def_options,
-                        default=saved_def_exclude,
-                        key="exclude_def",
-                        help="Players sorted by salary (highest to lowest)"
-                    )
-                
-                player_selections['D'] = {
-                    'must_include': extract_player_name(must_include_def), 
-                    'exclude': extract_player_name(exclude_def)
-                }
-                
-                with st.expander("View All DEF Options"):
-                    def_display = def_players_tab[['Nickname', 'Team', 'Salary', 'FPPG', 'Matchup_Quality']].copy()
-                    def_display['Salary'] = def_display['Salary'].apply(lambda x: f"${x:,}")
-                    st.dataframe(def_display, use_container_width=True)
-            
-            # Add save/clear buttons for player selections
-            st.markdown("---")
-            col1, col2, col3 = st.columns([1, 1, 2])
-            
-            with col1:
-                if st.button("💾 Save Selections", help="Save current force/exclude selections for this user"):
-                    if save_player_selections(player_selections, current_user):
-                        # Count total selections
-                        total_forced = sum(len(pos_data.get('must_include', [])) for pos_data in player_selections.values())
-                        total_excluded = sum(len(pos_data.get('exclude', [])) for pos_data in player_selections.values())
-                        st.success(f"✅ Saved {total_forced} forced and {total_excluded} excluded players for {current_user}!")
-                    else:
-                        st.error("❌ Failed to save player selections")
-            
-            with col2:
-                if st.button("🗑️ Clear Saved", help="Clear all saved force/exclude selections for this user"):
-                    if clear_player_selections(current_user):
-                        st.success(f"✅ Cleared all saved player selections for {current_user}!")
-                        st.rerun()  # Refresh to show cleared selections
-                    else:
-                        st.error("❌ Failed to clear player selections")
-            
-            with col3:
-                # Show current saved selections summary
-                if saved_selections:
-                    total_forced = sum(len(pos_data.get('must_include', [])) for pos_data in saved_selections.values())
-                    total_excluded = sum(len(pos_data.get('exclude', [])) for pos_data in saved_selections.values())
-                    if total_forced > 0 or total_excluded > 0:
-                        st.info(f"📋 {current_user} has {total_forced} forced and {total_excluded} excluded players saved")
-        
-        else:
-            player_selections = None
-        
-        # Collect all forced players for boost calculation and display
-        all_forced_players = []
-        if enable_player_selection and player_selections:
-            for pos_data in player_selections.values():
-                if pos_data and 'must_include' in pos_data:
-                    all_forced_players.extend(pos_data['must_include'])
-        
-        if generate_button:
-            # Check if tier strategy has been applied
-            tier_assignments = st.session_state.get('tier_assignments', {})
-            target_assignments = tier_assignments  # Initialize target_assignments
-            
-            with st.spinner("Creating weighted player pools..."):
-                weighted_pools = create_weighted_pools(df, wr_performance_boosts, rb_performance_boosts, te_performance_boosts, qb_performance_boosts, elite_target_boost, great_target_boost, all_forced_players, forced_player_boost, prioritize_projections, target_assignments)
-            
-            # Apply tier strategy with direct probability targeting
-            if tier_assignments:
-                with st.spinner("Applying tier strategy with probability targeting..."):
-                    # Get performance mode setting
-                    perf_mode = st.session_state.get('performance_mode', True)
-                    
-                    # Convert tier assignments to direct probability weights
-                    for player_name, target_usage in tier_assignments.items():
-                        # Calculate weight multiplier based on target usage
-                        # Formula: exponential scaling to achieve target percentages
-                        base_usage = 6.67  # Average usage if all players selected equally (100/15 players)
-                        usage_ratio = target_usage / base_usage
-                        
-                        if perf_mode:
-                            # Performance mode: moderate scaling for faster convergence
-                            if target_usage >= 20:
-                                weight_multiplier = usage_ratio ** 1.5  # Moderate exponential
-                            elif target_usage >= 10:
-                                weight_multiplier = usage_ratio ** 1.3
-                            else:
-                                weight_multiplier = usage_ratio ** 1.1
-                        else:
-                            # Aggressive mode: stronger scaling for precision
-                            if target_usage >= 20:
-                                weight_multiplier = usage_ratio ** 2.0  # Strong exponential
-                            elif target_usage >= 10:
-                                weight_multiplier = usage_ratio ** 1.7
-                            else:
-                                weight_multiplier = usage_ratio ** 1.4
-                        
-                        # Apply the weight multiplier to all position pools
-                        for position in ['QB', 'RB', 'WR', 'TE', 'D']:
-                            if position in weighted_pools:
-                                pool_df = weighted_pools[position]
-                                player_mask = pool_df['Nickname'] == player_name
-                                if player_mask.any():
-                                    pool_df.loc[player_mask, 'Selection_Weight'] *= weight_multiplier
-                    
-                    mode_text = "Performance Mode" if perf_mode else "Aggressive Mode"
-                    st.info(f"🎯 Tier strategy applied using {mode_text} probability targeting")
-                    
-                    # Show targeting examples
-                    example_targets = [(name, target) for name, target in tier_assignments.items()]
-                    example_targets.sort(key=lambda x: x[1], reverse=True)
-                    if example_targets:
-                        top_targets = example_targets[:3]
-                        target_text = ", ".join([f"{name}: {target}%" for name, target in top_targets])
-                        st.write(f"**Top tier targets:** {target_text}")
-                    
-                    # Quick tier summary for performance  
-                    high_tier_count = len([p for p, t in tier_assignments.items() if t >= 15])
-                    med_tier_count = len([p for p, t in tier_assignments.items() if 8 <= t < 15])
-                    low_tier_count = len([p for p, t in tier_assignments.items() if t < 8])
-                    
-                    perf_mode = st.session_state.get('performance_mode', True)
-                    mode_indicator = "⚡" if perf_mode else "🔥"
-                    multipliers = "(2.5x/1.5x/0.5x)" if perf_mode else "(5.0x/2.5x/0.3x)"
-                    
-                    st.write(f"**🎯 Tier Strategy Applied {mode_indicator}:** {high_tier_count} High, {med_tier_count} Medium, {low_tier_count} Low {multipliers}")
-            
-            with st.spinner(f"Generating {num_simulations:,} optimized lineups..."):
-                # Pass tournament parameters to generation function
-                tournament_params = {
-                    'contrarian_boost': contrarian_boost if strategy_type == "Tournament" else 0.05,
-                    'correlation_preference': correlation_preference if strategy_type == "Tournament" else 0.3,
-                    'salary_variance_target': salary_variance_target if strategy_type == "Tournament" else 0.2,
-                    'leverage_focus': leverage_focus if strategy_type == "Tournament" else 0.1,
-                    'global_fppg_adjustment': global_fppg_adjustment,
-                    'ceiling_floor_variance': ceiling_floor_variance,
-                    'tier_strategy_active': len(tier_assignments) > 0 if tier_assignments else False,
-                    'tier_assignments': tier_assignments
-                }
-                
-                # Get lineup builder selections if active
-                builder_selections = None
-                if st.session_state.get('use_lineup_builder', False):
-                    builder_selections = st.session_state.get('lineup_builder', {})
-                
-                stacked_lineups = generate_lineups(df, weighted_pools, num_simulations, stack_probability, elite_target_boost, great_target_boost, fantasy_data, player_selections, force_mode, forced_player_boost, strategy_type, tournament_params, builder_selections)
-                st.session_state.stacked_lineups = stacked_lineups
-                st.session_state.lineups_generated = True
-                
-                # Apply post-generation tier adjustments if tier strategy is active
-                # Skip intensive post-generation tier adjustments for better performance
-                # The tier strategy is already applied during generation phase
-                tier_assignments = st.session_state.get('tier_assignments', {})
-                if tier_assignments and len(stacked_lineups) > 0:
-                    st.info(f"🎯 Tier strategy with {len(tier_assignments)} players was applied during generation for optimal performance!")
-                
-                # Debug info
-                if len(stacked_lineups) == 0:
-                    st.error("⚠️ No lineups were generated! This could be due to:")
-                    st.write("- Too many forced players creating impossible constraints")
-                    st.write("- Salary cap issues with forced players")
-                    st.write("- Try reducing forced players or using the 'Clear' button")
-                else:
-                    st.success(f"✅ Successfully generated {len(stacked_lineups):,} lineups!")
-        
-        # Display results
-        if st.session_state.lineups_generated and st.session_state.stacked_lineups:
-            stacked_lineups = st.session_state.stacked_lineups
-            
-            # Safety check: validate lineup format and clean up corrupted entries
-            valid_lineups = []
-            for lineup in stacked_lineups:
-                try:
-                    # Check if it's a tuple with the expected structure
-                    if isinstance(lineup, tuple) and len(lineup) >= 2:
-                        # Try to access the first element (score)
-                        score = lineup[0]
-                        if isinstance(score, (int, float)):
-                            valid_lineups.append(lineup)
-                    elif hasattr(lineup, 'columns'):  # It's a DataFrame
-                        # Convert DataFrame to proper tuple format
-                        total_fppg = lineup['FPPG'].sum() if 'FPPG' in lineup.columns else 0
-                        total_salary = lineup['Salary'].sum() if 'Salary' in lineup.columns else 0
-                        lineup_tuple = (total_fppg, lineup, total_salary, 0, 0, 0)
-                        valid_lineups.append(lineup_tuple)
-                except:
-                    # Skip corrupted entries
-                    continue
-            
-            # Update session state with cleaned data
-            st.session_state.stacked_lineups = valid_lineups
-            stacked_lineups = valid_lineups
-            
-            # Only show optimized lineups if we have proper player data
-            if 'FPPG' in df.columns and 'Position' in df.columns and 'Nickname' in df.columns:
-                st.markdown('<h2 class="sub-header">🏆 Optimized Lineups</h2>', unsafe_allow_html=True)
-                
-                if len(stacked_lineups) > 0:
-                    # Sort and display top lineups
-                    top_lineups = sorted(stacked_lineups, key=lambda x: x[0], reverse=True)[:num_lineups_display]
-                else:
-                    st.warning("⚠️ No valid lineups found. Please generate new lineups.")
-                    return
-        
-        elif st.session_state.lineups_generated and not st.session_state.stacked_lineups:
-            st.warning("⚠️ Lineups were generated but none met the constraints. Try:")
-            st.write("- Reducing the number of forced players")
-            st.write("- Using the 'Clear' button and trying again")
-            st.write("- Increasing simulation count")
-        
-        elif not st.session_state.lineups_generated:
-            st.info("👆 Click 'Generate Lineups' to create optimized lineups!")
-        
-        # Only show lineup details if we have valid lineups
-        if st.session_state.lineups_generated and st.session_state.stacked_lineups:
-            # Apply the same validation here
-            stacked_lineups = st.session_state.stacked_lineups
-            valid_lineups = []
-            for lineup in stacked_lineups:
-                try:
-                    if isinstance(lineup, tuple) and len(lineup) >= 2:
-                        score = lineup[0]
-                        if isinstance(score, (int, float)):
-                            valid_lineups.append(lineup)
-                    elif hasattr(lineup, 'columns'):  # DataFrame
-                        total_fppg = lineup['FPPG'].sum() if 'FPPG' in lineup.columns else 0
-                        total_salary = lineup['Salary'].sum() if 'Salary' in lineup.columns else 0
-                        lineup_tuple = (total_fppg, lineup, total_salary, 0, 0, 0)
-                        valid_lineups.append(lineup_tuple)
-                except:
-                    continue
-            
-            stacked_lineups = valid_lineups
-            st.session_state.stacked_lineups = valid_lineups
-            
-            if len(stacked_lineups) > 0:
-                # Sort and display top lineups
-                top_lineups = sorted(stacked_lineups, key=lambda x: x[0], reverse=True)[:num_lineups_display]
-            else:
-                st.warning("⚠️ No valid lineups found.")
-                return
-            
-            # Summary metrics
-            if len(stacked_lineups) > 0:
-                avg_points = np.mean([lineup[0] for lineup in stacked_lineups])
-                best_points = max([lineup[0] for lineup in stacked_lineups])
-                
-                col1, col2, col3 = st.columns(3)
-                with col1:
-                    st.metric("Lineups Generated", f"{len(stacked_lineups):,}")
-                with col2:
-                    st.metric("Average Projected Points", f"{avg_points:.2f}")
-                with col3:
-                    st.metric("Best Projected Points", f"{best_points:.2f}")
-            
-            # Display lineups first, then show usage analysis
-            st.markdown("---")
-            
-            # Lineup Display Controls
-            st.subheader("📋 Generated Lineups")
-
-            col1, col2, col3 = st.columns([1, 1, 1])
-            with col1:
-                # Dropdown for number of lineups to display
-                lineup_count_options = {
-                    "Top 20": 20,
-                    "Top 50": 50, 
-                    "Top 100": 100,
-                    "Top 150": min(150, len(stacked_lineups)),
-                    "All Lineups": len(stacked_lineups)  # Show ALL generated lineups
-                }
-                selected_count_label = st.selectbox(
-                    "📊 Select lineups to display:",
-                    options=list(lineup_count_options.keys()),
-                    index=0  # Default to "Top 20"
-                )
-                selected_count = lineup_count_options[selected_count_label]
-                
-            with col2:
-                # Display format toggle
-                display_format = st.radio(
-                    "📋 Display format:",
-                    ["Expandable Cards", "Compact Table"],
-                    index=0
-                )
-            
-            with col3:
-                # QB Filter for lineups
-                st.markdown("**🎯 Filter by QB:**")
-                
-                # Get all QBs from top lineups for filter
-                top_lineups_for_qb_filter = sorted(stacked_lineups, key=lambda x: x[0], reverse=True)[:selected_count]
-                all_lineup_qbs = set()
-                
-                for points, lineup, salary, _, _, _ in top_lineups_for_qb_filter:
-                    qb_row = lineup[lineup['Position'] == 'QB']
-                    if not qb_row.empty:
-                        qb_name = qb_row.iloc[0]['Nickname']
-                        qb_team = qb_row.iloc[0]['Team']
-                        all_lineup_qbs.add(f"{qb_name} ({qb_team})")
-                
-                qb_filter_options = ['All QBs'] + sorted(list(all_lineup_qbs))
-                selected_lineup_qb = st.selectbox("Select QB:", qb_filter_options, key="lineup_qb_filter")            # Get the selected number of lineups and apply QB filter
-            top_lineups = sorted(stacked_lineups, key=lambda x: x[0], reverse=True)[:selected_count]
-            
-            # Apply QB filtering if a specific QB is selected
-            if selected_lineup_qb != 'All QBs':
-                qb_name = selected_lineup_qb.split(' (')[0]  # Extract QB name from "Name (Team)" format
-                
-                # Filter lineups that contain this QB
-                filtered_lineups = []
-                for points, lineup, salary, stacked_wrs_count, stacked_tes_count, qb_wr_te_count in top_lineups:
-                    qb_row = lineup[lineup['Position'] == 'QB']
-                    if not qb_row.empty and qb_row.iloc[0]['Nickname'] == qb_name:
-                        filtered_lineups.append((points, lineup, salary, stacked_wrs_count, stacked_tes_count, qb_wr_te_count))
-                
-                display_lineups = filtered_lineups
-                
-                # Show filter status
-                if len(filtered_lineups) > 0:
-                    st.success(f"🎯 Showing {len(filtered_lineups)} lineups with **{selected_lineup_qb}**")
-                else:
-                    st.warning(f"No lineups found with {selected_lineup_qb} in the selected range")
-            else:
-                display_lineups = top_lineups
-            
-            if display_format == "Compact Table":
-                # EFFICIENT TABLE VIEW - Show all lineups in one streamlined data_editor table
-                if selected_lineup_qb != 'All QBs':
-                    st.write(f"**Showing {len(display_lineups)} lineups with {selected_lineup_qb}**")
-                else:
-                    st.write(f"**Showing {selected_count_label} ({len(display_lineups)} lineups)**")
-                
-                table_data = []
-                current_user = st.session_state.get('selected_portfolio_user', 'sofakinggoo')
-                
-                for i, (points, lineup, salary, stacked_wrs_count, stacked_tes_count, qb_wr_te_count) in enumerate(display_lineups, 1):
-                    # RECALCULATE STACKING FOR DISPLAY
-                    actual_stacked_wrs, actual_stacked_tes, actual_qb_wr_te = recalculate_lineup_stacking(lineup)
-                    
-                    # Get player names by position
-                    qb = lineup[lineup['Position'] == 'QB']['Nickname'].iloc[0] if len(lineup[lineup['Position'] == 'QB']) > 0 else 'N/A'
-                    
-                    # Get RBs
-                    rb_list = lineup[lineup['Position'] == 'RB']['Nickname'].tolist()
-                    rb1 = rb_list[0] if len(rb_list) > 0 else 'N/A'
-                    rb2 = rb_list[1] if len(rb_list) > 1 else 'N/A'
-                    
-                    # Get WRs
-                    wr_list = lineup[lineup['Position'] == 'WR']['Nickname'].tolist()
-                    wr1 = wr_list[0] if len(wr_list) > 0 else 'N/A'
-                    wr2 = wr_list[1] if len(wr_list) > 1 else 'N/A'
-                    wr3 = wr_list[2] if len(wr_list) > 2 else 'N/A'
-                    
-                    # Get TE
-                    te_list = lineup[lineup['Position'] == 'TE']['Nickname'].tolist()
-                    te = te_list[0] if len(te_list) > 0 else 'N/A'
-                    
-                    # Get DST
-                    dst = lineup[lineup['Position'] == 'D']['Nickname'].iloc[0] if len(lineup[lineup['Position'] == 'D']) > 0 else 'N/A'
-                    
-                    # Determine FLEX position (the 9th player - could be additional RB, WR, or TE)
-                    all_players = lineup['Nickname'].tolist()
-                    used_core_positions = [qb, rb1, rb2, wr1, wr2, wr3, te, dst]
-                    used_core_positions = [p for p in used_core_positions if p != 'N/A']
-                    
-                    # Find the remaining player who must be FLEX
-                    flex_player = 'N/A'
-                    flex_pos = 'N/A'
-                    for _, player_row in lineup.iterrows():
-                        player_name = player_row['Nickname']
-                        if player_name not in used_core_positions:
-                            flex_player = player_name
-                            flex_pos = player_row['Position']
-                            break
-                    
-                    ceiling = lineup['Ceiling'].sum() if 'Ceiling' in lineup.columns else 0
-                    stack_label = f"QB+{actual_qb_wr_te}" if actual_qb_wr_te > 0 else "No Stack"
-                    
-                    # Check if this lineup is already saved in portfolio
-                    is_already_saved = is_lineup_in_portfolio(lineup, current_user)
-                    
-                    table_data.append({
-                        'Rank': i,
-                        'Points': round(points, 1),
-                        'Salary': salary,
-                        'Ceiling': round(ceiling, 1) if 'Ceiling' in lineup.columns else 0,
-                        'Stack': stack_label,
-                        'QB': qb,
-                        'RB1': rb1,
-                        'RB2': rb2,
-                        'WR1': wr1,
-                        'WR2': wr2,
-                        'WR3': wr3,
-                        'TE': te,
-                        'FLEX': f"{flex_player} ({flex_pos})" if flex_player != 'N/A' else 'N/A',
-                        'DST': dst,
-                        'Save': is_already_saved,  # Pre-check if lineup is already saved
-                        'Lineup_Index': i-1  # Store index for portfolio saving
-                    })
-                
-                # Create DataFrame for efficient display
-                import pandas as pd
-                table_df = pd.DataFrame(table_data)
-                
-                # Configure column display and editing
-                column_config = {
-                    'Rank': st.column_config.NumberColumn('Rank', width='small'),
-                    'Points': st.column_config.NumberColumn('Points', format="%.1f", width='small'),
-                    'Salary': st.column_config.NumberColumn('Salary', format="$%d", width='small'),
-                    'Ceiling': st.column_config.NumberColumn('Ceiling', format="%.1f", width='small'),
-                    'Stack': st.column_config.TextColumn('Stack', width='small'),
-                    'QB': st.column_config.TextColumn('QB', width='medium'),
-                    'RB1': st.column_config.TextColumn('RB1', width='medium'),
-                    'RB2': st.column_config.TextColumn('RB2', width='medium'), 
-                    'WR1': st.column_config.TextColumn('WR1', width='medium'),
-                    'WR2': st.column_config.TextColumn('WR2', width='medium'),
-                    'WR3': st.column_config.TextColumn('WR3', width='medium'),
-                    'TE': st.column_config.TextColumn('TE', width='medium'),
-                    'FLEX': st.column_config.TextColumn('FLEX', width='medium'),
-                    'DST': st.column_config.TextColumn('DST', width='medium'),
-                    'Save': st.column_config.CheckboxColumn('💾 Save', help='Check to save/unsave lineup - checkboxes show current save status'),
-                }
-                
-                st.write("**💾 Use checkboxes in the 'Save' column to add lineups to your portfolio:**")
-                st.caption("✅ Pre-checked boxes = already saved | ⬜ Unchecked boxes = not saved")
-                
-                # Create a unique key for this data_editor based on lineup count and user
-                current_user = st.session_state.get('selected_portfolio_user', 'sofakinggoo')
-                editor_key = f"lineup_save_editor_{current_user}_{len(display_lineups)}"
-                
-                # Display efficient data_editor table with save checkboxes
-                edited_df = st.data_editor(
-                    table_df.drop('Lineup_Index', axis=1),  # Hide index column from display
-                    use_container_width=True,
-                    hide_index=True,
-                    height=600,
-                    column_config=column_config,
-                    disabled=[col for col in table_df.columns if col not in ['Save']],  # Only Save column is editable
-                    key=editor_key  # Unique key for state management
-                )
-                
-                # Process save/unsave requests
-                if 'Save' in edited_df.columns:
-                    current_user = st.session_state.get('selected_portfolio_user', 'sofakinggoo')
-                    save_count = 0
-                    unsave_count = 0
-                    duplicate_count = 0
-                    error_count = 0
-                    
-                    # Track which lineups were successfully processed
-                    processed_indices = []
-                    
-                    for idx, row in edited_df.iterrows():
-                        lineup_idx = table_data[idx]['Lineup_Index']
-                        lineup_data = display_lineups[lineup_idx][1]  # Get the actual lineup DataFrame
-                        points_val = row['Points']
-                        was_originally_saved = table_data[idx]['Save']  # Original save state
-                        is_now_checked = row['Save']  # Current checkbox state
-                        
-                        # Handle saving (checkbox checked, but wasn't originally saved)
-                        if is_now_checked and not was_originally_saved:
-                            try:
-                                # Double-check for duplicates before attempting save
-                                if is_lineup_in_portfolio(lineup_data, current_user):
-                                    duplicate_count += 1
-                                else:
-                                    result = add_lineup_to_portfolio(lineup_data, points_val, points_val, current_user)
-                                    
-                                    if result == "duplicate":
-                                        duplicate_count += 1
-                                    elif result == True:
-                                        save_count += 1
-                                    else:
-                                        error_count += 1
-                                        
-                                processed_indices.append(idx)
-                            except Exception as e:
-                                error_count += 1
-                        
-                        # Handle unsaving (checkbox unchecked, but was originally saved)
-                        elif not is_now_checked and was_originally_saved:
-                            try:
-                                result = remove_lineup_by_players(lineup_data, current_user)
-                                if result:
-                                    unsave_count += 1
-                                else:
-                                    error_count += 1
-                                    
-                                processed_indices.append(idx)
-                            except Exception as e:
-                                error_count += 1
-                    
-                    # Show summary if any operations were performed
-                    if save_count > 0 or unsave_count > 0 or duplicate_count > 0 or error_count > 0:
-                        if save_count > 0:
-                            st.success(f"✅ Successfully saved {save_count} lineup(s) to {current_user}'s portfolio!")
-                        if unsave_count > 0:
-                            st.success(f"✅ Successfully removed {unsave_count} lineup(s) from {current_user}'s portfolio!")
-                        if duplicate_count > 0:
-                            st.warning(f"⚠️ {duplicate_count} lineup(s) already exist in {current_user}'s portfolio - no duplicates added")
-                        if error_count > 0:
-                            st.error(f"❌ {error_count} operation(s) failed")
-                        
-                        # Auto-rerun to refresh checkbox states (improves UX)
-                        if processed_indices:
-                            st.rerun()
-                
-            else:
-                # EXPANDABLE CARDS VIEW (Original format)
-                if selected_lineup_qb != 'All QBs':
-                    st.write(f"**Showing {len(display_lineups)} lineups with {selected_lineup_qb}**")
-                else:
-                    st.write(f"**Showing {selected_count_label} ({len(display_lineups)} lineups)**")
-                
-                for i, (points, lineup, salary, stacked_wrs_count, stacked_tes_count, qb_wr_te_count) in enumerate(display_lineups, 1):
-                    # RECALCULATE STACKING FOR DISPLAY (ensures accuracy after modifications)
-                    actual_stacked_wrs, actual_stacked_tes, actual_qb_wr_te = recalculate_lineup_stacking(lineup)
-                    
-                    # Calculate lineup ceiling for header display and ROI calculation
-                    ceiling_text = ""
-                    roi_points = points  # Default to base projection
-                    if 'Ceiling' in lineup.columns:
-                        lineup_ceiling = lineup['Ceiling'].sum()
-                        ceiling_text = f" | Ceiling: {lineup_ceiling:.1f}"
-                        roi_points = lineup_ceiling  # Use ceiling for ROI calculation
-                    
-                    # Calculate ROI for this lineup using ceiling projection
-                    entry_fee = st.session_state.get('roi_entry_fee', 0.25)
-                    num_entries = st.session_state.get('roi_num_entries', 150)
-                    expected_payout, expected_roi = calculate_roi_for_points(roi_points, entry_fee, num_entries)
-                    
-                    # ROI display text with color coding - show percentage as main metric (plain text for consistent font)
-                    if expected_roi > 50:
-                        roi_text = f" | ROI: +{expected_roi:.0f}% (${expected_payout:.2f} exp.)"
-                    elif expected_roi > 10:
-                        roi_text = f" | ROI: +{expected_roi:.0f}% (${expected_payout:.2f} exp.)"
-                    elif expected_roi > 0:
-                        roi_text = f" | ROI: +{expected_roi:.1f}% (${expected_payout:.2f} exp.)"
-                    elif expected_roi > -50:
-                        roi_text = f" | ROI: {expected_roi:.1f}% (${expected_payout:.2f} exp.)"
-                    else:
-                        roi_text = f" | ROI: {expected_roi:.0f}% (${expected_payout:.2f} exp.)"
-                    
-                    # Create consistent header text with uniform formatting (no emojis for consistent font)
-                    stack_text = f"QB+{actual_qb_wr_te} receivers" if actual_qb_wr_te > 0 else "No stack"
-                    lineup_header = f"Lineup #{i}: {points:.1f} pts{ceiling_text} | ${salary:,} | {stack_text}{roi_text}"
-                    
-                    with st.expander(lineup_header):
-                        
-                        # Portfolio save checkbox
-                        col1, col2 = st.columns([3, 1])
-                        with col2:
-                            # Check if this lineup is already saved
-                            current_user = st.session_state.get('selected_portfolio_user', 'sofakinggoo')
-                            is_already_saved = is_lineup_in_portfolio(lineup, current_user)
-                            
-                            lineup_id = f"temp_lineup_{i}_{points:.1f}"
-                            save_to_portfolio = st.checkbox(
-                                "💾 Save to Portfolio", 
-                                value=is_already_saved,  # Pre-check if already saved
-                                key=f"save_lineup_{i}_{points:.1f}",
-                                help="Save/unsave this lineup - checkbox shows current save status"
-                            )
-                            
-                            # Handle save/unsave operations
-                            if save_to_portfolio != is_already_saved:  # State changed
-                                if save_to_portfolio and not is_already_saved:  # Attempting to save
-                                    # Double-check for duplicates before attempting save
-                                    if is_lineup_in_portfolio(lineup, current_user):
-                                        st.warning(f"⚠️ This exact lineup is already in {current_user}'s portfolio! No duplicate saved.")
-                                        st.rerun()  # Refresh to correct checkbox state
-                                    else:
-                                        result = add_lineup_to_portfolio(lineup, points, points, current_user)
-                                        if result == "duplicate":
-                                            st.warning(f"⚠️ Lineup was just saved by another process! Already in {current_user}'s portfolio.")
-                                            st.rerun()  # Refresh to correct checkbox state
-                                        elif result:
-                                            st.success(f"✅ Successfully saved to {current_user}'s portfolio!")
-                                            st.rerun()  # Refresh to update state
-                                        else:
-                                            st.error("❌ Failed to save lineup")
-                                elif not save_to_portfolio and is_already_saved:  # Attempting to unsave
-                                    result = remove_lineup_by_players(lineup, current_user)
-                                    if result:
-                                        st.success(f"✅ Successfully removed from {current_user}'s portfolio!")
-                                        st.rerun()  # Refresh to update state
-                                    else:
-                                        st.error("❌ Failed to remove from portfolio")
-                        
-                        with col1:
-                            # Create lineup display with ceiling and floor
-                            display_columns = ['Nickname', 'Position', 'Team', 'Salary', 'FPPG', 'Matchup_Quality', 'PosRank']
-                            if 'Ceiling' in lineup.columns:
-                                display_columns.extend(['Ceiling', 'Floor'])
-                            
-                            lineup_display = lineup[display_columns].copy()
-                            lineup_display['Salary'] = lineup_display['Salary'].apply(lambda x: f"${x:,}")
-                            lineup_display['FPPG'] = lineup_display['FPPG'].apply(lambda x: f"{x:.1f}")
-                            
-                            # Format ceiling and floor if they exist
-                            if 'Ceiling' in lineup_display.columns:
-                                lineup_display['Ceiling'] = lineup_display['Ceiling'].apply(lambda x: f"{x:.1f}")
-                                lineup_display['Floor'] = lineup_display['Floor'].apply(lambda x: f"{x:.1f}")
-                            
-                            # Calculate and display total lineup ceiling/floor
-                            if 'Ceiling' in lineup.columns:
-                                lineup_ceiling = lineup['Ceiling'].sum()
-                                lineup_floor = lineup['Floor'].sum()
-                                st.markdown(f"""
-                                **📊 Lineup Projections:**
-                                - **Projection:** {points:.1f} pts
-                                - **Ceiling:** {lineup_ceiling:.1f} pts  
-                                - **Floor:** {lineup_floor:.1f} pts
-                                """)
-                            else:
-                                st.markdown(f"**📊 Projection:** {points:.1f} pts")
-                            
-                            # Set PosRank as the index for display
-                            lineup_display.set_index('PosRank', inplace=True)
-                            lineup_display = lineup_display.drop('PosRank', axis=1, errors='ignore')  # Remove if accidentally included twice
-                        
-                        # Create two columns for lineup display and portfolio save
-                        col1, col2 = st.columns([3, 1])
-                        
-                        with col1:
-                            st.dataframe(lineup_display, use_container_width=True)
-                        
-                        # Note: Save functionality is already handled above in the detailed expandable section
-                        # Removed duplicate save checkbox to avoid confusion
-                        
-                        
-                        # Show boosts
-                        fantasy_boosted = 0
-                        elite_targets = 0
-                        forced_boosted = 0
-                        qb_team = lineup[lineup['Position'] == 'QB']['Team'].iloc[0]
-                        
-                        for _, player in lineup.iterrows():
-                            if player['Position'] == 'WR' and player['Nickname'] in wr_performance_boosts:
-                                fantasy_boosted += 1
-                            elif player['Position'] == 'RB' and player['Nickname'] in rb_performance_boosts:
-                                fantasy_boosted += 1
-                            
-                            if player['Matchup_Quality'] == 'ELITE TARGET':
-                                elite_targets += 1
-                            
-                            # Check if player was forced and got boost
-                            if enable_player_selection and player_selections and all_forced_players:
-                                if player['Nickname'] in all_forced_players:
-                                    forced_boosted += 1
-                        
-                        col1, col2, col3 = st.columns(3)
-                        with col1:
-                            st.write(f"🏈 Fantasy-boosted players: {fantasy_boosted}")
-                        with col2:
-                            st.write(f"🎯 Elite targets: {elite_targets}")
-                        with col3:
-                            if forced_boosted > 0:
-                                st.write(f"⚡ Forced player boosts: {forced_boosted}")
-                            else:
-                                st.write("⚡ Forced player boosts: 0")
-            
-            # Enhanced Multi-Platform Export Section
-            st.markdown("---")
-            st.subheader("📥 Export Lineups")
-
-            try:
-                export_manager = ExportManager()
-                exporter = LineupExporter()
-                export_available = True
-            except Exception as e:
-                st.warning(f"⚠️ Export functionality is currently unavailable: {str(e)}")
-                export_available = False
-
-            # Only show export interface if managers are available
-            if export_available:
-                col1, col2 = st.columns([2, 1])
-                with col1:
-                    # Platform selection
-                    platforms = st.multiselect(
-                        "Select platforms to export to:",
-                        options=exporter.get_supported_platforms(),
-                        default=['fanduel'],
-                        help="Export lineups to multiple DFS platforms simultaneously"
-                    )
-                    
-                    max_export = max(1, min(len(stacked_lineups), 150))
-                    default_export = min(20, len(stacked_lineups))
-                    if max_export == 1:
-                        num_export = 1
-                        st.write(f"**Lineups to export:** 1")
-                    else:
-                        num_export = st.slider("Number of lineups to export", 1, max_export, default_export)
-                    
-                    # Entry ID Configuration
-                    with st.expander("🎯 Contest Entry Settings"):
-                        st.markdown("**Configure contest details for CSV export:**")
-                        
-                        col_a, col_b = st.columns(2)
-                        with col_a:
-                            base_entry_id = st.number_input(
-                                "Base Entry ID", 
-                                value=3584175604, 
-                                help="Starting entry ID (will increment for each lineup)"
-                            )
-                            contest_id = st.text_input(
-                                "Contest ID", 
-                                value="121309-276916553",
-                                help="Contest identifier from DFS platform"
-                            )
-                        with col_b:
-                            contest_name = st.text_input(
-                                "Contest Name", 
-                                value="$60K Sun NFL Hail Mary",
-                                help="Name of the contest"
-                            )
-                            entry_fee = st.text_input(
-                                "Entry Fee", 
-                                value="0.25",
-                                help="Fee per entry (e.g., 0.25, 5.00, 100)"
-                            )
-
-                with col2:
-                    if st.button("📋 Generate Multi-Platform Export", type="primary"):
-                        if platforms:
-                            with st.spinner("Generating exports for selected platforms..."):
-                                contest_info = {
-                                    'base_entry_id': base_entry_id,
-                                    'contest_id': contest_id,
-                                    'contest_name': contest_name,
-                                    'entry_fee': entry_fee
-                                }
-                                
-                                exports = export_manager.export_to_multiple_platforms(
-                                    stacked_lineups, platforms, contest_info, num_export
-                                )
-                                
-                                # Display download buttons for each platform
-                                for platform, export_content in exports.items():
-                                    if not export_content.startswith("Export failed"):
-                                        st.download_button(
-                                            label=f"💾 Download {platform.title()} CSV",
-                                            data=export_content,
-                                            file_name=f"{platform}_lineups_{contest_name.replace(' ', '_').replace('$', '').replace(',', '')}.csv",
-                                            mime="text/csv",
-                                            key=f"download_{platform}"
-                                        )
-                                    else:
-                                        st.error(f"❌ {platform}: {export_content}")
-                        else:
-                            st.warning("Please select at least one platform to export to.")
-            else:
-                # Export managers not available
-                if not st.session_state.get('lineups_generated', False) or not st.session_state.get('stacked_lineups'):
-                    st.info("📊 Generate lineups first to enable CSV export")
-                else:
-                    st.warning("⚠️ Export functionality is currently unavailable. Enhanced features may not be loaded.")
-            # Comprehensive Player Usage Analysis
-            st.markdown("---")
-            st.markdown('<h3 class="sub-header">📊 Comprehensive Player Usage</h3>', unsafe_allow_html=True)
-            st.markdown("Analyze player exposure for optimal tournament strategy")
-            
-            # Analysis Controls FIRST - so we can use the scope
-            col1, col2, col3 = st.columns([1, 1, 2])
-            
-            with col1:
-                st.markdown("**📊 Usage Breakdown Analysis Scope:**")
-                analysis_scope = st.selectbox(
-                    "Select Lineups to Analyze:",
-                    ["Top 150 Export Lineups", "All Generated Lineups"],  # Default to Top 150 first
-                    key="analysis_scope",
-                    help="Choose which set of lineups to analyze in the usage breakdown table below"
-                )
-            
-            # Use the selected scope to determine which lineups to analyze
-            # Ensure "Top 150" uses the top scoring 150 lineups (sorted by points) to match display
-            if analysis_scope == "Top 150 Export Lineups":
-                sorted_lineups_for_analysis = sorted(stacked_lineups, key=lambda x: x[0], reverse=True)
-                analysis_lineups = sorted_lineups_for_analysis[:150]
-            else:
-                analysis_lineups = stacked_lineups
-            
-            # Analyze lineups based on selected scope
-            all_player_usage = {}
-            total_lineups = len(analysis_lineups)
-            
-            for points, lineup, salary, _, _, _ in analysis_lineups:
-                for _, player in lineup.iterrows():
-                    player_name = player['Nickname']
-                    position = player['Position']
-                    if position == 'D':
-                        position = 'DEF'
-                    
-                    key = f"{player_name} ({position})"
-                    if key not in all_player_usage:
-                        all_player_usage[key] = {
-                            'count': 0,
-                            'position': position,
-                            'salary': player['Salary'],
-                            'nickname': player_name,
-                            'fppg': player.get('FPPG', 0),
-                            'team': player.get('Team', ''),
-                            'opponent': player.get('Opponent', ''),
-                            'matchup_quality': player.get('Matchup_Quality', '')
-                        }
-                    all_player_usage[key]['count'] += 1
-            
-            # Create comprehensive usage data with enhanced metrics
-            comprehensive_usage_data = []
-            for player_key, data in all_player_usage.items():
-                usage_percentage = (data['count'] / total_lineups) * 100
-                
-                # Calculate additional metrics
-                points_per_dollar = (data['fppg'] / data['salary']) * 1000 if data['salary'] > 0 else 0
-                
-                # Determine value tier
-                if data['salary'] >= 8000:
-                    value_tier = "Premium"
-                elif data['salary'] >= 6000:
-                    value_tier = "Mid-Tier"
-                else:
-                    value_tier = "Value"
-                
-                # Calculate leverage score (higher FPPG with lower usage = more leverage)
-                if usage_percentage > 0:
-                    leverage_score = (data['fppg'] * 100) / (usage_percentage + 1)  # +1 to avoid division by zero
-                else:
-                    leverage_score = data['fppg'] * 100
-                
-                # Enhanced tournament ownership projection
-                base_ownership = usage_percentage * 0.6  # Assume public is less optimal than your model
-                
-                # Adjust based on salary tier and position
-                if data['position'] == 'QB':
-                    multiplier = 1.2  # QBs get more attention
-                elif data['position'] in ['RB', 'WR']:
-                    multiplier = 1.0
-                elif data['position'] == 'TE':
-                    multiplier = 0.8  # Less attention on TEs
-                else:  # DEF
-                    multiplier = 0.7
-                
-                # Adjust for salary tier
-                if data['salary'] >= 9000:
-                    multiplier *= 1.3  # Expensive players get more attention
-                elif data['salary'] <= 5000:
-                    multiplier *= 0.7  # Cheap players less noticed
-                
-                projected_ownership_pct = min(base_ownership * multiplier, 85)  # Cap at 85%
-                
-                if projected_ownership_pct >= 40:
-                    projected_ownership = f"High ({projected_ownership_pct:.1f}%)"
-                elif projected_ownership_pct >= 15:
-                    projected_ownership = f"Medium ({projected_ownership_pct:.1f}%)"
-                elif projected_ownership_pct >= 5:
-                    projected_ownership = f"Low ({projected_ownership_pct:.1f}%)"
-                else:
-                    projected_ownership = f"Contrarian ({projected_ownership_pct:.1f}%)"
-                
-                # Calculate ceiling/floor estimates
-                ceiling_multiplier = 1.4 if data['matchup_quality'] in ['ELITE TARGET', 'Great Target'] else 1.2
-                floor_multiplier = 0.6 if data['position'] in ['WR', 'TE'] else 0.7
-                
-                ceiling = data['fppg'] * ceiling_multiplier
-                floor = data['fppg'] * floor_multiplier
-                
-                # Calculate variance (upside vs consistency)
-                variance = ceiling - floor
-                upside_rating = "High" if variance >= 8 else "Medium" if variance >= 5 else "Low"
-                
-                # GPP score (combines leverage, upside, and value)
-                gpp_score = (leverage_score * 0.4) + (variance * 0.3) + (points_per_dollar * 0.3)
-                
-                comprehensive_usage_data.append({
-                    'Player': data['nickname'],
-                    'Position': data['position'],
-                    'Team': data['team'],
-                    'vs': data['opponent'],
-                    'Matchup': data['matchup_quality'],
-                    'Salary': data['salary'],
-                    'FPPG': data['fppg'],
-                    'Ceiling': ceiling,
-                    'Floor': floor,
-                    'Upside': upside_rating,
-                    'Count': data['count'],
-                    'Usage %': usage_percentage,
-                    'Points/$': points_per_dollar,
-                    'Value Tier': value_tier,
-                    'Leverage': leverage_score,
-                    'GPP Score': gpp_score,
-                    'Proj Own': projected_ownership,
-                    'Salary_Display': f"${data['salary']:,}",
-                    'Usage_Display': f"{usage_percentage:.1f}%",
-                    'Points_Per_Dollar_Display': f"{points_per_dollar:.2f}",
-                    'Leverage_Display': f"{leverage_score:.1f}",
-                    'Ceiling_Display': f"{ceiling:.1f}",
-                    'Floor_Display': f"{floor:.1f}",
-                    'GPP_Score_Display': f"{gpp_score:.1f}"
-                })
-            
-            # Sort by usage percentage descending
-            comprehensive_usage_data.sort(key=lambda x: x['Usage %'], reverse=True)
-            
-            # Store in session state for Dynamic Usage Adjustment
-            # CRITICAL: Only set this if we don't already have adjustments applied
-            # or if the scope has genuinely changed, to prevent overwriting user adjustments
-            scope_key = f"scope_{analysis_scope}"
-            has_existing_adjustments = any(k.startswith('usage_adj_') for k in st.session_state.keys())
-            
-            should_update_data = (
-                scope_key not in st.session_state or  # New scope
-                not st.session_state.get('adjustments_applied', False) or  # No adjustments applied yet
-                not has_existing_adjustments  # No user adjustments exist
-            )
-            
-            if should_update_data:
-                st.session_state.comprehensive_usage_data = comprehensive_usage_data
-                st.session_state[scope_key] = True
-                # Only clear the adjustments flag when loading genuinely fresh data
-                if scope_key not in st.session_state:
-                    st.session_state.adjustments_applied = False
-            
-            # Display comprehensive usage analysis - TABLE ONLY
-            st.subheader("🎯 Complete Player Usage Breakdown")
-            
-            with col2:
-                st.markdown("**🎯 Filter by QB Stack:**")
-                
-                # Get all QBs from already defined analysis_lineups
-                all_qbs = set()
-                
-                for points, lineup, salary, _, _, _ in analysis_lineups:
-                    qb_row = lineup[lineup['Position'] == 'QB']
-                    if not qb_row.empty:
-                        qb_name = qb_row.iloc[0]['Nickname']
-                        qb_team = qb_row.iloc[0]['Team']
-                        all_qbs.add(f"{qb_name} ({qb_team})")
-                
-                qb_filter_options = ['All Players'] + sorted(list(all_qbs))
-                selected_qb = st.selectbox("Select QB Stack:", qb_filter_options, key="usage_qb_filter")
-            
-            with col3:
-                if analysis_scope == "Top 150 Export Lineups":
-                    st.success("🎯 **Usage Breakdown: Top 150 Lineups Only**")
-                    st.info("Analyzing your actual 150-lineup portfolio that you'll submit to FanDuel. Perfect for final exposure review!")
-                else:
-                    st.success(f"📊 **Usage Breakdown: All {len(stacked_lineups)} Generated Lineups**")
-                    st.info("Analyzing all generated lineups including experimental ones. Great for understanding full player pool coverage!")
-                
-                if selected_qb != 'All Players':
-                    qb_name = selected_qb.split(' (')[0]  # Extract QB name from "Name (Team)" format
-                    st.write(f"🎯 Filtered to **{selected_qb}** stacks only")
-            
-            # Apply analysis scope and QB filtering
-            if analysis_scope == "Top 150 Export Lineups":
-                working_lineups = sorted(stacked_lineups, key=lambda x: x[0], reverse=True)[:150]
-            else:
-                working_lineups = stacked_lineups
-            
-            if selected_qb != 'All Players':
-                qb_name = selected_qb.split(' (')[0]
-                
-                # Get lineups that contain this QB from working set
-                qb_lineups = []
-                for points, lineup, salary, _, _, _ in working_lineups:
-                    qb_row = lineup[lineup['Position'] == 'QB']
-                    if not qb_row.empty and qb_row.iloc[0]['Nickname'] == qb_name:
-                        qb_lineups.append((points, lineup, salary))
-                
-                # Recalculate usage stats for QB-filtered lineups
-                filtered_usage_data = []
-                qb_total_lineups = len(qb_lineups)
-                working_lineups = qb_lineups
-                
-                if len(working_lineups) > 0:
-                    # Count usage in filtered lineups
-                    player_counts = {}
-                    for points, lineup, salary in working_lineups:
-                        for _, player in lineup.iterrows():
-                            player_key = f"{player['Nickname']}_{player['Position']}_{player['Team']}"
-                            if player_key not in player_counts:
-                                player_counts[player_key] = {
-                                    'count': 0,
-                                    'player_info': player
-                                }
-                            player_counts[player_key]['count'] += 1
-                    
-                    # Create filtered usage data
-                    for player_key, data in player_counts.items():
-                        player = data['player_info']
-                        count = data['count']
-                        usage_pct = (count / len(working_lineups)) * 100
-                        
-                        filtered_usage_data.append({
-                            'Player': player['Nickname'],
-                            'Position': player['Position'],
-                            'Team': player['Team'],
-                            'vs': player.get('Opponent', 'N/A'),
-                            'Matchup': player.get('Matchup_Quality', 'N/A'),
-                            'Salary_Display': f"${player['Salary']:,}",
-                            'FPPG': player['FPPG'],
-                            'Ceiling_Display': f"{player.get('Ceiling', player['FPPG'] * 1.25):.1f}",
-                            'Floor_Display': f"{player.get('Floor', player['FPPG'] * 0.75):.1f}",
-                            'Upside': f"{((player.get('Ceiling', player['FPPG'] * 1.25) / player['FPPG']) - 1) * 100:.0f}%" if player['FPPG'] > 0 else "0%",
-                            'Points_Per_Dollar_Display': f"{(player['FPPG'] / player['Salary']) * 1000:.2f}" if player['Salary'] > 0 else "0.00",
-                            'Value Tier': 'Premium' if player['Salary'] >= 8000 else 'Mid' if player['Salary'] >= 6000 else 'Value',
-                            'Count': count,
-                            'Usage %': usage_pct,
-                            'Usage_Display': f"{usage_pct:.1f}%",
-                            'Leverage_Display': f"{max(0, 15 - usage_pct):.1f}%",  # Simple leverage calc
-                            'GPP_Score_Display': f"{(usage_pct * 0.3 + (player['FPPG'] / player['Salary'] * 1000) * 0.7):.1f}" if player['Salary'] > 0 else f"{usage_pct * 0.3:.1f}",
-                            'Proj Own': f"{min(usage_pct * 1.5, 50):.0f}%"  # Estimated ownership
-                        })
-                    
-                    # Sort filtered data
-                    filtered_usage_data.sort(key=lambda x: x['Usage %'], reverse=True)
-                    comprehensive_usage_data = filtered_usage_data
-                    total_lineups = len(working_lineups)
-                else:
-                    if selected_qb != 'All Players':
-                        st.warning(f"No lineups found with {selected_qb}")
-                    comprehensive_usage_data = []
-            else:
-                # No QB filtering, just apply scope filtering  
-                if analysis_scope == "Top 150 Export Lineups":
-                    # Recalculate comprehensive usage for top 150 only (use top scoring 150)
-                    top_150_usage_data = []
-                    sorted_for_top150 = sorted(stacked_lineups, key=lambda x: x[0], reverse=True)
-                    top_150_lineups = sorted_for_top150[:150]
-                    
-                    if top_150_lineups:
-                        player_counts = {}
-                        for points, lineup, salary, _, _, _ in top_150_lineups:
-                            for _, player in lineup.iterrows():
-                                player_key = f"{player['Nickname']}_{player['Position']}_{player['Team']}"
-                                if player_key not in player_counts:
-                                    player_counts[player_key] = {
-                                        'count': 0,
-                                        'player_info': player
-                                    }
-                                player_counts[player_key]['count'] += 1
-                        
-                        for player_key, data in player_counts.items():
-                            player = data['player_info']
-                            count = data['count']
-                            usage_pct = (count / 150) * 100
-                            
-                            top_150_usage_data.append({
-                                'Player': player['Nickname'],
-                                'Position': player['Position'],
-                                'Team': player['Team'],
-                                'vs': player.get('Opponent', 'N/A'),
-                                'Matchup': player.get('Matchup_Quality', 'N/A'),
-                                'Salary_Display': f"${player['Salary']:,}",
-                                'FPPG': player['FPPG'],
-                                'Ceiling_Display': f"{player.get('Ceiling', player['FPPG'] * 1.25):.1f}",
-                                'Floor_Display': f"{player.get('Floor', player['FPPG'] * 0.75):.1f}",
-                                'Upside': f"{((player.get('Ceiling', player['FPPG'] * 1.25) / player['FPPG']) - 1) * 100:.0f}%" if player['FPPG'] > 0 else "0%",
-                                'Points_Per_Dollar_Display': f"{(player['FPPG'] / player['Salary']) * 1000:.2f}" if player['Salary'] > 0 else "0.00",
-                                'Value Tier': 'Premium' if player['Salary'] >= 8000 else 'Mid' if player['Salary'] >= 6000 else 'Value',
-                                'Count': count,
-                                'Usage %': usage_pct,
-                                'Usage_Display': f"{usage_pct:.1f}%",
-                                'Leverage_Display': f"{max(0, 15 - usage_pct):.1f}%",
-                                'GPP_Score_Display': f"{(usage_pct * 0.3 + (player['FPPG'] / player['Salary'] * 1000) * 0.7):.1f}" if player['Salary'] > 0 else f"{usage_pct * 0.3:.1f}",
-                                'Proj Own': f"{min(usage_pct * 1.5, 50):.0f}%"
-                            })
-                        
-                        top_150_usage_data.sort(key=lambda x: x['Usage %'], reverse=True)
-                        comprehensive_usage_data = top_150_usage_data
-                        total_lineups = 150
-            
-            # Use session state data if it exists (updated by Dynamic Usage Adjustments)
-            # Otherwise use the freshly calculated data
-            display_usage_data = st.session_state.get('comprehensive_usage_data', comprehensive_usage_data)
-            
-            # Ensure data is always sorted by usage percentage (highest to lowest)
-            display_usage_data = sorted(display_usage_data, key=lambda x: x['Usage %'], reverse=True)
-            
-            # Create display dataframe with enhanced tournament columns
-            # Get tier assignments from session state if they exist
-            tier_assignments = st.session_state.get('tier_assignments', {})
-            
-            display_df = pd.DataFrame([{
-                'Player': data['Player'],
-                'Pos': data['Position'],
-                'Team': data['Team'],
-                'vs': data['vs'],
-                'Matchup': data['Matchup'],
-                'Salary': data['Salary_Display'],
-                'FPPG': f"{data['FPPG']:.1f}",
-                'Ceiling': data['Ceiling_Display'],
-                'Floor': data['Floor_Display'],
-                'Upside': data['Upside'],
-                'Pts/$': data['Points_Per_Dollar_Display'],
-                'Value Tier': data['Value Tier'],
-                'Count': f"{data['Count']}/{total_lineups}",
-                'Usage %': data['Usage_Display'],
-                'Target %': (
-                    round(tier_assignments[data['Player']], 1) if data['Player'] in tier_assignments 
-                    else float(data['Usage_Display'].replace('%', ''))
-                ),  # Use tier assignment or current usage
-                'Leverage': data['Leverage_Display'],
-                'GPP Score': data['GPP_Score_Display'],
-                'Proj Own': data['Proj Own']
-            } for data in display_usage_data])
-            
-            # Display editable usage breakdown table
-            tier_applied = bool(st.session_state.get('tier_assignments', {}))
-            scope_text = "Top 150 Lineups" if analysis_scope == "Top 150 Export Lineups" else f"All {len(stacked_lineups)} Lineups"
-            
-            if tier_applied:
-                st.markdown(f"**📊 Complete Player Usage Breakdown ({scope_text})** - 🎯 *Tier Strategy Applied* - Click Target % to edit")
-            else:
-                st.markdown(f"**📊 Complete Player Usage Breakdown ({scope_text})** - Click on Target % cells to edit exposures")
-            
-            # Configure which columns are editable
-            column_config = {
-                "Target %": st.column_config.NumberColumn(
-                    "Target %",
-                    help="Type new exposure percentage here",
-                    min_value=0.0,
-                    max_value=100.0,
-                    step=0.1,
-                    format="%.1f"
-                )
-            }
-            
-            # Use data_editor for inline editing
-            edited_df = st.data_editor(
-                display_df, 
-                use_container_width=True, 
-                hide_index=True, 
-                height=600,
-                column_config=column_config,
-                disabled=[col for col in display_df.columns if col != 'Target %']  # Only Target % is editable
-            )
-            
-            # Check for changes and show apply button
-            changes_made = False
-            if 'Target %' in edited_df.columns:
-                for idx, row in edited_df.iterrows():
-                    original_usage = float(display_df.iloc[idx]['Usage %'].replace('%', ''))
-                    new_target = row['Target %']
-                    if abs(new_target - original_usage) > 0.1:
-                        changes_made = True
-                        break
-            
-            if changes_made:
-                col1, col2 = st.columns([1, 3])
-                with col1:
-                    if st.button("🚀 Apply Changes", type="primary"):
-                        # Update session state with new targets
-                        for idx, row in edited_df.iterrows():
-                            player_name = row['Player']
-                            position = row['Pos'] 
-                            team = row['Team']
-                            new_target = row['Target %']
-                            
-                            # Create session key
-                            clean_name = player_name.replace(" ", "_").replace(".", "").replace("'", "")
-                            session_key = f"usage_adj_{clean_name}_{position}_{team}"
-                            st.session_state[session_key] = new_target
-                        
-                        with st.spinner("Applying exposure changes to lineups..."):
-                            # Apply changes to lineups with stack preservation
-                            top150_for_apply = sorted(stacked_lineups, key=lambda x: x[0], reverse=True)[:150]
-                            modified_lineups = apply_usage_adjustments(top150_for_apply, display_usage_data, "All Positions", preserve_stacks=True)
-                            if modified_lineups:
-                                # Update session state with the new lineups for export
-                                st.session_state['stacked_lineups'] = modified_lineups
-                                # Also update the local variable for immediate use
-                                stacked_lineups = modified_lineups
-                                st.success(f"✅ Updated {len(modified_lineups)} lineups with new exposure targets! Export will now use adjusted lineups.")
-                                st.rerun()
-                            else:
-                                st.error("❌ Unable to modify lineups. Try smaller changes.")
-                
-                with col2:
-                    # Show summary of changes
-                    changes_summary = []
-                    for idx, row in edited_df.iterrows():
-                        original_usage = float(display_df.iloc[idx]['Usage %'].replace('%', ''))
-                        new_target = row['Target %']
-                        if abs(new_target - original_usage) > 0.1:
-                            change = new_target - original_usage
-                            changes_summary.append(f"{row['Player']}: {original_usage:.1f}% → {new_target:.1f}% ({change:+.1f}%)")
-                    
-                    if changes_summary:
-                        st.info(f"**{len(changes_summary)} changes ready:**\n" + "\n".join(changes_summary[:5]) + 
-                               (f"\n... and {len(changes_summary)-5} more" if len(changes_summary) > 5 else ""))
-        else:
-            st.info("📊 Generate lineups first to enable exposure adjustments")
-            
-            # Tournament Metrics Explanation
-            with st.expander("🎯 Tournament Metrics Guide - Click to Learn How to Use Each Column"):
-                st.markdown("### 📊 **Understanding Your Tournament Analysis Table**")
-                
-                col1, col2 = st.columns(2)
-                
-                with col1:
-                    st.markdown("#### 🏆 **Key Tournament Metrics:**")
-                    st.markdown("""
-                    **GPP Score:**
-                    - **> 15**: 🔥 Elite tournament plays - highest priority
-                    - **10-15**: ⭐ Good tournament options
-                    - **< 10**: ⚠️ Risky plays, use sparingly
-                    
-                    **Leverage Score:**
-                    - **> 50**: 📈 Good leverage opportunities
-                    - **30-50**: 📊 Moderate leverage potential
-                    - **< 30**: 📉 Low leverage, likely popular
-                    
-                    **Ceiling Points:**
-                    - **> 25**: 🚀 Tournament-winning upside
-                    - **20-25**: 💪 Solid ceiling, good for GPPs
-                    - **< 20**: 😐 Limited upside potential
-                    
-                    **Projected Ownership:**
-                    - **< 10%**: 💎 Massive leverage potential
-                    - **10-25%**: ⚡ Good differentiation
-                    - **> 40%**: ⚠️ Chalk plays, use carefully
-                    """)
-                
-                with col2:
-                    st.markdown("#### 💡 **How to Use This Data:**")
-                    st.markdown("""
-                    **🎯 Tournament Strategy:**
-                    
-                    **Core Plays (60-70% of lineup):**
-                    - High GPP Score (>15) + Medium ownership (15-40%)
-                    - Players you're most confident in
-                    
-                    **Leverage Plays (20-30% of lineup):**
-                    - High Ceiling (>25) + Low ownership (<15%)
-                    - Tournament differentiators
-                    
-                    **Contrarian Plays (5-10% of lineup):**
-                    - Very Low ownership (<5%) + High upside
-                    - Massive leverage if they hit
-                    
-                    **💰 Value Identification:**
-                    - **Pts/$**: Higher = better salary efficiency
-                    - **Value Tier**: Premium/Mid/Value for roster balance
-                    - **Floor**: Minimum expected points (safety)
-                    
-                    **📈 Upside Categories:**
-                    - **High**: Boom/bust players, great for tournaments
-                    - **Medium**: Steady with upside potential
-                    - **Low**: Consistent, better for cash games
-                    """)
-                
-                st.markdown("---")
-                st.markdown("#### 🔍 **Quick Filters for Tournament Success:**")
-                
-                col3, col4, col5 = st.columns(3)
-                
-                with col3:
-                    st.markdown("""
-                    **🔥 Elite GPP Targets:**
-                    - GPP Score > 15
-                    - Leverage Score > 40
-                    - Ceiling > 22
-                    """)
-                
-                with col4:
-                    st.markdown("""
-                    **💎 Leverage Gems:**
-                    - Proj Own < 15%
-                    - Ceiling > 20
-                    - Value Tier: Any
-                    """)
-                
-                with col5:
-                    st.markdown("""
-                    **⚡ Contrarian Bombs:**
-                    - Proj Own < 8%
-                    - Upside: High
-                    - GPP Score > 12
-                    """)
-                
-                st.info("💡 **Pro Tip**: Sort the table by different columns to find players that match these criteria!")
-            
-            st.markdown("---")
-
-if __name__ == "__main__":
-    main()
-
+import streamlit as st
+import pandas as pd
+import numpy as np
+import random
+import math
+from collections import Counter
+import plotly.express as px
+import plotly.graph_objects as go
+import os
+import glob
+import json
+import time
+import stat
+from datetime import datetime
+
+# New enhanced modules
+try:
+    from performance_cache import cached_load_player_data, cached_load_defensive_data, cached_load_fantasy_data
+    from data_validation import DataValidator
+    from advanced_analytics import AdvancedAnalytics
+    from config_manager import load_config, ConfigUI, get_config_manager
+    from memory_optimizer import MemoryMonitor, DataFrameOptimizer, reduce_memory_usage
+    from export_templates import LineupExporter, ExportManager
+    from logging_system import init_logging, performance_track, log_info, log_error, get_logger, log_operation
+    ENHANCED_FEATURES_AVAILABLE = True
+    print("✅ Enhanced features loaded successfully!")
+except ImportError as e:
+    print(f"⚠️ Enhanced features not available, using fallback: {e}")
+    ENHANCED_FEATURES_AVAILABLE = False
+    # Define fallback classes
+    try:
+        from fallback_modules import *
+    except ImportError:
+        print("❌ Fallback modules also not available. Using built-in dummy classes.")
+
+# Ensure export classes are always available (dummy versions if needed)
+if 'ExportManager' not in globals():
+    LineupExporter = type('DummyExporter', (), {'get_supported_platforms': lambda self: ['fanduel'], 'export_lineups': lambda self, *args: ""})
+    ExportManager = type('DummyManager', (), {'export_to_multiple_platforms': lambda self, *args: {}})
+
+# Portfolio Management Functions
+PORTFOLIO_FOLDER = "portfolio_users"
+OVERRIDES_FOLDER = "player_overrides"
+
+def get_user_portfolio_file(username):
+    """Get the portfolio file path for a specific user"""
+    if not os.path.exists(PORTFOLIO_FOLDER):
+        os.makedirs(PORTFOLIO_FOLDER)
+    return os.path.join(PORTFOLIO_FOLDER, f"{username}_portfolio.json")
+
+def get_user_overrides_file(username=None):
+    """Get the global overrides file path (now shared across all users)"""
+    if not os.path.exists(OVERRIDES_FOLDER):
+        os.makedirs(OVERRIDES_FOLDER)
+    # Use a single global overrides file instead of user-specific ones
+    return os.path.join(OVERRIDES_FOLDER, "global_overrides.json")
+
+def load_player_overrides(username="default"):
+    """Load saved player projection overrides from global JSON file (shared across all users)"""
+    try:
+        overrides_file = get_user_overrides_file()  # No longer user-specific
+        if os.path.exists(overrides_file):
+            with open(overrides_file, 'r') as f:
+                data = json.load(f)
+                # Handle both old format (direct dict) and new format (with metadata)
+                if "overrides" in data:
+                    return data["overrides"]
+                else:
+                    return data  # Legacy format
+    except Exception as e:
+        st.error(f"Error loading global overrides: {e}")
+    return {}
+
+def save_player_overrides(overrides_data, username="default"):
+    """Save player projection overrides to global JSON file (shared across all users)"""
+    try:
+        overrides_file = get_user_overrides_file()  # No longer user-specific
+        # Add metadata showing who last updated
+        save_data = {
+            "overrides": overrides_data,
+            "metadata": {
+                "last_updated": datetime.now().isoformat(),
+                "last_updated_by": username,
+                "count": len(overrides_data),
+                "note": "Global overrides shared across all users"
+            }
+        }
+        with open(overrides_file, 'w') as f:
+            json.dump(save_data, f, indent=2, default=str)
+        return True
+    except Exception as e:
+        st.error(f"Error saving global overrides: {e}")
+        return False
+
+def clear_player_overrides(username="default"):
+    """Clear all global player projection overrides (affects all users)"""
+    try:
+        overrides_file = get_user_overrides_file()  # No longer user-specific
+        if os.path.exists(overrides_file):
+            os.remove(overrides_file)
+        return True
+    except Exception as e:
+        st.error(f"Error clearing global overrides: {e}")
+        return False
+
+def migrate_user_overrides_to_global():
+    """One-time migration function to convert user-specific overrides to global"""
+    try:
+        if not os.path.exists(OVERRIDES_FOLDER):
+            return
+        
+        global_overrides = {}
+        users_with_overrides = []
+        
+        # Check for existing user-specific override files
+        for filename in os.listdir(OVERRIDES_FOLDER):
+            if filename.endswith('_overrides.json') and filename != 'global_overrides.json':
+                user_file = os.path.join(OVERRIDES_FOLDER, filename)
+                username = filename.replace('_overrides.json', '')
+                
+                try:
+                    with open(user_file, 'r') as f:
+                        user_data = json.load(f)
+                        
+                    # Extract overrides from user file
+                    if 'overrides' in user_data:
+                        user_overrides = user_data['overrides']
+                    else:
+                        user_overrides = user_data
+                    
+                    # Merge into global overrides (latest values win)
+                    global_overrides.update(user_overrides)
+                    users_with_overrides.append(username)
+                    
+                except Exception as e:
+                    continue
+        
+        # Save merged overrides globally if any were found
+        if global_overrides and users_with_overrides:
+            if save_player_overrides(global_overrides, "migration"):
+                # Show migration success message
+                st.info(f"🔄 Migrated overrides from {', '.join(users_with_overrides)} to global overrides file")
+                return True
+                
+    except Exception as e:
+        pass  # Silent fail for migration
+    return False
+
+def get_player_selections_file(username="default"):
+    """Get the file path for saved player selections (exclude/force)"""
+    if not os.path.exists(OVERRIDES_FOLDER):
+        os.makedirs(OVERRIDES_FOLDER)
+    return os.path.join(OVERRIDES_FOLDER, f"{username}_player_selections.json")
+
+def save_player_selections(selections_data, username="default"):
+    """Save player selections (force/exclude) to JSON file for specific user"""
+    try:
+        selections_file = get_player_selections_file(username)
+        save_data = {
+            "selections": selections_data,
+            "metadata": {
+                "last_updated": datetime.now().isoformat(),
+                "user": username,
+                "positions_saved": list(selections_data.keys()) if selections_data else []
+            }
+        }
+        with open(selections_file, 'w') as f:
+            json.dump(save_data, f, indent=2, default=str)
+        return True
+    except Exception as e:
+        st.error(f"Error saving player selections for {username}: {e}")
+        return False
+
+def load_player_selections(username="default"):
+    """Load saved player selections (force/exclude) from JSON file for specific user"""
+    try:
+        selections_file = get_player_selections_file(username)
+        if os.path.exists(selections_file):
+            with open(selections_file, 'r') as f:
+                data = json.load(f)
+                # Handle both old format (direct dict) and new format (with metadata)
+                if "selections" in data:
+                    return data["selections"]
+                else:
+                    return data  # Legacy format
+    except Exception as e:
+        st.error(f"Error loading player selections for {username}: {e}")
+    return {}
+
+def clear_player_selections(username="default"):
+    """Clear all saved player selections for specific user"""
+    try:
+        selections_file = get_player_selections_file(username)
+        if os.path.exists(selections_file):
+            os.remove(selections_file)
+        return True
+    except Exception as e:
+        st.error(f"Error clearing player selections for {username}: {e}")
+        return False
+
+def load_portfolio(username="default"):
+    """Load saved lineups from JSON file for specific user"""
+    try:
+        portfolio_file = get_user_portfolio_file(username)
+        if os.path.exists(portfolio_file):
+            with open(portfolio_file, 'r') as f:
+                return json.load(f)
+    except Exception as e:
+        st.error(f"Error loading portfolio for {username}: {e}")
+    return {"lineups": [], "metadata": {"created": datetime.now().isoformat(), "user": username}}
+
+def save_portfolio(portfolio_data, username="default"):
+    """Save portfolio to JSON file for specific user"""
+    try:
+        portfolio_file = get_user_portfolio_file(username)
+        portfolio_data["metadata"]["last_updated"] = datetime.now().isoformat()
+        portfolio_data["metadata"]["user"] = username
+        with open(portfolio_file, 'w') as f:
+            json.dump(portfolio_data, f, indent=2, default=str)
+        return True
+    except Exception as e:
+        st.error(f"Error saving portfolio for {username}: {e}")
+        return False
+
+def clear_portfolio_simple(username):
+    """Simple portfolio clear function"""
+    try:
+        portfolio_file = get_user_portfolio_file(username)
+        empty_portfolio = {"lineups": [], "metadata": {"created": datetime.now().isoformat(), "user": username}}
+        with open(portfolio_file, 'w') as f:
+            json.dump(empty_portfolio, f, indent=2)
+        
+        # Clear portfolio-specific save checkbox states only
+        keys_to_clear = []
+        for key in list(st.session_state.keys()):
+            # Only clear portfolio-specific save states, not lineup generation saves
+            if ("save_portfolio_" in str(key)) or ("save_lineup_portfolio_" in str(key)):
+                keys_to_clear.append(key)
+        
+        for key in keys_to_clear:
+            del st.session_state[key]
+            
+        return True
+    except Exception as e:
+        st.error(f"Error clearing portfolio: {e}")
+        return False
+
+def remove_lineup_simple(username, lineup_index):
+    """Simple lineup removal function"""
+    try:
+        portfolio = load_portfolio(username)
+        if 0 <= lineup_index < len(portfolio["lineups"]):
+            portfolio["lineups"].pop(lineup_index)
+            result = save_portfolio(portfolio, username)
+            
+            if result:
+                # Clear portfolio-specific save checkbox states only
+                keys_to_clear = []
+                for key in list(st.session_state.keys()):
+                    # Only clear portfolio-specific save states, not lineup generation saves
+                    if ("save_portfolio_" in str(key)) or ("save_lineup_portfolio_" in str(key)):
+                        keys_to_clear.append(key)
+                
+                for key in keys_to_clear:
+                    del st.session_state[key]
+            
+            return result
+        return False
+    except Exception as e:
+        st.error(f"Error removing lineup: {e}")
+        return False
+
+def is_lineup_in_portfolio(lineup_data, username="default"):
+    """Check if a lineup is already saved in the user's portfolio"""
+    try:
+        portfolio = load_portfolio(username)
+        if not portfolio or not portfolio.get("lineups"):
+            return False
+        
+        # Create set of player names from the lineup to check
+        lineup_players = set()
+        for _, player in lineup_data.iterrows():
+            lineup_players.add(str(player['Nickname']))
+        
+        # Check against existing lineups in portfolio
+        for existing_lineup in portfolio["lineups"]:
+            existing_players = set()
+            for player in existing_lineup["players"]:
+                existing_players.add(player["nickname"])
+            
+            # If all players match, lineup is already saved
+            if lineup_players == existing_players:
+                return True
+        
+        return False
+    except Exception:
+        return False
+
+def add_lineup_to_portfolio(lineup_data, lineup_score, projected_points, username="default"):
+    """Add a lineup to the saved portfolio for specific user"""
+    from datetime import datetime
+    
+    # Always load fresh portfolio data to avoid stale cache issues
+    portfolio = load_portfolio(username)
+    
+    # Check if lineup already exists using consolidated function
+    if is_lineup_in_portfolio(lineup_data, username):
+        return "duplicate"  # Return special status for duplicate
+    
+    # Convert lineup dataframe to serializable format
+    lineup_dict = {
+        "id": f"lineup_{len(portfolio['lineups']) + 1}_{datetime.now().strftime('%Y%m%d_%H%M%S')}",
+        "score": float(lineup_score),
+        "projected_points": float(projected_points),
+        "total_salary": int(lineup_data['Salary'].sum()),
+        "saved_date": datetime.now().isoformat(),
+        "players": []
+    }
+    
+    for _, player in lineup_data.iterrows():
+        lineup_dict["players"].append({
+            "id": str(player.get('Id', '')),  # Add player ID
+            "nickname": str(player['Nickname']),
+            "position": str(player['Position']),
+            "team": str(player['Team']),
+            "salary": int(player['Salary']),
+            "fppg": float(player.get('FPPG', 0))
+        })
+    
+    portfolio["lineups"].append(lineup_dict)
+    
+    if save_portfolio(portfolio, username):
+        return True
+    return False
+
+def remove_lineup_from_portfolio(lineup_index, username="default"):
+    """Remove a lineup from the portfolio by index for specific user"""
+    try:
+        portfolio = load_portfolio(username)
+        if not portfolio or "lineups" not in portfolio:
+            return False
+            
+        if not (0 <= lineup_index < len(portfolio["lineups"])):
+            return False
+            
+        # Remove the lineup
+        removed_lineup = portfolio["lineups"].pop(lineup_index)
+        
+        # Save the updated portfolio with verification
+        if save_portfolio(portfolio, username):
+            # Verify the removal by reloading
+            import time
+            time.sleep(0.1)  # Small delay to ensure file operation completes
+            updated_portfolio = load_portfolio(username)
+            return len(updated_portfolio.get("lineups", [])) == len(portfolio["lineups"])
+        
+        return False
+    except Exception as e:
+        print(f"Error removing lineup: {e}")
+        return False
+
+def get_portfolio_lineups(username="default"):
+    """Get all saved lineups from portfolio for specific user"""
+    portfolio = load_portfolio(username)
+    return portfolio.get("lineups", [])
+
+def remove_lineup_by_players(lineup_data, username="default"):
+    """Remove a lineup from portfolio by matching the exact players"""
+    try:
+        portfolio = load_portfolio(username)
+        if not portfolio or not portfolio.get("lineups"):
+            return False
+        
+        # Create set of player names from the lineup to remove
+        lineup_players = set()
+        for _, player in lineup_data.iterrows():
+            lineup_players.add(str(player['Nickname']))
+        
+        # Find and remove matching lineup
+        for idx, existing_lineup in enumerate(portfolio["lineups"]):
+            existing_players = set()
+            for player in existing_lineup["players"]:
+                existing_players.add(player["nickname"])
+            
+            # If all players match, remove this lineup
+            if lineup_players == existing_players:
+                portfolio["lineups"].pop(idx)
+                return save_portfolio(portfolio, username)
+        
+        return False  # No matching lineup found
+    except Exception:
+        return False
+
+# Create minimal dummy functions to prevent crashes if enhanced features aren't available
+if not ENHANCED_FEATURES_AVAILABLE:
+    def log_info(*args): pass
+    def log_error(*args): pass
+    def get_logger(): return type('DummyLogger', (), {'info': log_info, 'error': log_error})()
+    def log_operation(*args): 
+        class DummyContext:
+            def __enter__(self): return self
+            def __exit__(self, *args): pass
+        return DummyContext()
+    def load_config(): return type('DummyConfig', (), {'optimization': type('obj', (), {'num_simulations': 10000, 'stack_probability': 0.80, 'elite_target_boost': 0.45, 'great_target_boost': 0.25})()})()
+    def get_config_manager(): return type('DummyManager', (), {'load_config': load_config})()
+    ConfigUI = type('DummyConfigUI', (), {'__init__': lambda self, manager: None, 'render_settings_panel': lambda self: {}})
+    DataValidator = type('DummyValidator', (), {'validate_player_data': lambda self, df: (df, {'data_quality_score': 100}), 'generate_data_quality_report': lambda self, r: "No validation available"})
+    reduce_memory_usage = lambda df, verbose=False: df
+    AdvancedAnalytics = type('DummyAnalytics', (), {
+        'generate_ownership_projections': lambda self, *args: pd.DataFrame(),
+        'generate_lineup_performance_insights': lambda self, *args: {},
+        'create_advanced_visualizations': lambda self, *args: {},
+        'generate_roi_projections': lambda self, *args: {'avg_roi': 0, 'cash_rate': 0, 'top_1_percent_rate': 0}
+    })
+    LineupExporter = type('DummyExporter', (), {'get_supported_platforms': lambda self: ['fanduel'], 'export_lineups': lambda self, *args: ""})
+    ExportManager = type('DummyManager', (), {'export_to_multiple_platforms': lambda self, *args: {}})
+
+def find_excel_file():
+    """Find NFL.xlsx file in current directory or script directory"""
+    possible_paths = [
+        'NFL.xlsx',
+        os.path.join(os.path.dirname(os.path.abspath(__file__)), 'NFL.xlsx')
+    ]
+    
+    for path in possible_paths:
+        if os.path.exists(path):
+            return path
+    return None
+
+# Set page config
+st.set_page_config(
+    page_title="🏈 FanDuel NFL DFS Optimizer",
+    page_icon="🏈",
+    layout="wide",
+    initial_sidebar_state="expanded"
+)
+
+# Custom CSS for better styling
+st.markdown("""
+<style>
+    .main-header {
+        font-size: 3rem;
+        color: #1f77b4;
+        text-align: center;
+        margin-bottom: 2rem;
+    }
+    .sub-header {
+        font-size: 1.5rem;
+        color: #2e8b57;
+        margin: 1rem 0;
+    }
+    .metric-card {
+        background-color: #f0f2f6;
+        padding: 1rem;
+        border-radius: 0.5rem;
+        margin: 0.5rem 0;
+    }
+</style>
+""", unsafe_allow_html=True)
+
+# Initialize session state
+if 'lineups_generated' not in st.session_state:
+    st.session_state.lineups_generated = False
+if 'stacked_lineups' not in st.session_state:
+    st.session_state.stacked_lineups = []
+
+@st.cache_data
+def load_player_data():
+    """Load and process player data with enhanced validation and optimization"""
+    
+    # ROBUST CSV LOADING - Multiple fallback strategies
+    import pandas as pd
+    import os
+    import glob
+    
+    # Direct path to the exact file we want
+    csv_file = r"c:\Users\jamin\OneDrive\NFL scrapping\NFL_DFS_OPTIMZER\FanDuel-NFL-2025 EST-11 EST-23 EST-123168-players-list.csv"
+    
+    # Strategy 1: Try current working directory
+    if os.path.exists(target_csv):
+        csv_file = target_csv
+    
+    # Strategy 2: Try script directory
+    if not csv_file:
+        script_dir = os.path.dirname(os.path.abspath(__file__))
+        script_csv = os.path.join(script_dir, target_csv)
+        if os.path.exists(script_csv):
+            csv_file = script_csv
+    
+    # Strategy 3: Find any FanDuel CSV file with similar pattern
+    if not csv_file:
+        patterns = [
+            "FanDuel-NFL-2025*EST-11*EST-16*.csv",
+            "FanDuel-NFL-2025*.csv",
+            "*FanDuel*.csv"
+        ]
+        
+        for pattern in patterns:
+            matching_files = glob.glob(pattern)
+            if matching_files:
+                # Use the most recent file
+                csv_file = max(matching_files, key=os.path.getmtime)
+                st.info(f"📁 Using CSV file: {os.path.basename(csv_file)}")
+                break
+    
+    if not csv_file:
+        st.error(f"❌ No suitable CSV file found!")
+        # Show available CSV files for debugging
+        try:
+            available_csvs = [f for f in os.listdir('.') if f.endswith('.csv')]
+            if available_csvs:
+                st.error(f"Available CSV files: {available_csvs}")
+            else:
+                st.error("No CSV files found in directory")
+        except:
+            st.error("Could not list directory contents")
+        return pd.DataFrame()
+    
+    try:
+        # Load the CSV directly - no caching, no complexity
+        df = pd.read_csv(csv_file)
+        df.columns = [col.strip() for col in df.columns]
+        
+        # Apply salary filters by position
+        if 'Salary' in df.columns and 'Position' in df.columns:
+            # Remove players with missing salary
+            df = df[df['Salary'].notna() & (df['Salary'] > 0)]
+            
+            # Position-specific salary filters
+            rb_filter = (df['Position'] == 'RB') & (df['Salary'] >= 5000)
+            wr_filter = (df['Position'] == 'WR') & (df['Salary'] >= 4600)
+            te_filter = (df['Position'] == 'TE') & (df['Salary'] >= 4200)
+            qb_filter = (df['Position'] == 'QB') & (df['Salary'] >= 6000)
+            def_filter = (df['Position'] == 'D') & (df['Salary'] >= 3000) & (df['Salary'] <= 5000)
+            
+            # Combine all position filters
+            df = df[rb_filter | wr_filter | te_filter | qb_filter | def_filter]
+        
+        # Remove injury exclusions but keep 'Q' (Questionable) players
+        if 'Injury Indicator' in df.columns:
+            df = df[~df['Injury Indicator'].isin(['IR', 'O', 'D'])]  # Removed 'Q' from exclusions
+        
+        # Apply minimum 5-point fantasy projection filter
+        if 'FPPG' in df.columns:
+            pre_filter_count = len(df)
+            df = df[df['FPPG'] > 5.0]
+            filtered_count = pre_filter_count - len(df)
+            if filtered_count > 0:
+                print(f"Filtered out {filtered_count} players with projections ≤ 5.0 points during data loading")
+        
+        # Add ceiling and floor projections
+        df = calculate_ceiling_floor_projections(df)
+        
+        return df
+        
+    except Exception as e:
+        st.error(f"Error loading CSV: {str(e)}")
+        return pd.DataFrame()
+
+def calculate_roi_for_points(points, entry_fee=0.25, num_entries=150):
+    """Calculate expected ROI based on actual tournament payout structure (239,540 entries)"""
+    total_investment = entry_fee * num_entries
+    
+    # Actual tournament payout structure with 239,540 entries
+    # Calculate placement probability based on point ranges and expected payout
+    
+    def get_placement_and_payout(points):
+        """Return expected placement range and payout based on points"""
+        if points >= 200:  # Elite score - likely top 10
+            # Top 10: avg payout ~$400, probability ~100% of top 10
+            return (1, 10, 400, 1.0)
+        elif points >= 190:  # Excellent - likely top 50  
+            # Top 11-50: avg payout ~$120, probability ~90% 
+            return (11, 50, 120, 0.90)
+        elif points >= 180:  # Very good - likely top 200
+            # Top 51-200: avg payout ~$50, probability ~80%
+            return (51, 200, 50, 0.80)
+        elif points >= 170:  # Good - likely top 1000
+            # Top 201-1000: avg payout ~$15, probability ~70%
+            return (201, 1000, 15, 0.70)
+        elif points >= 160:  # Above average - likely top 5000
+            # Top 1001-5000: avg payout ~$5, probability ~60%
+            return (1001, 5000, 5, 0.60)
+        elif points >= 150:  # Average+ - likely top 15000
+            # Top 5001-15000: avg payout ~$2.5, probability ~50%
+            return (5001, 15000, 2.5, 0.50)
+        elif points >= 145:  # Decent - might cash bottom tiers
+            # Top 15001-71890 (30%): avg payout ~$1, probability ~35%
+            return (15001, 71890, 1, 0.35)
+        elif points >= 140:  # Below average - small chance
+            # Top 71891+ (bottom cash): avg payout ~$0.70, probability ~20%
+            return (71891, 71890, 0.70, 0.20)
+        else:
+            # No cash
+            return (239540, 239540, 0, 0.0)
+    
+    min_place, max_place, avg_payout, probability = get_placement_and_payout(points)
+    
+    # Expected value calculation
+    expected_payout = probability * avg_payout
+    expected_roi = ((expected_payout - total_investment) / total_investment) * 100
+    
+    return expected_payout, expected_roi
+
+def calculate_ceiling_floor_projections(df):
+    """Calculate ceiling and floor projections for each player"""
+    
+    # Position-specific variance multipliers for ceiling calculation
+    position_variance = {
+        'QB': 1.25,    # QBs can boom big with multiple TDs
+        'RB': 1.35,    # RBs have high ceiling with goal line work  
+        'WR': 1.30,    # WRs can explode in shootouts
+        'TE': 1.25,    # TEs more consistent but can boom
+        'D': 1.20      # Defenses have some variance
+    }
+    
+    # Additional ceiling bonuses based on salary (higher salary = more ceiling)
+    df['Salary_Tier'] = pd.cut(df['Salary'], 
+                               bins=[0, 5000, 6500, 8000, float('inf')], 
+                               labels=['Budget', 'Mid', 'Premium', 'Elite'])
+    
+    salary_bonus = {
+        'Budget': 1.0,    # No bonus for cheap players
+        'Mid': 1.1,       # 10% bonus for mid-tier
+        'Premium': 1.2,   # 20% bonus for premium  
+        'Elite': 1.3      # 30% bonus for elite players
+    }
+    
+    # Calculate ceiling and floor
+    df['Base_Projection'] = df['FPPG']
+    
+    # Ceiling = Base * Position_Variance * Salary_Bonus  
+    df['Ceiling'] = df.apply(lambda row: 
+        row['FPPG'] * 
+        position_variance.get(row['Position'], 1.2) * 
+        salary_bonus.get(row['Salary_Tier'], 1.0), axis=1
+    )
+    
+    # Floor = Base * 0.75 (more conservative)
+    df['Floor'] = df['FPPG'] * 0.75
+    
+    # Round projections
+    df['Ceiling'] = df['Ceiling'].round(1)
+    df['Floor'] = df['Floor'].round(1)
+    
+    return df
+    
+    # OLD COMPLEX LOADING (commented out)
+    if False and ENHANCED_FEATURES_AVAILABLE:
+        # Clear cache to force fresh load
+        try:
+            cached_load_player_data.clear()
+        except:
+            pass
+            
+        # Use enhanced loading with validation and optimization
+        try:
+            with log_operation("load_player_data"):
+                # Clear cache to ensure latest filter logic is applied
+                cached_load_player_data.clear()
+                df = cached_load_player_data()
+                
+                # Add validation
+                validator = DataValidator()
+                validated_df, validation_results = validator.validate_player_data(df)
+                
+                if validation_results['data_quality_score'] < 90:
+                    with st.expander("📊 Data Quality Report", expanded=True):
+                        report = validator.generate_data_quality_report(validation_results)
+                        st.markdown(report)
+                
+                # Optimize memory usage
+                optimized_df = reduce_memory_usage(validated_df, verbose=False)
+                log_info(f"Loaded {len(optimized_df)} players with enhanced features")
+                
+                return optimized_df
+        except Exception as e:
+            log_error("Enhanced data loading failed, falling back to standard loading", e)
+            # Fall back to standard loading
+    
+    # Standard loading (original code)
+    import os
+    
+    # ONLY use the November 23rd CSV file (version 3)
+    target_file = 'FanDuel-NFL-2025 EST-11 EST-23 EST-123168-players-list.csv'
+    
+    # Debug: Show what we're looking for
+    st.info(f"🔍 **Looking for CSV file:** {target_file}")
+    
+    current_dir = os.getcwd()
+    script_dir = os.path.dirname(os.path.abspath(__file__))
+    
+    possible_paths = [
+        os.path.join(current_dir, target_file),
+        os.path.join(script_dir, target_file),
+        target_file
+    ]
+    
+    # Debug: Show all possible paths
+    st.write("**Checking paths:**")
+    for i, path in enumerate(possible_paths):
+        exists = os.path.exists(path)
+        st.write(f"{i+1}. `{path}` - {'✅ EXISTS' if exists else '❌ NOT FOUND'}")
+    
+    csv_path = None
+    for path in possible_paths:
+        if os.path.exists(path):
+            csv_path = path
+            break
+    
+    if csv_path is None:
+        st.error(f"❌ Required CSV file not found: {target_file}")
+        st.warning("This app requires the October 12th FanDuel player list file.")
+        st.info("Please upload the correct CSV file to continue.")
+        return None
+    
+    try:
+        # Load player CSV
+        st.info(f"📂 **Loading CSV file:** {os.path.basename(csv_path)}")
+        df = pd.read_csv(csv_path)
+        df.columns = [col.strip() for col in df.columns]
+        
+        # Show file details and timestamp
+        import datetime
+        file_mod_time = datetime.datetime.fromtimestamp(os.path.getmtime(csv_path))
+        st.success(f"✅ **Loaded {len(df)} players** from {os.path.basename(csv_path)} (Modified: {file_mod_time.strftime('%m/%d/%Y %H:%M')})")
+        
+        # Debug: Check if CeeDee Lamb is in the dataset
+        lamb_check = df[df['Nickname'].str.contains('Lamb', case=False, na=False)]
+        if len(lamb_check) > 0:
+            st.info(f"🏈 **CeeDee Lamb found:** {lamb_check['Nickname'].iloc[0]} - ${lamb_check['Salary'].iloc[0]:,}")
+        else:
+            st.warning("⚠️ **CeeDee Lamb not found in dataset** - checking name variations...")
+            # Check for other name formats
+            cd_check = df[df['Nickname'].str.contains('CeeDee|CD|Ceedee', case=False, na=False)]
+            if len(cd_check) > 0:
+                st.info(f"🏈 **Found similar:** {', '.join(cd_check['Nickname'].tolist())}")
+            else:
+                st.error("❌ **No CeeDee Lamb found** - file may not be updated")
+                # Show a few sample player names for debugging
+                sample_players = df['Nickname'].head(10).tolist()
+                st.write(f"**Sample players in file:** {', '.join(sample_players)}")
+        
+        # Debug: Check CeeDee Lamb BEFORE filtering
+        lamb_before = df[df['Nickname'].str.contains('Lamb', case=False, na=False)]
+        if len(lamb_before) > 0:
+            injury_status = lamb_before['Injury Indicator'].iloc[0]
+            st.write(f"🔍 **CeeDee Lamb before filtering:** Injury Status = '{injury_status}'")
+        
+        # Apply filters
+        injury_exclusions = ['IR', 'O', 'D']  # Include Q (Questionable) players
+        st.write(f"🚫 **Excluding injury statuses:** {injury_exclusions}")
+        df = df[~df['Injury Indicator'].isin(injury_exclusions)]
+        
+        # Debug: Check CeeDee Lamb AFTER injury filtering
+        lamb_after_injury = df[df['Nickname'].str.contains('Lamb', case=False, na=False)]
+        if len(lamb_after_injury) > 0:
+            st.write(f"✅ **CeeDee Lamb after injury filter:** Still in dataset")
+        else:
+            st.write(f"❌ **CeeDee Lamb after injury filter:** REMOVED from dataset")
+        
+        # Salary filters
+        st.write(f"💰 **Applying salary filters:** Defense $3,000-$5,000, Others $5,000+")
+        
+        # Debug: Check CeeDee Lamb BEFORE salary filtering
+        lamb_before_salary = df[df['Nickname'].str.contains('Lamb', case=False, na=False)]
+        if len(lamb_before_salary) > 0:
+            salary = lamb_before_salary['Salary'].iloc[0]
+            position = lamb_before_salary['Position'].iloc[0]
+            st.write(f"🔍 **CeeDee Lamb before salary filter:** {position}, ${salary:,}")
+        
+        defense_mask = (df['Position'] == 'D') & (df['Salary'] >= 3000) & (df['Salary'] <= 5000)
+        other_positions_mask = (df['Position'] != 'D') & (df['Salary'] >= 5000)
+        df = df[defense_mask | other_positions_mask]
+        
+        # Apply minimum 5-point fantasy projection filter
+        if 'FPPG' in df.columns:
+            pre_fppg_count = len(df)
+            df = df[df['FPPG'] > 5.0]
+            fppg_filtered = pre_fppg_count - len(df)
+            if fppg_filtered > 0:
+                st.write(f"🔽 **Minimum FPPG filter:** Removed {fppg_filtered} players with ≤ 5.0 fantasy points")
+        
+        # Debug: Check CeeDee Lamb AFTER salary filtering
+        lamb_after_salary = df[df['Nickname'].str.contains('Lamb', case=False, na=False)]
+        if len(lamb_after_salary) > 0:
+            st.write(f"✅ **CeeDee Lamb after salary filter:** Still in dataset")
+        else:
+            st.write(f"❌ **CeeDee Lamb after salary filter:** REMOVED from dataset (salary too low?)")
+        
+        # Final comprehensive check
+        st.write("---")
+        st.write(f"📊 **Final Dataset Summary:**")
+        st.write(f"- Total players: {len(df)}")
+        st.write(f"- Salary range: ${df['Salary'].min():,} - ${df['Salary'].max():,}")
+        
+        # Show all WRs with "C" names to see if CeeDee is there under different name
+        c_wrs = df[(df['Position'] == 'WR') & (df['Nickname'].str.startswith('C', na=False))]['Nickname'].tolist()
+        if c_wrs:
+            st.write(f"**WRs starting with 'C':** {', '.join(sorted(c_wrs))}")
+        
+        return df
+    except FileNotFoundError:
+        st.error(f"File was found but couldn't be read: {csv_path}")
+        return None
+    except Exception as e:
+        st.error(f"Error loading player data from {csv_path}: {str(e)}")
+        return None
+
+@st.cache_data
+def load_defensive_data():
+    """Load and process defensive matchup data with enhanced caching"""
+    if ENHANCED_FEATURES_AVAILABLE:
+        try:
+            return cached_load_defensive_data()
+        except Exception as e:
+            log_error("Enhanced defensive data loading failed, falling back to standard loading", e)
+    
+    # Standard loading (original code)
+    excel_path = find_excel_file()
+    if excel_path is None:
+        st.warning("NFL.xlsx file not found. Using salary-based matchup analysis.")
+        return None, None
+        
+    try:
+        # Load Excel data
+        excel_file = pd.ExcelFile(excel_path)
+        
+        # Load defensive data
+        passing_team_names = pd.read_excel(excel_path, sheet_name="Defense Data 2025", 
+                                          usecols=[1], skiprows=41, nrows=32, header=None)
+        passing_ypg_data = pd.read_excel(excel_path, sheet_name="Defense Data 2025", 
+                                        usecols=[15], skiprows=41, nrows=32, header=None)
+        
+        rushing_team_names = pd.read_excel(excel_path, sheet_name="Defense Data 2025", 
+                                          usecols=[1], skiprows=80, nrows=32, header=None)
+        rushing_ypg_data = pd.read_excel(excel_path, sheet_name="Defense Data 2025", 
+                                        usecols=[7], skiprows=80, nrows=32, header=None)
+        
+        # Process data
+        pass_defense = pd.DataFrame({
+            'Team': passing_team_names.iloc[:, 0],
+            'Pass_YPG_Allowed': pd.to_numeric(passing_ypg_data.iloc[:, 0], errors='coerce')
+        }).dropna()
+        
+        rush_defense = pd.DataFrame({
+            'Team': rushing_team_names.iloc[:, 0],
+            'Rush_YPG_Allowed': pd.to_numeric(rushing_ypg_data.iloc[:, 0], errors='coerce')
+        }).dropna()
+        
+        return pass_defense, rush_defense
+    except FileNotFoundError:
+        st.error("NFL.xlsx file not found. Defensive targeting will be disabled.")
+        return None, None
+    except Exception as e:
+        st.warning(f"Could not load defensive data from NFL.xlsx: {str(e)}. Using basic matchup analysis.")
+        return None, None
+
+@st.cache_data
+def load_fantasy_data():
+    """Load fantasy performance data with enhanced caching"""
+    if ENHANCED_FEATURES_AVAILABLE:
+        try:
+            return cached_load_fantasy_data()
+        except Exception as e:
+            log_error("Enhanced fantasy data loading failed, falling back to standard loading", e)
+    
+    # Standard loading (original code)
+    excel_path = find_excel_file()
+    if excel_path is None:
+        st.warning("NFL.xlsx file not found. Performance boosts will be disabled.")
+        return None
+        
+    try:
+        fantasy_data = pd.read_excel(excel_path, sheet_name="Fantasy", header=1)
+        fantasy_data['Tgt'] = pd.to_numeric(fantasy_data['Tgt'], errors='coerce')
+        fantasy_data['Rec'] = pd.to_numeric(fantasy_data['Rec'], errors='coerce')
+        fantasy_data['FDPt'] = pd.to_numeric(fantasy_data['FDPt'], errors='coerce')
+        fantasy_data['Att_1'] = pd.to_numeric(fantasy_data['Att_1'], errors='coerce')
+        fantasy_data['PosRank'] = pd.to_numeric(fantasy_data['PosRank'], errors='coerce')
+        fantasy_data['TD_3'] = pd.to_numeric(fantasy_data['TD_3'], errors='coerce')  # Rushing TDs
+        fantasy_data['Yds_2'] = pd.to_numeric(fantasy_data['Yds_2'], errors='coerce')  # Rushing Yards
+        
+        fantasy_clean = fantasy_data.dropna(subset=['FDPt']).copy()
+        return fantasy_clean
+    except FileNotFoundError:
+        st.error("Fantasy performance data not found. Performance boosts will be disabled.")
+        return None
+
+def apply_matchup_analysis(df, pass_defense, rush_defense):
+    """Apply defensive matchup analysis"""
+    if pass_defense is None or rush_defense is None:
+        # Fallback: Use salary as a basic matchup quality indicator
+        df['Adjusted_FPPG'] = df['FPPG']
+        df['Matchup_Quality'] = 'Good Target'  # Default to neutral matchup
+        
+        # Assign better matchups to higher salary players within position
+        for pos in ['QB', 'WR', 'RB', 'TE']:
+            pos_players = df[df['Position'] == pos]
+            if len(pos_players) > 0:
+                # Top 25% by salary get Elite Target
+                elite_threshold = pos_players['Salary'].quantile(0.75)
+                # Top 50% by salary get Great Target  
+                great_threshold = pos_players['Salary'].quantile(0.5)
+                
+                df.loc[(df['Position'] == pos) & (df['Salary'] >= elite_threshold), 'Matchup_Quality'] = 'ELITE TARGET'
+                df.loc[(df['Position'] == pos) & (df['Salary'] >= great_threshold) & (df['Salary'] < elite_threshold), 'Matchup_Quality'] = 'Great Target'
+        
+        return df
+    
+    # Create team mapping (simplified)
+    excel_path = find_excel_file()
+    if excel_path is None:
+        # No Excel file, use salary-based fallback for all
+        for pos in ['QB', 'WR', 'RB', 'TE']:
+            pos_players = df[df['Position'] == pos]
+            if len(pos_players) > 0:
+                elite_threshold = pos_players['Salary'].quantile(0.75)
+                great_threshold = pos_players['Salary'].quantile(0.5)
+                
+                df.loc[(df['Position'] == pos) & (df['Salary'] >= elite_threshold), 'Matchup_Quality'] = 'ELITE TARGET'
+                df.loc[(df['Position'] == pos) & (df['Salary'] >= great_threshold) & (df['Salary'] < elite_threshold), 'Matchup_Quality'] = 'Great Target'
+        return df
+        
+    teams_sheet = pd.read_excel(excel_path, sheet_name="Teams")
+    team_mapping = {}
+    if len(teams_sheet.columns) >= 6:
+        excel_teams = teams_sheet.iloc[:, 1]
+        csv_teams = teams_sheet.iloc[:, 5]
+        for excel_team, csv_team in zip(excel_teams, csv_teams):
+            if pd.notna(excel_team) and pd.notna(csv_team):
+                team_mapping[excel_team] = csv_team
+    
+    # Map team names and create rankings
+    pass_defense['Team'] = pass_defense['Team'].map(team_mapping).fillna(pass_defense['Team'])
+    rush_defense['Team'] = rush_defense['Team'].map(team_mapping).fillna(rush_defense['Team'])
+    
+    pass_defense['Pass_Defense_Rank'] = range(1, len(pass_defense) + 1)
+    rush_defense['Rush_Defense_Rank'] = range(1, len(rush_defense) + 1)
+    
+    # Merge defensive data
+    defensive_matchups = pd.merge(pass_defense, rush_defense, on='Team', how='outer')
+    
+    # Apply matchup analysis
+    df['Matchup_Quality'] = 'Good Target'  # Default instead of Unknown
+    df['Overall_Matchup_Multiplier'] = 1.0
+    
+    for idx, row in df.iterrows():
+        opponent = row['Opponent']
+        position = row['Position']
+        
+        if opponent in defensive_matchups['Team'].values:
+            team_defense = defensive_matchups[defensive_matchups['Team'] == opponent].iloc[0]
+            
+            if position in ['QB', 'WR', 'TE']:
+                defense_rank = team_defense['Pass_Defense_Rank']
+                if defense_rank >= 25:
+                    df.loc[idx, 'Matchup_Quality'] = 'ELITE TARGET'
+                elif defense_rank >= 20:
+                    df.loc[idx, 'Matchup_Quality'] = 'Great Target'
+                elif defense_rank >= 15:
+                    df.loc[idx, 'Matchup_Quality'] = 'Good Target'
+            elif position == 'RB':
+                defense_rank = team_defense['Rush_Defense_Rank']
+                if defense_rank >= 25:
+                    df.loc[idx, 'Matchup_Quality'] = 'ELITE TARGET'
+                elif defense_rank >= 20:
+                    df.loc[idx, 'Matchup_Quality'] = 'Great Target'
+                elif defense_rank >= 15:
+                    df.loc[idx, 'Matchup_Quality'] = 'Good Target'
+        else:
+            # Fallback for teams not found in defensive data - use salary-based logic
+            pos_players = df[df['Position'] == position]
+            if len(pos_players) > 0:
+                elite_threshold = pos_players['Salary'].quantile(0.75)
+                great_threshold = pos_players['Salary'].quantile(0.5)
+                
+                if row['Salary'] >= elite_threshold:
+                    df.loc[idx, 'Matchup_Quality'] = 'ELITE TARGET'
+                elif row['Salary'] >= great_threshold:
+                    df.loc[idx, 'Matchup_Quality'] = 'Great Target'
+                # else keep the default 'Good Target'
+    
+    df['Adjusted_FPPG'] = df['FPPG'] * df['Overall_Matchup_Multiplier']
+    return df
+
+def create_performance_boosts(fantasy_data, wr_boost_multiplier=1.0, rb_boost_multiplier=1.0):
+    """Create fantasy performance boosts"""
+    wr_performance_boosts = {}
+    rb_performance_boosts = {}
+    te_performance_boosts = {}
+    qb_performance_boosts = {}
+    
+    if fantasy_data is not None:
+        # WR boosts
+        wr_fantasy = fantasy_data[fantasy_data['FantPos'] == 'WR'].copy()
+        if len(wr_fantasy) > 0:
+            # Check for required columns and use fallbacks
+            has_tgt = 'Tgt' in wr_fantasy.columns
+            has_rec = 'Rec' in wr_fantasy.columns
+            has_fdpt = 'FDPt' in wr_fantasy.columns
+            has_fantpt = 'FantPt' in wr_fantasy.columns
+            
+            if has_tgt:
+                wr_fantasy['Tgt_Percentile'] = wr_fantasy['Tgt'].rank(pct=True, na_option='bottom')
+            else:
+                wr_fantasy['Tgt_Percentile'] = 0.5
+                
+            if has_rec:
+                wr_fantasy['Rec_Percentile'] = wr_fantasy['Rec'].rank(pct=True, na_option='bottom')
+            else:
+                wr_fantasy['Rec_Percentile'] = 0.5
+                
+            # Use FDPt if available, otherwise use FantPt as fallback
+            if has_fdpt:
+                wr_fantasy['FDPt_Percentile'] = wr_fantasy['FDPt'].rank(pct=True, na_option='bottom')
+            elif has_fantpt:
+                wr_fantasy['FDPt_Percentile'] = wr_fantasy['FantPt'].rank(pct=True, na_option='bottom')
+            else:
+                wr_fantasy['FDPt_Percentile'] = 0.5
+            
+            wr_fantasy['WR_Performance_Score'] = (
+                wr_fantasy['Tgt_Percentile'] * 0.25 +
+                wr_fantasy['Rec_Percentile'] * 0.25 +
+                wr_fantasy['FDPt_Percentile'] * 0.5
+            )
+            wr_fantasy['WR_Performance_Boost'] = wr_fantasy['WR_Performance_Score'] * 0.4 * wr_boost_multiplier
+            
+            for _, wr in wr_fantasy.iterrows():
+                wr_performance_boosts[wr['Player']] = wr['WR_Performance_Boost']
+        
+        # RB boosts
+        rb_fantasy = fantasy_data[fantasy_data['FantPos'] == 'RB'].copy()
+        if len(rb_fantasy) > 0:
+            # Check for required columns
+            has_fdpt = 'FDPt' in rb_fantasy.columns
+            has_fantpt = 'FantPt' in rb_fantasy.columns
+            has_att = 'Att_1' in rb_fantasy.columns
+            has_rec = 'Rec' in rb_fantasy.columns
+            
+            # Use FDPt or FantPt fallback
+            if has_fdpt:
+                rb_fantasy['FDPt_Percentile'] = rb_fantasy['FDPt'].rank(pct=True, na_option='bottom')
+            elif has_fantpt:
+                rb_fantasy['FDPt_Percentile'] = rb_fantasy['FantPt'].rank(pct=True, na_option='bottom')
+            else:
+                rb_fantasy['FDPt_Percentile'] = 0.5
+                
+            if has_att:
+                rb_fantasy['Att_Percentile'] = rb_fantasy['Att_1'].rank(pct=True, na_option='bottom')
+            else:
+                rb_fantasy['Att_Percentile'] = 0.5
+                
+            if has_rec:
+                rb_fantasy['Rec_Percentile'] = rb_fantasy['Rec'].rank(pct=True, na_option='bottom')
+            else:
+                rb_fantasy['Rec_Percentile'] = 0.5
+            
+            rb_fantasy['RB_Performance_Score'] = (
+                rb_fantasy['FDPt_Percentile'] * 0.5 +
+                rb_fantasy['Att_Percentile'] * 0.3 +
+                rb_fantasy['Rec_Percentile'] * 0.2
+            )
+            rb_fantasy['RB_Performance_Boost'] = rb_fantasy['RB_Performance_Score'] * 0.4 * rb_boost_multiplier
+            
+            for _, rb in rb_fantasy.iterrows():
+                rb_performance_boosts[rb['Player']] = rb['RB_Performance_Boost']
+        
+        # TE boosts - prioritize receptions and FDPts
+        te_fantasy = fantasy_data[fantasy_data['FantPos'] == 'TE'].copy()
+        if len(te_fantasy) > 0:
+            # Check for required columns
+            has_rec = 'Rec' in te_fantasy.columns
+            has_fdpt = 'FDPt' in te_fantasy.columns
+            has_fantpt = 'FantPt' in te_fantasy.columns
+            
+            if has_rec:
+                te_fantasy['Rec_Percentile'] = te_fantasy['Rec'].rank(pct=True, na_option='bottom')
+            else:
+                te_fantasy['Rec_Percentile'] = 0.5
+                
+            # Use FDPt or FantPt fallback
+            if has_fdpt:
+                te_fantasy['FDPt_Percentile'] = te_fantasy['FDPt'].rank(pct=True, na_option='bottom')
+            elif has_fantpt:
+                te_fantasy['FDPt_Percentile'] = te_fantasy['FantPt'].rank(pct=True, na_option='bottom')
+            else:
+                te_fantasy['FDPt_Percentile'] = 0.5
+            
+            # TE Performance Score: 50% Receptions + 50% FDPts
+            te_fantasy['TE_Performance_Score'] = (
+                te_fantasy['Rec_Percentile'] * 0.5 +
+                te_fantasy['FDPt_Percentile'] * 0.5
+            )
+            te_fantasy['TE_Performance_Boost'] = te_fantasy['TE_Performance_Score'] * 0.15  # Further reduced from 25% to 15% boost strength
+            
+            for _, te in te_fantasy.iterrows():
+                te_performance_boosts[te['Player']] = te['TE_Performance_Boost']
+        
+        # QB boosts - based purely on FDPts performance
+        qb_fantasy = fantasy_data[fantasy_data['FantPos'] == 'QB'].copy()
+        if len(qb_fantasy) > 0:
+            # Check for required columns
+            has_fdpt = 'FDPt' in qb_fantasy.columns
+            has_fantpt = 'FantPt' in qb_fantasy.columns
+            
+            # Use FDPt or FantPt fallback
+            if has_fdpt:
+                qb_fantasy['FDPt_Percentile'] = qb_fantasy['FDPt'].rank(pct=True, na_option='bottom')
+            elif has_fantpt:
+                qb_fantasy['FDPt_Percentile'] = qb_fantasy['FantPt'].rank(pct=True, na_option='bottom')
+            else:
+                qb_fantasy['FDPt_Percentile'] = 0.5
+            
+            # QB Performance Score: 100% FDPts (simple but effective)
+            qb_fantasy['QB_Performance_Score'] = qb_fantasy['FDPt_Percentile']
+            qb_fantasy['QB_Performance_Boost'] = qb_fantasy['QB_Performance_Score'] * 0.15  # Reduced from 30% to 15% max boost strength
+            
+            for _, qb in qb_fantasy.iterrows():
+                qb_performance_boosts[qb['Player']] = qb['QB_Performance_Boost']
+    
+    return wr_performance_boosts, rb_performance_boosts, te_performance_boosts, qb_performance_boosts
+
+def get_top_rushing_qbs(fantasy_data, num_qbs=6):
+    """Get top rushing QBs based on TD_3 (60%) and Yds_2 (40%) for non-stack lineups"""
+    if fantasy_data is None:
+        return set()
+    
+    # Filter to QBs only
+    qb_fantasy = fantasy_data[fantasy_data['FantPos'] == 'QB'].copy()
+    if len(qb_fantasy) == 0:
+        return set()
+    
+    # Create percentile ranks for rushing stats
+    qb_fantasy['TD_3_Percentile'] = qb_fantasy['TD_3'].rank(pct=True, na_option='bottom')
+    qb_fantasy['Yds_2_Percentile'] = qb_fantasy['Yds_2'].rank(pct=True, na_option='bottom')
+    
+    # Calculate composite rushing score: 60% TDs + 40% Yards
+    qb_fantasy['Rushing_Score'] = (
+        qb_fantasy['TD_3_Percentile'] * 0.6 +
+        qb_fantasy['Yds_2_Percentile'] * 0.4
+    )
+    
+    # Get top 6 rushing QBs
+    top_rushing_qbs = qb_fantasy.nlargest(num_qbs, 'Rushing_Score')['Player'].tolist()
+    return set(top_rushing_qbs)
+
+def create_weighted_pools(df, wr_performance_boosts, rb_performance_boosts, te_performance_boosts, qb_performance_boosts, elite_target_boost, great_target_boost, forced_players=None, forced_player_boost=0.0, prioritize_projections=True, target_assignments=None):
+    """Create weighted player pools with option to prioritize projections over historical stats"""
+    pools = {}
+    
+    # For QB position, identify highest salary QB per team and apply automatic boost
+    qb_salary_boost = 0.3 if prioritize_projections else 0.5  # Reduced boost when prioritizing projections
+    highest_salary_qbs = set()
+    qb_players = df[df['Position'] == 'QB']
+    for team in qb_players['Team'].unique():
+        team_qbs = qb_players[qb_players['Team'] == team]
+        if len(team_qbs) > 0:
+            highest_salary_qb = team_qbs.loc[team_qbs['Salary'].idxmax(), 'Nickname']
+            highest_salary_qbs.add(highest_salary_qb)
+    
+    for pos in ['QB', 'RB', 'WR', 'TE']:
+        pos_players = df[df['Position'] == pos].copy()
+        original_count = len(pos_players)
+        
+        # Apply more lenient filters when prioritizing projections
+        if prioritize_projections:
+            # More lenient ceiling filter - allow lower ceiling players if they have good projections
+            if pos in ['RB', 'WR', 'TE'] and 'Ceiling' in pos_players.columns and 'FPPG' in pos_players.columns:
+                # Keep players with either good ceiling OR good projections  
+                pos_players = pos_players[
+                    (pos_players['Ceiling'] > 5.0) |  # Lower ceiling threshold
+                    (pos_players['FPPG'] > pos_players['FPPG'].quantile(0.3))  # Or decent projections
+                ]
+            
+            # More lenient TE salary filter when prioritizing projections
+            if pos == 'TE':
+                pos_players = pos_players[pos_players['Salary'] >= 3500]  # Lower threshold
+                
+            # Include more QBs when prioritizing projections - don't limit to highest salary per team
+            if pos == 'QB':
+                # Keep all QBs with decent projections or if they're forced
+                if forced_players:
+                    forced_qbs_in_pos = pos_players[pos_players['Nickname'].isin(forced_players)]
+                    good_projection_qbs = pos_players[pos_players['FPPG'] > pos_players['FPPG'].quantile(0.2)]
+                    pos_players = pd.concat([good_projection_qbs, forced_qbs_in_pos]).drop_duplicates()
+                else:
+                    # Keep QBs with projections above 20th percentile
+                    pos_players = pos_players[pos_players['FPPG'] > pos_players['FPPG'].quantile(0.2)]
+        else:
+            # Original stricter filters for historical stats approach
+            # Apply ceiling filter for RBs, WRs, and TEs (must have ceiling > 7 points)
+            if pos in ['RB', 'WR', 'TE'] and 'Ceiling' in pos_players.columns:
+                pos_players = pos_players[pos_players['Ceiling'] > 7.0]
+            
+            # Apply TE salary filter (reduced minimum to $4,000 for more options)
+            if pos == 'TE':
+                pos_players = pos_players[pos_players['Salary'] >= 4000]
+                
+            # For QB position, only include highest salary QB per team UNLESS they're forced
+            if pos == 'QB':
+                pre_filter = len(pos_players)
+                # Keep highest salary QBs AND any forced QBs
+                if forced_players:
+                    forced_qbs_in_pos = pos_players[pos_players['Nickname'].isin(forced_players)]
+                    highest_salary_qbs_in_pos = pos_players[pos_players['Nickname'].isin(highest_salary_qbs)]
+                    # Combine both sets and remove duplicates
+                    pos_players = pd.concat([highest_salary_qbs_in_pos, forced_qbs_in_pos]).drop_duplicates()
+                else:
+                    pos_players = pos_players[pos_players['Nickname'].isin(highest_salary_qbs)]
+        
+        weights = []
+        
+        # Calculate min/max FPPG for normalization when prioritizing projections
+        if prioritize_projections and 'FPPG' in pos_players.columns and len(pos_players) > 1:
+            min_fppg = pos_players['FPPG'].min()
+            max_fppg = pos_players['FPPG'].max()
+            fppg_range = max_fppg - min_fppg if max_fppg > min_fppg else 1.0
+            
+            # Calculate salary efficiency (points per $1000) for additional weighting
+            pos_players['PPD'] = (pos_players['FPPG'] / pos_players['Salary']) * 1000
+            min_ppd = pos_players['PPD'].min()
+            max_ppd = pos_players['PPD'].max()
+            ppd_range = max_ppd - min_ppd if max_ppd > min_ppd else 1.0
+        
+        for _, player in pos_players.iterrows():
+            player_name = player['Nickname']
+            
+            if prioritize_projections and 'FPPG' in pos_players.columns:
+                # PROJECTION-FOCUSED WEIGHTING SYSTEM (More Aggressive)
+                # Base weight heavily influenced by projections (normalized 1-10x multiplier)
+                if fppg_range > 0:
+                    projection_multiplier = 1 + (9 * (player['FPPG'] - min_fppg) / fppg_range)  # 1x to 10x based on projections
+                else:
+                    projection_multiplier = 5.0  # Default middle value
+                
+                # Add salary efficiency boost (points per dollar)
+                if ppd_range > 0:
+                    efficiency_multiplier = 1 + (1.5 * (player['PPD'] - min_ppd) / ppd_range)  # 1x to 2.5x efficiency boost
+                else:
+                    efficiency_multiplier = 1.75  # Default middle value
+                
+                # Combine projection weight with efficiency (70% projection, 30% efficiency)
+                base_weight = (projection_multiplier * 0.7) + (efficiency_multiplier * 0.3)
+                
+                # Reduced emphasis on matchup (smaller boost)
+                if player['Matchup_Quality'] == 'ELITE TARGET':
+                    weight = base_weight * (1 + elite_target_boost * 0.5)  # Half the matchup impact
+                elif player['Matchup_Quality'] == 'Great Target':
+                    weight = base_weight * (1 + great_target_boost * 0.5)
+                elif player['Matchup_Quality'] == 'Good Target':
+                    weight = base_weight * 1.05
+                else:
+                    weight = base_weight
+                
+                # Reduced emphasis on season performance (smaller boost)
+                if pos == 'QB' and player_name in qb_performance_boosts:
+                    weight = weight * (1 + qb_performance_boosts[player_name] * 0.3)  # 30% of original boost
+                elif pos == 'WR' and player_name in wr_performance_boosts:
+                    weight = weight * (1 + wr_performance_boosts[player_name] * 0.3)
+                elif pos == 'RB' and player_name in rb_performance_boosts:
+                    weight = weight * (1 + rb_performance_boosts[player_name] * 0.3)
+                elif pos == 'TE' and player_name in te_performance_boosts:
+                    weight = weight * (1 + te_performance_boosts[player_name] * 0.3)
+                
+                # Salary-based boost reduced for backups with good projections
+                if pos == 'QB' and player_name in highest_salary_qbs:
+                    weight = weight * (1 + qb_salary_boost)  # Still get boost but reduced impact
+                    
+            else:
+                # ORIGINAL HISTORICAL STATS-FOCUSED SYSTEM
+                base_weight = 1.0
+                
+                # Apply matchup boost
+                if player['Matchup_Quality'] == 'ELITE TARGET':
+                    weight = base_weight * (1 + elite_target_boost)
+                elif player['Matchup_Quality'] == 'Great Target':
+                    weight = base_weight * (1 + great_target_boost)
+                elif player['Matchup_Quality'] == 'Good Target':
+                    weight = base_weight * 1.1
+                else:
+                    weight = base_weight
+                
+                # Apply fantasy performance boost
+                if pos == 'QB' and player_name in qb_performance_boosts:
+                    weight = weight * (1 + qb_performance_boosts[player_name])
+                elif pos == 'WR' and player_name in wr_performance_boosts:
+                    weight = weight * (1 + wr_performance_boosts[player_name])
+                elif pos == 'RB' and player_name in rb_performance_boosts:
+                    weight = weight * (1 + rb_performance_boosts[player_name])
+                elif pos == 'TE' and player_name in te_performance_boosts:
+                    weight = weight * (1 + te_performance_boosts[player_name])
+                
+                # Apply QB highest salary boost
+                if pos == 'QB' and player_name in highest_salary_qbs:
+                    weight = weight * (1 + qb_salary_boost)
+            
+            # Apply forced player boost (same in both systems)
+            if forced_players and forced_player_boost > 0:
+                if player_name in forced_players:
+                    weight = weight * (1 + forced_player_boost)
+            
+            # Apply target assignment boost (for regeneration with specific targets)
+            if target_assignments and player_name in target_assignments:
+                target_pct = target_assignments[player_name]
+                # Boost players with higher target percentages (1.1x to 3x boost)
+                target_boost = 1 + (target_pct / 50.0)  # 0% = 1x, 50% = 2x boost
+                weight = weight * target_boost
+            
+            weights.append(weight)
+        
+        pos_players['Selection_Weight'] = weights
+        pools[pos] = pos_players
+    
+    return pools
+
+def get_top_matchups(df, pass_defense, rush_defense, num_per_position=6):
+    """Get top matchup analysis by position for display using current week data"""
+    position_matchups = {}
+    
+    try:
+        for pos in ['QB', 'RB', 'WR', 'TE']:
+            pos_players = df[df['Position'] == pos].copy()
+            if len(pos_players) > 0:
+                # For QB and RB, filter to show only highest salaried player per team
+                if pos in ['QB', 'RB']:
+                    pos_players = pos_players.loc[pos_players.groupby('Team', observed=True)['Salary'].idxmax()]
+                
+                # Sort by matchup quality and FPPG for display
+                pos_players['sort_key'] = pos_players['Matchup_Quality'].map({
+                    'ELITE TARGET': 3,
+                    'Great Target': 2, 
+                    'Good Target': 1
+                }).fillna(0)
+                
+                # Sort by matchup quality first, then by FPPG
+                pos_players = pos_players.sort_values(['sort_key', 'FPPG'], ascending=[False, False])
+                
+                # Create display dataframe with actual defensive rankings
+                display_df = pos_players.head(num_per_position).copy()
+                display_df['Player'] = display_df['Nickname']
+                display_df['vs'] = display_df['Opponent']
+                
+                # Get actual defensive rankings based on position
+                for idx, row in display_df.iterrows():
+                    opponent = row['Opponent']
+                    if pos in ['QB', 'WR', 'TE']:
+                        # Use pass defense rankings
+                        if pass_defense is not None and opponent in pass_defense['Team'].values:
+                            def_data = pass_defense[pass_defense['Team'] == opponent].iloc[0]
+                            display_df.at[idx, 'Defense_Rank'] = def_data.get('Pass_Defense_Rank', 'N/A')
+                            display_df.at[idx, 'YPG_Allowed'] = def_data.get('Pass_YPG_Allowed', 'N/A')
+                        else:
+                            display_df.at[idx, 'Defense_Rank'] = 'N/A'
+                            display_df.at[idx, 'YPG_Allowed'] = 'N/A'
+                    else:  # RB
+                        # Use rush defense rankings
+                        if rush_defense is not None and opponent in rush_defense['Team'].values:
+                            def_data = rush_defense[rush_defense['Team'] == opponent].iloc[0]
+                            display_df.at[idx, 'Defense_Rank'] = def_data.get('Rush_Defense_Rank', 'N/A')
+                            display_df.at[idx, 'YPG_Allowed'] = def_data.get('Rush_YPG_Allowed', 'N/A')
+                        else:
+                            display_df.at[idx, 'Defense_Rank'] = 'N/A'
+                            display_df.at[idx, 'YPG_Allowed'] = 'N/A'
+                
+                position_matchups[pos] = display_df
+                
+        return position_matchups
+    except Exception as e:
+        st.warning(f"Could not generate current week matchups: {str(e)}")
+        return {}
+
+def should_include_tier_player(player_name, successful_lineups_count, tier_quotas, tier_current_usage):
+    """
+    Determine if a tier player should be included based on quota management
+    Returns: (should_include, force_include, force_exclude)
+    """
+    if player_name not in tier_quotas:
+        return True, False, False  # Not a tier player, include normally
+    
+    current_count = tier_current_usage[player_name]
+    target_quota = tier_quotas[player_name]
+    
+    # Calculate ideal usage at this point in generation
+    if successful_lineups_count == 0:
+        ideal_count = 0
+    else:
+        # What should usage be if we perfectly track to 150 lineups?
+        progress_ratio = min(1.0, successful_lineups_count / 150.0)
+        ideal_count = target_quota * progress_ratio
+    
+    # Force inclusion if significantly behind quota
+    if current_count < ideal_count - 2:
+        return True, True, False  # Force include
+    
+    # Force exclusion if significantly over quota
+    elif current_count > ideal_count + 2:
+        return False, False, True  # Force exclude
+    
+    # In acceptable range - use probability based on how close to ideal
+    elif current_count < ideal_count:
+        # Slightly favor inclusion
+        return True, False, False
+    elif current_count > ideal_count:
+        # Slightly discourage inclusion (reduce probability)
+        probability = max(0.2, 1.0 - ((current_count - ideal_count) / target_quota))
+        should_include = random.random() < probability
+        return should_include, False, not should_include
+    else:
+        return True, False, False  # At ideal, include normally
+
+
+def apply_quota_filtering_to_pool(player_pool, successful_lineups_count, tier_quotas, tier_current_usage):
+    """
+    Apply quota-based filtering to any position pool
+    """
+    if not tier_quotas or player_pool.empty:
+        return player_pool
+    
+    filtered_pool = player_pool.copy()
+    
+    for idx, player_row in filtered_pool.iterrows():
+        player_name = player_row['Nickname']
+        should_include, force_include, force_exclude = should_include_tier_player(
+            player_name, successful_lineups_count, tier_quotas, tier_current_usage)
+        
+        if force_exclude:
+            # Remove player from pool if over quota
+            filtered_pool = filtered_pool.drop(idx)
+        elif force_include:
+            # Significantly boost weight if under quota
+            filtered_pool.at[idx, 'Selection_Weight'] *= 15.0
+        elif not should_include:
+            # Reduce weight if approaching/over quota
+            filtered_pool.at[idx, 'Selection_Weight'] *= 0.05
+    
+    return filtered_pool if len(filtered_pool) > 0 else player_pool
+
+
+def generate_lineups(df, weighted_pools, num_simulations, stack_probability, elite_target_boost, great_target_boost, fantasy_data=None, player_selections=None, force_mode="Soft Force (Boost Only)", forced_player_boost=0.0, strategy_type="Custom", tournament_params=None, lineup_builder_selections=None):
+    """Generate optimized lineups with optional player selection constraints and tournament optimization"""
+    stacked_lineups = []
+    salary_cap = 60000
+    
+    # Handle lineup builder selections - convert to player_selections format
+    if lineup_builder_selections and any(lineup_builder_selections.values()):
+        if player_selections is None:
+            player_selections = {pos: {'must_include': [], 'exclude': []} for pos in ['QB', 'RB', 'WR', 'TE', 'D']}
+        
+        # Map lineup builder positions to player_selections format
+        position_mapping = {
+            'QB': 'QB',
+            'RB1': 'RB', 'RB2': 'RB',
+            'WR1': 'WR', 'WR2': 'WR', 'WR3': 'WR',
+            'TE': 'TE',
+            'FLEX': None,  # Will determine position based on player
+            'DST': 'D'
+        }
+        
+        for builder_pos, player_name in lineup_builder_selections.items():
+            if player_name:  # If a player is selected for this position
+                if builder_pos == 'FLEX':
+                    # Determine FLEX player position from the dataframe
+                    player_data = df[df['Nickname'] == player_name]
+                    if len(player_data) > 0:
+                        actual_pos = player_data['Position'].iloc[0]
+                        if actual_pos in ['RB', 'WR', 'TE']:
+                            player_selections[actual_pos]['must_include'].append(player_name)
+                elif builder_pos in position_mapping and position_mapping[builder_pos]:
+                    pos = position_mapping[builder_pos]
+                    if player_name not in player_selections[pos]['must_include']:
+                        player_selections[pos]['must_include'].append(player_name)
+    
+    # Extract tournament parameters
+    if tournament_params is None:
+        tournament_params = {}
+    contrarian_boost = tournament_params.get('contrarian_boost', 0.05)
+    correlation_preference = tournament_params.get('correlation_preference', 0.3)
+    salary_variance_target = tournament_params.get('salary_variance_target', 0.2)
+    leverage_focus = tournament_params.get('leverage_focus', 0.1)
+    
+    # Pre-validate constraints and adjust simulation count if needed
+    original_simulations = num_simulations
+    if player_selections:
+        # Count total forced players
+        total_forced = sum(len(player_selections[pos]['must_include']) for pos in ['QB', 'RB', 'WR', 'TE', 'D'] if pos in player_selections)
+        
+        # More aggressive reduction for faster generation
+        if total_forced > 15:
+            num_simulations = min(num_simulations, 2000)
+            st.info(f"ℹ️ Reduced simulations to {num_simulations:,} due to {total_forced} forced players for faster generation")
+        elif total_forced > 10:
+            num_simulations = min(num_simulations, 3000)
+            st.info(f"ℹ️ Reduced simulations to {num_simulations:,} due to {total_forced} forced players for faster generation")
+        elif total_forced > 5:
+            num_simulations = min(num_simulations, 5000)
+            st.info(f"ℹ️ Reduced simulations to {num_simulations:,} due to {total_forced} forced players for faster generation")
+    
+    # Apply strategy-specific adjustments to weighted pools
+    strategy_pools = {}
+    for pos in weighted_pools:
+        strategy_pools[pos] = weighted_pools[pos].copy()
+        
+        if strategy_type == "Single Entry":
+            # Single Entry Strategy: Favor consistency and lower ownership
+            if 'FPPG' in strategy_pools[pos].columns and 'Salary' in strategy_pools[pos].columns:
+                # Boost floor-based value (FPPG/Salary ratio)
+                strategy_pools[pos]['Floor_Value'] = strategy_pools[pos]['FPPG'] / (strategy_pools[pos]['Salary'] / 1000)
+                # Penalize extremely cheap players (often boom/bust)
+                min_salary_threshold = {'QB': 7000, 'RB': 5000, 'WR': 5000, 'TE': 4000, 'D': 4000}
+                strategy_pools[pos].loc[strategy_pools[pos]['Salary'] < min_salary_threshold.get(pos, 4000), 'Selection_Weight'] *= 0.7
+                # Boost mid-range salaries (typically more consistent)
+                mid_salary_threshold = {'QB': 8500, 'RB': 7000, 'WR': 7000, 'TE': 5500, 'D': 5000}
+                strategy_pools[pos].loc[
+                    (strategy_pools[pos]['Salary'] >= min_salary_threshold.get(pos, 4000)) & 
+                    (strategy_pools[pos]['Salary'] <= mid_salary_threshold.get(pos, 7000)), 
+                    'Selection_Weight'
+                ] *= 1.3
+                
+        elif strategy_type == "Tournament":
+            # Simplified Tournament Strategy: Basic contrarian focus
+            if 'FPPG' in strategy_pools[pos].columns and 'Salary' in strategy_pools[pos].columns:
+                # Simple salary tier adjustments (less complex)
+                if pos == 'QB':
+                    # Boost punt QBs and elite QBs slightly
+                    strategy_pools[pos].loc[strategy_pools[pos]['Salary'] < 7000, 'Selection_Weight'] *= 1.2
+                    strategy_pools[pos].loc[strategy_pools[pos]['Salary'] >= 9000, 'Selection_Weight'] *= 1.1
+                
+                elif pos in ['RB', 'WR']:
+                    # Boost punt plays and studs slightly
+                    strategy_pools[pos].loc[strategy_pools[pos]['Salary'] < 5500, 'Selection_Weight'] *= 1.3
+                    strategy_pools[pos].loc[strategy_pools[pos]['Salary'] >= 8500, 'Selection_Weight'] *= 1.1
+                
+                elif pos == 'TE':
+                    # Boost punt TEs
+                    strategy_pools[pos].loc[strategy_pools[pos]['Salary'] < 4500, 'Selection_Weight'] *= 1.2
+
+
+    
+    # Use strategy-adjusted pools for lineup generation
+    weighted_pools = strategy_pools
+    
+    # Apply player selection filters if enabled
+    if player_selections:
+        filtered_pools = {}
+        
+        for pos in ['QB', 'RB', 'WR', 'TE']:
+            pos_pool = weighted_pools[pos].copy()
+            
+            # Remove excluded players
+            if player_selections[pos]['exclude']:
+                pos_pool = pos_pool[~pos_pool['Nickname'].isin(player_selections[pos]['exclude'])]
+            
+            filtered_pools[pos] = pos_pool
+        
+        # Handle defense separately (position is 'D' not 'DEF')
+        def_pool = df[df['Position'] == 'D'].copy()
+        if player_selections['D']['exclude']:
+            def_pool = def_pool[~def_pool['Nickname'].isin(player_selections['D']['exclude'])]
+        
+        # Update weighted_pools with filtered data
+        weighted_pools = filtered_pools
+        
+        # Simplified defense pool  
+        def_players = def_pool
+    else:
+        def_players = df[df['Position'] == 'D']
+    
+    progress_bar = st.progress(0)
+    status_text = st.empty()
+    
+    successful_lineups = 0
+    total_attempts = 0
+    
+    # Debug tracking
+    failure_reasons = {
+        'salary_too_high': 0,
+        'team_limit_exceeded': 0,
+        'rb_same_team': 0,
+        'insufficient_rbs': 0,
+        'insufficient_players': 0,
+        'salary_variance_check': 0,
+        'other_errors': 0
+    }
+    
+    # Simplified generation - check for target assignments
+    target_assignments = tournament_params.get('tier_assignments', {}) if tournament_params else {}
+    if target_assignments:
+        st.info(f"🎯 **Targeting specific usage for {len(target_assignments)} players**: " + 
+                ", ".join([f"{name}: {pct:.0f}%" for name, pct in list(target_assignments.items())[:5]]))
+    else:
+        st.info("🚀 **Fast Generation Mode**: Creating lineups based on your FPPG projections...")
+
+    for simulation in range(num_simulations):
+        attempts = 0
+        max_attempts = 50 if player_selections else 20  # More attempts when forcing players
+        
+        while attempts < max_attempts:
+            attempts += 1
+            total_attempts += 1
+            
+            # Detect if tier strategy is active for performance optimization
+            tier_active = tournament_params and tournament_params.get('tier_strategy_active', False)
+            attempt_multiplier = 100 if tier_active else 200  # Reduced attempts for tier strategy
+            
+            # Early exit if too many failed attempts
+            if total_attempts > num_simulations * attempt_multiplier:
+                if tier_active:
+                    st.info(f"ℹ️ Tier strategy generation completed with {successful_lineups:,} lineups (optimized for performance)")
+                else:
+                    st.warning(f"⚠️ Stopping early due to constraint conflicts. Generated {successful_lineups:,} lineups.")
+                break
+            
+            try:
+                lineup_players = []
+                
+                # Determine if this will be a stacked lineup early (enhanced for tournaments)
+                adjusted_stack_prob = stack_probability
+                if strategy_type == "Tournament" and correlation_preference > 0.5:
+                    # Increase stacking probability for tournament correlation focus
+                    adjusted_stack_prob = min(0.95, stack_probability * (1 + correlation_preference * 0.3))
+                
+                will_attempt_stack = random.random() < adjusted_stack_prob
+                
+                # Get top rushing QBs for non-stacked lineups
+                top_rushing_qbs = get_top_rushing_qbs(fantasy_data) if fantasy_data is not None else set()
+                
+                # Handle must-include players first (only if Hard Force mode)
+                # Handle must-include QBs - rotate for variety (only if Hard Force mode)
+                if player_selections and force_mode == "Hard Force (Always Include)":
+                    # Must include QB - rotate through forced QBs for variety
+                    if player_selections['QB']['must_include']:
+                        available_forced_qbs = player_selections['QB']['must_include']
+                        # Randomly select from forced QBs to create variety
+                        must_qb_name = random.choice(available_forced_qbs)
+                        qb = weighted_pools['QB'][weighted_pools['QB']['Nickname'] == must_qb_name]
+                        if len(qb) == 0:
+                            continue  # Skip if player not found
+                    else:
+                        qb_pool = weighted_pools['QB']
+                        qb = qb_pool.sample(1, weights=qb_pool['Selection_Weight'])
+                else:
+                    # SIMPLIFIED QB SELECTION - just use projections
+                    qb_pool = weighted_pools['QB']
+                    
+                    # Enhanced soft forcing: For forced players with high boost, increase their selection probability
+                    forced_qb_in_pool = None
+                    if player_selections and forced_player_boost > 0.2:  # If boost > 20% (lowered from 50%)
+                        forced_qbs_in_pool = qb_pool[qb_pool['Nickname'].isin(player_selections['QB']['must_include'])]
+                        if len(forced_qbs_in_pool) > 0:
+                            # Enhanced soft forcing - higher probability for forced players
+                            force_probability = min(0.85, forced_player_boost + 0.4)  # Higher base probability
+                            if random.random() < force_probability:
+                                # Select from forced QBs only
+                                qb = forced_qbs_in_pool.sample(1, weights=forced_qbs_in_pool['Selection_Weight'])
+                                forced_qb_in_pool = qb['Nickname'].iloc[0]
+                    
+                    # If no forced QB selected, proceed with normal logic
+                    if forced_qb_in_pool is None:
+                        # For non-stacked lineups, prefer top rushing QBs
+                        if not will_attempt_stack and len(top_rushing_qbs) > 0:
+                            # Filter to top rushing QBs only
+                            rushing_qb_pool = qb_pool[qb_pool['Nickname'].isin(top_rushing_qbs)]
+                            if len(rushing_qb_pool) > 0:
+                                qb = rushing_qb_pool.sample(1, weights=rushing_qb_pool['Selection_Weight'])
+                            else:
+                                # Fallback to regular QB pool if no rushing QBs available
+                                qb = qb_pool.sample(1, weights=qb_pool['Selection_Weight'])
+                        else:
+                            # Regular QB selection for stacked lineups
+                            qb = qb_pool.sample(1, weights=qb_pool['Selection_Weight'])
+                
+                qb_team = qb['Team'].iloc[0]
+                lineup_players.append(qb)
+                
+                # Handle must-include RBs - rotate for variety (only if Hard Force mode)
+                selected_rbs = pd.DataFrame()
+                if player_selections and player_selections['RB']['must_include'] and force_mode == "Hard Force (Always Include)":
+                    available_forced_rbs = player_selections['RB']['must_include']
+                    # Randomly select from forced RBs, up to 2
+                    num_forced_rbs = min(len(available_forced_rbs), 2)
+                    if num_forced_rbs > 0:
+                        selected_rb_names = random.sample(available_forced_rbs, num_forced_rbs)
+                        for must_rb_name in selected_rb_names:
+                            must_rb = weighted_pools['RB'][weighted_pools['RB']['Nickname'] == must_rb_name]
+                            if len(must_rb) > 0:
+                                selected_rbs = pd.concat([selected_rbs, must_rb])
+                
+                # Fill remaining RB spots (with team constraint)
+                remaining_rb_spots = 2 - len(selected_rbs)
+                if remaining_rb_spots > 0:
+                    available_rbs = weighted_pools['RB']
+                    
+                    if len(selected_rbs) > 0:
+                        used_rb_names = set(selected_rbs['Nickname'])
+                        used_rb_teams = set(selected_rbs['Team'])  # Track teams already used
+                        available_rbs = available_rbs[~available_rbs['Nickname'].isin(used_rb_names)]
+                        # Exclude RBs from teams already selected
+                        available_rbs = available_rbs[~available_rbs['Team'].isin(used_rb_teams)]
+                    
+                    if len(available_rbs) >= remaining_rb_spots:
+                        # CEILING-PRIORITIZED RB SELECTION
+                        # Boost Selection_Weight by ceiling potential for RBs
+                        if 'Ceiling' in available_rbs.columns and 'Selection_Weight' in available_rbs.columns:
+                            ceiling_boost = available_rbs['Ceiling'] / available_rbs['FPPG']  # Ceiling multiplier
+                            available_rbs['Ceiling_Boosted_Weight'] = available_rbs['Selection_Weight'] * ceiling_boost
+                            additional_rbs = available_rbs.sample(remaining_rb_spots, weights=available_rbs['Ceiling_Boosted_Weight'])
+                        elif 'Selection_Weight' in available_rbs.columns:
+                            additional_rbs = available_rbs.sample(remaining_rb_spots, weights=available_rbs['Selection_Weight'])
+                        else:
+                            # Fallback to equal probability if no Selection_Weight
+                            additional_rbs = available_rbs.sample(remaining_rb_spots)
+                        rb = pd.concat([selected_rbs, additional_rbs])
+                    else:
+                        failure_reasons['insufficient_rbs'] += 1
+                        continue  # Skip this lineup if can't find RBs from different teams
+                else:
+                    rb = selected_rbs
+                
+                # Additional check: Ensure no duplicate RB teams in final selection
+                if len(rb) == 2:
+                    rb_teams = rb['Team'].tolist()
+                    if rb_teams[0] == rb_teams[1]:
+                        failure_reasons['rb_same_team'] += 1
+                        continue  # Skip this lineup if RBs are from same team
+                
+                lineup_players.append(rb)
+                
+                # WR/TE selection with stacking (simplified)
+                wr_pool = weighted_pools['WR']
+                te_pool = weighted_pools['TE']
+                
+                # Handle must-include WRs (only if Hard Force mode)
+                selected_wrs = pd.DataFrame()
+                if player_selections and player_selections['WR']['must_include'] and force_mode == "Hard Force (Always Include)":
+                    for must_wr_name in player_selections['WR']['must_include'][:3]:  # Max 3 WRs
+                        must_wr = wr_pool[wr_pool['Nickname'] == must_wr_name]
+                        if len(must_wr) > 0:
+                            selected_wrs = pd.concat([selected_wrs, must_wr])
+                
+                # Handle must-include TEs (only if Hard Force mode)
+                selected_te = pd.DataFrame()
+                if player_selections and player_selections['TE']['must_include'] and force_mode == "Hard Force (Always Include)":
+                    must_te_name = player_selections['TE']['must_include'][0]  # Max 1 TE
+                    must_te = te_pool[te_pool['Nickname'] == must_te_name]
+                    if len(must_te) > 0:
+                        selected_te = must_te
+                
+                # Enhanced diverse stacking logic with multiple stack types
+                remaining_wr_spots = 3 - len(selected_wrs)
+                need_te = len(selected_te) == 0
+                
+                if remaining_wr_spots > 0 or need_te:
+                    # Diverse stacking decision - multiple stack types for variance
+                    attempt_stack = will_attempt_stack
+                    
+                    if attempt_stack:
+                        # Define different stack types with probabilities
+                        stack_types = {
+                            'QB+1WR': 0.35,      # QB + 1 WR (35%)
+                            'QB+1TE': 0.20,      # QB + 1 TE (20%)
+                            'QB+2WR': 0.25,      # QB + 2 WR (25%)
+                            'QB+1WR+1TE': 0.20   # QB + 1 WR + 1 TE (20%)
+                        }
+                        
+                        # Randomly select stack type based on probabilities
+                        stack_rand = random.random()
+                        cumulative_prob = 0
+                        selected_stack_type = 'QB+1WR'  # Default
+                        
+                        for stack_type, prob in stack_types.items():
+                            cumulative_prob += prob
+                            if stack_rand <= cumulative_prob:
+                                selected_stack_type = stack_type
+                                break
+                        
+                        # Get same team players
+                        same_team_wrs = wr_pool[wr_pool['Team'] == qb_team]
+                        same_team_tes = te_pool[te_pool['Team'] == qb_team]
+                        
+                        # Remove already selected players
+                        if len(selected_wrs) > 0:
+                            used_wr_names = set(selected_wrs['Nickname'])
+                            same_team_wrs = same_team_wrs[~same_team_wrs['Nickname'].isin(used_wr_names)]
+                        
+                        # Execute different stack types
+                        stacked_successfully = False
+                        
+                        if selected_stack_type == 'QB+1WR' and len(same_team_wrs) >= 1 and remaining_wr_spots >= 1:
+                            # Stack QB + 1 WR
+                            stacked_wr = same_team_wrs.sample(1, weights=same_team_wrs['Selection_Weight'])
+                            selected_wrs = pd.concat([selected_wrs, stacked_wr])
+                            remaining_wr_spots -= 1
+                            stacked_successfully = True
+                            
+                        elif selected_stack_type == 'QB+1TE' and len(same_team_tes) >= 1 and need_te:
+                            # Stack QB + 1 TE
+                            stacked_te = same_team_tes.sample(1, weights=same_team_tes['Selection_Weight'])
+                            selected_te = stacked_te
+                            need_te = False
+                            stacked_successfully = True
+                            
+                        elif selected_stack_type == 'QB+2WR' and len(same_team_wrs) >= 2 and remaining_wr_spots >= 2:
+                            # Stack QB + 2 WRs
+                            stacked_wrs = same_team_wrs.sample(2, weights=same_team_wrs['Selection_Weight'])
+                            selected_wrs = pd.concat([selected_wrs, stacked_wrs])
+                            remaining_wr_spots -= 2
+                            stacked_successfully = True
+                            
+                        elif selected_stack_type == 'QB+1WR+1TE' and len(same_team_wrs) >= 1 and len(same_team_tes) >= 1 and remaining_wr_spots >= 1 and need_te:
+                            # Stack QB + 1 WR + 1 TE
+                            stacked_wr = same_team_wrs.sample(1, weights=same_team_wrs['Selection_Weight'])
+                            stacked_te = same_team_tes.sample(1, weights=same_team_tes['Selection_Weight'])
+                            selected_wrs = pd.concat([selected_wrs, stacked_wr])
+                            selected_te = stacked_te
+                            remaining_wr_spots -= 1
+                            need_te = False
+                            stacked_successfully = True
+                        
+                        # If selected stack type failed, try fallback to QB+1WR
+                        if not stacked_successfully and len(same_team_wrs) >= 1 and remaining_wr_spots >= 1:
+                            stacked_wr = same_team_wrs.sample(1, weights=same_team_wrs['Selection_Weight'])
+                            selected_wrs = pd.concat([selected_wrs, stacked_wr])
+                            remaining_wr_spots -= 1
+                    
+                    # Fill remaining WR spots with non-stacked players
+                    if remaining_wr_spots > 0:
+                        available_wrs = wr_pool
+                        if len(selected_wrs) > 0:
+                            used_wr_names = set(selected_wrs['Nickname'])
+                            available_wrs = available_wrs[~available_wrs['Nickname'].isin(used_wr_names)]
+                        
+                        # Prefer different teams for diversity
+                        if attempt_stack:
+                            different_team_wrs = available_wrs[available_wrs['Team'] != qb_team]
+                            if len(different_team_wrs) >= remaining_wr_spots:
+                                available_wrs = different_team_wrs
+                        
+                        if len(available_wrs) >= remaining_wr_spots:
+                            additional_wrs = available_wrs.sample(remaining_wr_spots, weights=available_wrs['Selection_Weight'])
+                            wr = pd.concat([selected_wrs, additional_wrs])
+                        else:
+                            continue
+                    else:
+                        wr = selected_wrs
+                    
+                    # Handle TE if still needed
+                    if need_te:
+                        available_tes = te_pool
+                        # If we attempted stacking, prefer different team TEs for diversity
+                        if attempt_stack:
+                            different_team_tes = available_tes[available_tes['Team'] != qb_team]
+                            if len(different_team_tes) > 0:
+                                available_tes = different_team_tes
+                        te = available_tes.sample(1, weights=available_tes['Selection_Weight'])
+                    else:
+                        te = selected_te
+                else:
+                    wr = selected_wrs
+                    te = selected_te
+                
+                lineup_players.extend([wr, te])
+                
+                # Defense selection
+                if player_selections and player_selections['D']['must_include']:
+                    must_def_name = player_selections['D']['must_include'][0]
+                    def_ = def_players[def_players['Nickname'] == must_def_name]
+                    if len(def_) == 0:
+                        continue
+                else:
+                    # Regular defense selection
+                    if random.random() < 0.8:
+                        cheap_def = def_players[def_players['Salary'] <= 4000]
+                        if len(cheap_def) > 0:
+                            def_ = cheap_def.sample(1)
+                        else:
+                            def_ = def_players.sample(1)
+                    else:
+                        def_ = def_players.sample(1)
+                
+                lineup_players.append(def_)
+                
+                # FLEX selection - use filtered pools to respect exclusions
+                if player_selections:
+                    # Combine filtered RB, WR, TE pools for FLEX
+                    flex_rb_pool = weighted_pools['RB'] if 'RB' in weighted_pools else pd.DataFrame()
+                    flex_wr_pool = weighted_pools['WR'] if 'WR' in weighted_pools else pd.DataFrame()
+                    flex_te_pool = weighted_pools['TE'] if 'TE' in weighted_pools else pd.DataFrame()
+                    flex_players = pd.concat([flex_rb_pool, flex_wr_pool, flex_te_pool], ignore_index=True)
+                else:
+                    flex_players = df[df['Position'].isin(['RB', 'WR', 'TE'])]
+                
+                used_names = set()
+                for player_group in lineup_players[1:4]:  # RB, WR, TE
+                    used_names.update(player_group['Nickname'])
+                
+                flex_pool = flex_players[~flex_players['Nickname'].isin(used_names)]
+                
+                if len(flex_pool) == 0:
+                    failure_reasons['insufficient_players'] += 1
+                    continue
+                
+                # CEILING-PRIORITIZED FLEX SELECTION (balanced across all positions)
+                if 'Ceiling' in flex_pool.columns and 'Selection_Weight' in flex_pool.columns:
+                    flex_weights = flex_pool['Selection_Weight'].copy()
+                    
+                    # Apply ceiling boost to all positions
+                    ceiling_boost = flex_pool['Ceiling'] / flex_pool['FPPG']
+                    flex_weights *= ceiling_boost
+                    
+                    # Small additional boost for RBs (only 10% to maintain balance)
+                    rb_mask = flex_pool['Position'] == 'RB'
+                    flex_weights.loc[rb_mask] *= 1.10
+                    
+                    flex = flex_pool.sample(1, weights=flex_weights)
+                elif 'Selection_Weight' in flex_pool.columns:
+                    flex = flex_pool.sample(1, weights=flex_pool['Selection_Weight'])
+                else:
+                    # Fallback to equal probability
+                    flex = flex_pool.sample(1)
+                lineup_players.append(flex)
+                
+                # Build final lineup
+                lineup = pd.concat(lineup_players).reset_index(drop=True)
+                
+                # Enhanced tournament lineup validation
+                total_salary = lineup['Salary'].sum()
+                if total_salary > salary_cap:
+                    failure_reasons['salary_too_high'] += 1
+                    continue
+                
+                # Check 4-player per team limit (FanDuel rule)
+                team_counts = lineup['Team'].value_counts()
+                if team_counts.max() > 4:
+                    failure_reasons['team_limit_exceeded'] += 1
+                    continue  # Skip lineups with more than 4 players from same team
+                
+                # Tournament-specific salary distribution validation
+                if strategy_type == "Tournament":
+                    # Advanced salary distribution validation for tournaments
+                    high_salary_players = len(lineup[lineup['Salary'] >= 8000])
+                    low_salary_players = len(lineup[lineup['Salary'] <= 5500])
+                    mid_salary_players = len(lineup[(lineup['Salary'] > 5500) & (lineup['Salary'] < 8000)])
+                    
+                    # Calculate salary distribution score
+                    salary_variance = lineup['Salary'].var()
+                    normalized_variance = min(1.0, salary_variance / 5000000)  # Normalize to 0-1
+                    
+                    # Simplified salary variance (much less restrictive)
+                    # Only apply very basic checks to avoid generation failures
+                    if salary_variance_target > 0.9:  # Only in extreme cases
+                        if high_salary_players == 0 and low_salary_players == 0:
+                            failure_reasons['salary_variance_check'] += 1
+                            continue  # Only skip if completely flat
+                    
+                    # Note: Tournament leverage scoring moved after total_points calculation
+                
+                # Validate lineup
+                if (len(lineup) == 9 and 
+                    len(lineup['Nickname'].unique()) == 9):
+                    
+                    # Calculate base points first
+                    total_points = lineup['Adjusted_FPPG'].sum()
+                    
+                    # Enhanced stacking analysis
+                    qb_team = lineup[lineup['Position'] == 'QB']['Team'].iloc[0]
+                    wr_teams = lineup[lineup['Position'] == 'WR']['Team'].tolist()
+                    te_teams = lineup[lineup['Position'] == 'TE']['Team'].tolist()
+                    rb_teams = lineup[lineup['Position'] == 'RB']['Team'].tolist()
+                    
+                    stacked_wrs_count = sum(1 for team in wr_teams if team == qb_team)
+                    stacked_tes_count = sum(1 for team in te_teams if team == qb_team)
+                    qb_wr_te_count = stacked_wrs_count + stacked_tes_count
+                    
+                    # Simplified tournament correlation scoring
+                    if strategy_type == "Tournament":
+                        # QB stack bonus (correlated production)
+                        if qb_wr_te_count >= 2:
+                            total_points *= 1.03  # 3% bonus for strong stacks
+                        elif qb_wr_te_count == 1:
+                            total_points *= 1.01  # 1% bonus for mini stacks
+                        
+                        # Tournament leverage scoring (now safe to use total_points)
+                        if leverage_focus > 0.3:
+                            high_salary_players = len(lineup[lineup['Salary'] >= 8000])
+                            low_salary_players = len(lineup[lineup['Salary'] <= 5500])
+                            # Bonus for punt + stud combinations (leverage plays)
+                            leverage_score = (high_salary_players * low_salary_players) / 9
+                            total_points *= (1 + leverage_score * leverage_focus * 0.02)
+                    
+                    stacked_lineups.append((total_points, lineup, total_salary, stacked_wrs_count, stacked_tes_count, qb_wr_te_count))
+                    successful_lineups += 1
+                    break
+                    
+            except Exception as e:
+                failure_reasons['other_errors'] += 1
+                # Print first 5 errors for debugging
+                if failure_reasons['other_errors'] <= 5:
+                    st.error(f"🐛 **Debug Error #{failure_reasons['other_errors']}:** {str(e)}")
+                continue
+        
+        # Break outer loop if too many failed attempts (optimized for tier strategy)
+        tier_active = tournament_params and tournament_params.get('tier_strategy_active', False)
+        attempt_multiplier = 100 if tier_active else 200
+        if total_attempts > num_simulations * attempt_multiplier:
+            break
+        
+        # Update progress with better info
+        progress = (simulation + 1) / num_simulations
+        progress_bar.progress(progress)
+        if (simulation + 1) % 50 == 0 or simulation < 100:
+            status_text.text(f"Generated {successful_lineups:,} / {num_simulations:,} lineups... (Success rate: {(successful_lineups/(simulation+1)*100):.1f}%)")
+    
+    progress_bar.empty()
+    status_text.empty()
+    
+    # Show enhanced debug information for low success rates
+    success_rate = successful_lineups / num_simulations if num_simulations > 0 else 0
+    if success_rate < 0.1:  # Less than 10% success rate
+        st.error(f"🚨 **Critical Generation Failure** ({success_rate:.1%} success rate)")
+        
+        total_failures = sum(failure_reasons.values())
+        if total_failures > 0:
+            st.write("**Detailed Failure Analysis:**")
+            
+            # Create columns for better display
+            col1, col2 = st.columns(2)
+            
+            with col1:
+                st.write("**Failure Counts:**")
+                for reason, count in failure_reasons.items():
+                    if count > 0:
+                        percentage = (count / total_failures) * 100
+                        st.write(f"• {reason.replace('_', ' ').title()}: {count:,} ({percentage:.1f}%)")
+            
+            with col2:
+                st.write("**Recommended Fixes:**")
+                
+                if failure_reasons['salary_too_high'] > total_failures * 0.2:
+                    st.error("💰 Salary cap issues - reduce high-salary forced players")
+                
+                if failure_reasons['team_limit_exceeded'] > total_failures * 0.2:
+                    st.error("🏈 Team limit issues - spread forced players across teams")
+                
+                if failure_reasons['insufficient_rbs'] > total_failures * 0.2:
+                    st.error("🏃 RB pool too small - reduce RB exclusions")
+                
+                if failure_reasons['rb_same_team'] > total_failures * 0.2:
+                    st.error("🏃 RB team conflicts - need more RB team diversity")
+                
+                if failure_reasons['salary_variance_check'] > total_failures * 0.2:
+                    st.error("📊 Tournament settings too restrictive - lower Salary Variance Target")
+    
+    elif success_rate < 0.5:  # 10-50% success rate
+        st.warning(f"⚠️ Low success rate ({success_rate:.1%}). Consider reducing forced players or adjusting constraints.")
+    
+    # Apply exposure capping (30% max) while preserving all existing logic
+    stacked_lineups = apply_exposure_capping(stacked_lineups, max_exposure=0.30)
+    
+    # Simple return - no complex quota tracking
+    return stacked_lineups
+
+def apply_tier_strategy_to_top_lineups(lineups, tier_assignments, target_count=150):
+    """
+    Apply tier strategy targeting to the top N lineups by actively modifying lineups
+    to achieve exact target usage percentages within those top lineups
+    """
+    if not tier_assignments or len(lineups) < target_count:
+        return lineups
+    
+    # Sort lineups by projected points and take top N
+    top_lineups = sorted(lineups, key=lambda x: x[0], reverse=True)[:target_count]
+    remaining_lineups = lineups[target_count:] if len(lineups) > target_count else []
+    
+    st.write(f"**🔧 Actively modifying top {target_count} lineups to hit tier targets...**")
+    
+    # Calculate current usage in top lineups
+    current_usage = {}
+    player_positions = {}  # Track what position each tier player plays
+    
+    for player_name in tier_assignments.keys():
+        count = 0
+        position = None
+        for _, lineup_df, _, _, _, _ in top_lineups:
+            player_rows = lineup_df[lineup_df['Nickname'] == player_name]
+            if not player_rows.empty:
+                count += 1
+                if position is None:
+                    position = player_rows.iloc[0]['Position']
+        current_usage[player_name] = count
+        player_positions[player_name] = position
+    
+    # Calculate target counts and identify players needing adjustment
+    adjustments_needed = {}
+    for player_name, target_percentage in tier_assignments.items():
+        target_count_for_player = int((target_percentage / 100.0) * target_count)
+        current_count = current_usage[player_name]
+        difference = target_count_for_player - current_count
+        
+        if abs(difference) >= 1:  # Adjust if off by even 1 lineup (was 2+)
+            adjustments_needed[player_name] = {
+                'target': target_count_for_player,
+                'current': current_count,
+                'difference': difference,
+                'position': player_positions[player_name]
+            }
+    
+    # Apply adjustments with more aggressive targeting
+    if adjustments_needed:
+        st.write(f"**Applying aggressive tier adjustments for {len(adjustments_needed)} players...**")
+        
+        # Sort adjustments by priority (players most off-target first)
+        sorted_adjustments = sorted(adjustments_needed.items(), 
+                                  key=lambda x: abs(x[1]['difference']), reverse=True)
+        
+        modified_lineups = []
+        lineup_modification_count = 0
+        
+        for i, (points, lineup_df, salary, stacked_wrs, stacked_tes, qb_wr_te) in enumerate(top_lineups):
+            modified_lineup = lineup_df.copy()
+            lineup_modified = False
+            
+            # Process each adjustment in priority order
+            for player_name, adj_info in sorted_adjustments:
+                has_player = player_name in modified_lineup['Nickname'].values
+                
+                # AGGRESSIVE REMOVAL: If player needs LESS usage and this lineup has them
+                if adj_info['difference'] < 0 and has_player:
+                    # Calculate how over-target we are
+                    over_by = abs(adj_info['difference'])
+                    total_with_player = adj_info['current']
+                    
+                    # Much more aggressive removal probability
+                    if total_with_player > adj_info['target']:
+                        remove_probability = min(0.95, (over_by / target_count) * 5)  # Much higher probability
+                        
+                        # For very high usage (like 30%+), be even more aggressive
+                        current_pct = (adj_info['current'] / target_count) * 100
+                        if current_pct > 25:  # If usage is >25%
+                            remove_probability = min(0.98, remove_probability * 1.5)
+                        
+                        if random.random() < remove_probability:
+                            player_row = modified_lineup[modified_lineup['Nickname'] == player_name]
+                            if not player_row.empty:
+                                position = player_row.iloc[0]['Position']
+                                
+                                # Find replacement from players NOT in tier assignments (avoid other tier players)
+                                replacement_found = False
+                                attempts = 0
+                                
+                                # Try to find a non-tier player at same position from remaining lineups
+                                while not replacement_found and attempts < 20:
+                                    random_lineup_idx = random.randint(0, min(99, len(remaining_lineups) - 1))
+                                    if random_lineup_idx < len(remaining_lineups):
+                                        _, other_lineup_df, _, _, _, _ = remaining_lineups[random_lineup_idx]
+                                        position_players = other_lineup_df[other_lineup_df['Position'] == position]
+                                        
+                                        for _, potential_replacement in position_players.iterrows():
+                                            replacement_name = potential_replacement['Nickname']
+                                            # Prefer players NOT in tier assignments
+                                            if replacement_name not in tier_assignments:
+                                                player_idx = player_row.index[0]
+                                                modified_lineup.at[player_idx, 'Nickname'] = replacement_name
+                                                # Copy other relevant data
+                                                for col in ['Salary', 'Team', 'FPPG']:
+                                                    if col in potential_replacement:
+                                                        modified_lineup.at[player_idx, col] = potential_replacement[col]
+                                                replacement_found = True
+                                                lineup_modified = True
+                                                break
+                                    attempts += 1
+                
+                # AGGRESSIVE ADDITION: If player needs MORE usage and this lineup doesn't have them
+                elif adj_info['difference'] > 0 and not has_player:
+                    under_by = adj_info['difference']
+                    
+                    # Higher probability to add players who are under-target
+                    add_probability = min(0.85, (under_by / target_count) * 4)
+                    
+                    if random.random() < add_probability:
+                        position = adj_info['position']
+                        position_rows = modified_lineup[modified_lineup['Position'] == position]
+                        
+                        if not position_rows.empty:
+                            # Prefer to replace players who are NOT in tier assignments
+                            best_replacement_idx = None
+                            for idx, row in position_rows.iterrows():
+                                current_player = row['Nickname']
+                                if current_player not in tier_assignments:
+                                    best_replacement_idx = idx
+                                    break
+                            
+                            # If no non-tier player found, replace first player at position
+                            if best_replacement_idx is None:
+                                best_replacement_idx = position_rows.index[0]
+                            
+                            modified_lineup.at[best_replacement_idx, 'Nickname'] = player_name
+                            lineup_modified = True
+            
+            if lineup_modified:
+                lineup_modification_count += 1
+            
+            modified_lineups.append((points, modified_lineup, salary, stacked_wrs, stacked_tes, qb_wr_te))
+        
+        top_lineups = modified_lineups
+        st.success(f"✅ Aggressively modified {lineup_modification_count} lineups for precise tier targeting")
+    
+    # Calculate final usage after modifications
+    final_usage = {}
+    for player_name in tier_assignments.keys():
+        count = 0
+        for _, lineup_df, _, _, _, _ in top_lineups:
+            if player_name in lineup_df['Nickname'].values:
+                count += 1
+        final_usage[player_name] = count
+    
+    # Show final tier targeting results
+    st.write(f"**🎯 Final Tier Results (Top {target_count} Lineups):**")
+    results = []
+    for player_name, target_percentage in tier_assignments.items():
+        target_count_for_player = int((target_percentage / 100.0) * target_count)
+        actual = final_usage[player_name]
+        actual_pct = (actual / target_count) * 100
+        status = "✅" if abs(actual - target_count_for_player) <= 1 else "⚠️"
+        results.append(f"{status} {player_name}: {actual_pct:.1f}% (target {target_percentage:.1f}%)")
+    
+    # Show results
+    for result in results[:8]:  # Show more results
+        st.write(result)
+    if len(results) > 8:
+        st.write(f"...and {len(results) - 8} more players")
+    
+    return top_lineups + remaining_lineups
+
+
+def apply_exposure_capping(lineups, max_exposure=0.30):
+    """
+    Apply exposure capping to lineups while preserving existing selection logic
+    Max exposure = 30% means a player can appear in max 30% of lineups
+    """
+    if not lineups:
+        return lineups
+    
+    total_lineups = len(lineups)
+    max_appearances = int(total_lineups * max_exposure)
+    
+    # Count current player usage
+    player_counts = {}
+    lineup_players = {}  # Track which players are in each lineup
+    
+    for i, (points, lineup, salary, stacked_wrs, stacked_tes, qb_wr_te) in enumerate(lineups):
+        lineup_players[i] = []
+        for _, player in lineup.iterrows():
+            player_key = f"{player['Nickname']}_{player['Position']}_{player['Team']}"
+            lineup_players[i].append(player_key)
+            
+            if player_key not in player_counts:
+                player_counts[player_key] = {'count': 0, 'lineups': []}
+            player_counts[player_key]['count'] += 1
+            player_counts[player_key]['lineups'].append(i)
+    
+    # Identify over-exposed players
+    over_exposed = {}
+    for player_key, data in player_counts.items():
+        if data['count'] > max_appearances:
+            over_exposed[player_key] = data
+    
+    if not over_exposed:
+        return lineups  # No exposure issues
+    
+    # Remove lineups to cap exposure, prioritizing lower-scoring lineups for removal
+    lineups_to_remove = set()
+    
+    for player_key, data in over_exposed.items():
+        excess_appearances = data['count'] - max_appearances
+        
+        # Get lineups with this over-exposed player, sorted by score (lowest first)
+        player_lineup_scores = [(i, lineups[i][0]) for i in data['lineups'] if i not in lineups_to_remove]
+        player_lineup_scores.sort(key=lambda x: x[1])  # Sort by score ascending
+        
+        # Mark lowest-scoring lineups for removal
+        for i, (lineup_idx, score) in enumerate(player_lineup_scores):
+            if i < excess_appearances:
+                lineups_to_remove.add(lineup_idx)
+    
+    # Create final lineup list without over-exposed lineups
+    final_lineups = [lineup for i, lineup in enumerate(lineups) if i not in lineups_to_remove]
+    
+    # Show exposure capping results
+    if lineups_to_remove:
+        st.info(f"🎯 **Exposure Capping Applied**: Removed {len(lineups_to_remove)} lineups to maintain ≤30% player exposure")
+        
+        # Show which players were capped
+        capped_players = []
+        for player_key in over_exposed.keys():
+            player_name = player_key.split('_')[0]  # Extract name
+            capped_players.append(player_name)
+        
+        if capped_players:
+            st.write(f"**Players capped**: {', '.join(capped_players[:5])}{'...' if len(capped_players) > 5 else ''}")
+    
+    return final_lineups
+
+def recalculate_all_lineup_stacking():
+    """Recalculate stacking counts for ALL lineups in session state"""
+    if 'stacked_lineups' not in st.session_state:
+        return
+    
+    updated_lineups = []
+    for points, lineup, salary, old_stacked_wrs, old_stacked_tes, old_qb_wr_te in st.session_state.stacked_lineups:
+        # Recalculate actual stacking for this lineup
+        new_stacked_wrs, new_stacked_tes, new_qb_wr_te = recalculate_lineup_stacking(lineup)
+        updated_lineups.append((points, lineup, salary, new_stacked_wrs, new_stacked_tes, new_qb_wr_te))
+    
+    # Update session state with corrected stacking counts
+    st.session_state.stacked_lineups = updated_lineups
+
+
+def recalculate_lineup_stacking(lineup):
+    """Recalculate stacking counts for a modified lineup"""
+    qb_team = None
+    wr_teams = []
+    te_teams = []
+    
+    # Find QB team and all skill position teams
+    for _, player in lineup.iterrows():
+        team = str(player['Team']).strip().upper()  # Normalize team names
+        if player['Position'] == 'QB':
+            qb_team = team
+        elif player['Position'] == 'WR':
+            wr_teams.append(team)
+        elif player['Position'] == 'TE':
+            te_teams.append(team)
+    
+    if qb_team:
+        stacked_wrs_count = sum(1 for team in wr_teams if team == qb_team)
+        stacked_tes_count = sum(1 for team in te_teams if team == qb_team)
+        qb_wr_te_count = stacked_wrs_count + stacked_tes_count
+    else:
+        stacked_wrs_count = 0
+        stacked_tes_count = 0
+        qb_wr_te_count = 0
+    
+    return stacked_wrs_count, stacked_tes_count, qb_wr_te_count
+
+
+def find_team_stack_relationships(lineup):
+    """Helper function to identify team stacking relationships in a lineup"""
+    team_positions = {}
+    stack_info = {}
+    
+    for idx, player in lineup.iterrows():
+        team = player['Team']
+        position = player['Position']
+        
+        if team not in team_positions:
+            team_positions[team] = []
+        team_positions[team].append({
+            'index': idx,
+            'position': position,
+            'player': player['Nickname']
+        })
+    
+    # Identify stacks (QB + skill position combinations)
+    for team, players in team_positions.items():
+        if len(players) > 1:
+            positions = [p['position'] for p in players]
+            if 'QB' in positions:
+                skill_positions = [p for p in players if p['position'] in ['WR', 'TE']]
+                if skill_positions:
+                    qb_player = next(p for p in players if p['position'] == 'QB')
+                    stack_info[team] = {
+                        'qb': qb_player,
+                        'skill_players': skill_positions,
+                        'is_stack': True
+                    }
+    
+    return stack_info
+
+
+def apply_usage_adjustments(lineups, filtered_players, selected_position, preserve_stacks=True):
+    """
+    Apply usage adjustments by intelligently modifying actual lineups
+    to match target exposure percentages across ALL players with adjustments,
+    not just the currently filtered position.
+    
+    preserve_stacks: If True, tries to preserve QB/WR/TE correlations when making changes
+    """
+    import random
+    import copy
+    
+    if not lineups:
+        return lineups
+    
+    # Get ALL adjustments from session state, not just filtered players
+    all_adjustments = {}
+    
+    # Look through ALL session state keys for usage adjustments
+    for key in st.session_state.keys():
+        if key.startswith("usage_adj_"):
+            # Extract player info from key: usage_adj_PlayerName_Position_Team
+            key_parts = key.replace("usage_adj_", "").split("_")
+            if len(key_parts) >= 3:
+                player_name = "_".join(key_parts[:-2]).replace("_", " ")  # Reconstruct name with spaces
+                position = key_parts[-2]
+                team = key_parts[-1]
+                
+                target_usage = st.session_state[key]
+                
+                # Find this player's current usage from the comprehensive data
+                current_usage = None
+                player_salary = None
+                
+                if 'comprehensive_usage_data' in st.session_state:
+                    for player_entry in st.session_state.comprehensive_usage_data:
+                        if (player_entry['Player'] == player_name and 
+                            player_entry['Position'] == position):
+                            current_usage = player_entry['Usage %']
+                            player_salary = player_entry.get('Salary', 5000)
+                            break
+                
+                # If we found the player and there's a meaningful change
+                if current_usage is not None and abs(target_usage - current_usage) > 0.1:
+                    all_adjustments[player_name] = {
+                        'current': current_usage,
+                        'target': target_usage,
+                        'change': target_usage - current_usage,
+                        'position': position,
+                        'team': team,
+                        'salary': player_salary
+                    }
+    
+    if not all_adjustments:
+        st.info("ℹ️ No changes to apply across any positions")
+        return lineups
+    
+    # Create a working copy of lineups
+    modified_lineups = copy.deepcopy(lineups)
+    total_lineups = len(modified_lineups)
+    
+    st.write(f"**🔄 Processing {len(all_adjustments)} exposure adjustments across ALL positions...**")
+    
+    # Process each adjustment to achieve exact exposure targets
+    successful_adjustments = 0
+    
+    for player_name, adjustment in all_adjustments.items():
+        current_count = int(adjustment['current'] * total_lineups / 100)
+        target_count = int(adjustment['target'] * total_lineups / 100)
+        change_needed = target_count - current_count
+        
+        st.write(f"• **{player_name}** ({adjustment['position']}): {current_count} → {target_count} lineups ({change_needed:+d})")
+        
+        if change_needed == 0:
+            continue
+            
+        player_position = adjustment['position']
+        player_team = adjustment['team']
+        player_salary = adjustment['salary']
+        
+        # Find lineups containing this player
+        lineups_with_player = []
+        lineups_without_player = []
+        
+        for idx, (points, lineup, salary, stacked_wrs, stacked_tes, qb_wr_te) in enumerate(modified_lineups):
+            has_player = False
+            for _, row in lineup.iterrows():
+                if row['Nickname'] == player_name and row['Position'] == player_position:
+                    has_player = True
+                    break
+            
+            if has_player:
+                lineups_with_player.append(idx)
+            else:
+                lineups_without_player.append(idx)
+        
+        if change_needed < 0:  # Need to REMOVE player from lineups
+            remove_count = min(abs(change_needed), len(lineups_with_player))
+            
+            # Sort by projected points (remove from lowest scoring lineups first)
+            lineups_with_player.sort(key=lambda idx: modified_lineups[idx][0])
+            
+            removed_successfully = 0
+            for i in range(remove_count):
+                if i >= len(lineups_with_player):
+                    break
+                    
+                lineup_idx = lineups_with_player[i]
+                points, lineup, salary, stacked_wrs, stacked_tes, qb_wr_te = modified_lineups[lineup_idx]
+                
+                # Find replacement player with stack preservation if enabled
+                replacement_found = False
+                best_replacement = None
+                best_score = -float('inf')
+                
+                # Look for replacement from ALL other lineups at the same position
+                for other_idx, (_, other_lineup, _, _, _, _) in enumerate(modified_lineups):
+                    if other_idx != lineup_idx:
+                        for _, other_row in other_lineup.iterrows():
+                            if (other_row['Position'] == player_position and 
+                                other_row['Nickname'] != player_name):
+                                
+                                # Calculate replacement score (higher is better)
+                                salary_diff = abs(other_row['Salary'] - player_salary)
+                                salary_score = max(0, 2000 - salary_diff) / 2000  # 0-1 score for salary fit
+                                
+                                stack_score = 0
+                                if preserve_stacks:
+                                    # Bonus for maintaining team stacks
+                                    replacement_team = other_row['Team']
+                                    current_team_count = sum(1 for _, r in lineup.iterrows() 
+                                                           if r['Team'] == replacement_team and r['Nickname'] != player_name)
+                                    
+                                    # Higher score for replacements that maintain/create stacks
+                                    if current_team_count >= 1:  # Already have teammate(s)
+                                        stack_score = 0.5 + (current_team_count * 0.2)
+                                
+                                # Combined score favoring salary fit and stack preservation
+                                total_score = salary_score + stack_score
+                                
+                                if total_score > best_score:
+                                    best_score = total_score
+                                    best_replacement = {
+                                        'name': other_row['Nickname'],
+                                        'salary': other_row['Salary'],
+                                        'team': other_row['Team'],
+                                        'fppg': other_row.get('FPPG', 10)
+                                    }
+                
+                if best_replacement:
+                    # Replace the player in the lineup
+                    for idx, row in lineup.iterrows():
+                        if row['Nickname'] == player_name and row['Position'] == player_position:
+                            lineup.at[idx, 'Nickname'] = best_replacement['name']
+                            lineup.at[idx, 'Salary'] = best_replacement['salary']
+                            lineup.at[idx, 'Team'] = best_replacement['team']
+                            replacement_found = True
+                            break
+                    
+                    if replacement_found:
+                        new_salary = lineup['Salary'].sum()
+                        if new_salary <= 60000:  # Salary cap check
+                            # Recalculate stacking counts after player replacement
+                            new_stacked_wrs, new_stacked_tes, new_qb_wr_te = recalculate_lineup_stacking(lineup)
+                            modified_lineups[lineup_idx] = (points, lineup, new_salary, new_stacked_wrs, new_stacked_tes, new_qb_wr_te)
+                            removed_successfully += 1
+            
+            successful_adjustments += removed_successfully
+        
+        elif change_needed > 0:  # Need to ADD player to more lineups
+            add_count = min(change_needed, len(lineups_without_player))
+            
+            # Sort by projected points (add to highest scoring potential lineups)
+            lineups_without_player.sort(key=lambda idx: modified_lineups[idx][0], reverse=True)
+            
+            added_successfully = 0
+            for i in range(add_count):
+                if i >= len(lineups_without_player):
+                    break
+                    
+                lineup_idx = lineups_without_player[i]
+                points, lineup, salary, stacked_wrs, stacked_tes, qb_wr_te = modified_lineups[lineup_idx]
+                
+                # STACK-AWARE REPLACEMENT LOGIC
+                if player_position == 'QB' and player_team:
+                    # Get current stack information
+                    current_stacks = find_team_stack_relationships(lineup)
+                    
+                    # Find best QB replacement that considers stacking
+                    best_swap_idx = None
+                    best_compatibility_score = -1
+                    
+                    for idx, row in lineup.iterrows():
+                        if row['Position'] == 'QB':
+                            # Check if this QB replacement would create or maintain stacks
+                            potential_team = player_team
+                            same_team_skill_count = sum(1 for _, p in lineup.iterrows() 
+                                                      if p['Position'] in ['WR', 'TE'] and p['Team'] == potential_team)
+                            
+                            # Prefer replacements that create or maintain stacks
+                            compatibility_score = same_team_skill_count
+                            
+                            # Also consider preserving existing stacks from other teams
+                            if potential_team in current_stacks:
+                                compatibility_score += 2  # Bonus for maintaining existing stack
+                            
+                            if compatibility_score > best_compatibility_score:
+                                best_compatibility_score = compatibility_score
+                                best_swap_idx = idx
+                    
+                    if best_swap_idx is not None:
+                        # Replace with target QB
+                        lineup.at[best_swap_idx, 'Nickname'] = player_name
+                        lineup.at[best_swap_idx, 'Salary'] = player_salary
+                        lineup.at[best_swap_idx, 'Team'] = player_team
+                        
+                        new_salary = lineup['Salary'].sum()
+                        if new_salary <= 60000:  # Salary cap check
+                            # Recalculate stacking counts after QB change
+                            new_stacked_wrs, new_stacked_tes, new_qb_wr_te = recalculate_lineup_stacking(lineup)
+                            modified_lineups[lineup_idx] = (points, lineup, new_salary, new_stacked_wrs, new_stacked_tes, new_qb_wr_te)
+                            added_successfully += 1
+                
+                else:
+                    # Standard position replacement for non-QB positions
+                    best_swap_idx = None
+                    best_salary_diff = float('inf')
+                    
+                    for idx, row in lineup.iterrows():
+                        if row['Position'] == player_position:
+                            salary_diff = abs(row['Salary'] - player_salary)
+                            if salary_diff < best_salary_diff:
+                                best_salary_diff = salary_diff
+                                best_swap_idx = idx
+                    
+                    if best_swap_idx is not None:
+                        # Replace with target player
+                        lineup.at[best_swap_idx, 'Nickname'] = player_name
+                        lineup.at[best_swap_idx, 'Salary'] = player_salary
+                        lineup.at[best_swap_idx, 'Team'] = player_team
+                        
+                        new_salary = lineup['Salary'].sum()
+                        if new_salary <= 60000:  # Salary cap check
+                            # Recalculate stacking counts after any position change
+                            new_stacked_wrs, new_stacked_tes, new_qb_wr_te = recalculate_lineup_stacking(lineup)
+                            modified_lineups[lineup_idx] = (points, lineup, new_salary, new_stacked_wrs, new_stacked_tes, new_qb_wr_te)
+                            added_successfully += 1
+            
+            successful_adjustments += added_successfully
+    
+    # Update session state with modified lineups
+    if successful_adjustments > 0:
+        st.session_state.stacked_lineups = modified_lineups + lineups[150:] if len(lineups) > 150 else modified_lineups
+        
+        # Recalculate ALL lineup stacking counts to ensure accuracy
+        recalculate_all_lineup_stacking()
+        
+        # Recalculate usage statistics based on the actual modified lineups
+        recalculate_usage_stats()
+    
+    st.success(f"""
+    **✅ Lineup Modifications Complete!**
+    - **{successful_adjustments}** successful player swaps made
+    - **ALL position adjustments applied** - QB, RB, WR, TE changes processed
+    - **True exposure matching** - your targets are now reality
+    - **Salary cap maintained** - all lineups remain valid
+    - **Stack counts recalculated** - lineup labels now show accurate team relationships
+    """)
+    
+    return modified_lineups
+
+
+def recalculate_usage_stats():
+    """Recalculate usage statistics after lineup modifications"""
+    if 'stacked_lineups' not in st.session_state:
+        return
+    
+    # Use top 150 by points (sorted descending) for consistent "Top 150" behavior
+    sorted_lineups = sorted(st.session_state.stacked_lineups, key=lambda x: x[0], reverse=True)
+    lineups = sorted_lineups[:150]  # Top 150 only
+    
+    # Count player usage in modified lineups
+    player_counts = {}
+    total_lineups = len(lineups)
+    
+    for points, lineup, salary, _, _, _ in lineups:
+        for _, player in lineup.iterrows():
+            player_name = player['Nickname']
+            position = player['Position']
+            # Normalize position for Defense to match original data
+            display_position = 'DEF' if position == 'D' else position
+            key = f"{player_name} ({display_position})"
+            
+            if key not in player_counts:
+                player_counts[key] = {
+                    'count': 0,
+                    'player': player_name,
+                    'position': display_position,
+                    'team': player['Team'],
+                    'salary': player['Salary']
+                }
+            player_counts[key]['count'] += 1
+    
+    # Update comprehensive usage data in session state
+    updated_usage_data = []
+    original_data = st.session_state.get('comprehensive_usage_data', [])
+    
+    # Create a lookup for original player data
+    original_lookup = {}
+    for orig_player in original_data:
+        # Handle both 'D' and 'DEF' position formats in original data
+        orig_position = orig_player['Position']
+        if orig_position == 'D':
+            orig_position = 'DEF'
+        key = f"{orig_player['Player']} ({orig_position})"
+        original_lookup[key] = orig_player
+    
+    for key, data in player_counts.items():
+        usage_percentage = (data['count'] / total_lineups) * 100
+        
+        # Get original player data if available
+        orig_data = original_lookup.get(key, {})
+        
+        updated_usage_data.append({
+            'Player': data['player'],
+            'Position': data['position'],
+            'Team': data['team'],
+            'Salary': data['salary'],
+            'Count': data['count'],
+            'Usage %': usage_percentage,
+            'Usage_Display': f"{usage_percentage:.1f}%",
+            'Salary_Display': f"${data['salary']:,}",
+            # Preserve original data
+            'vs': orig_data.get('vs', ''),
+            'Matchup': orig_data.get('Matchup', ''),
+            'FPPG': orig_data.get('FPPG', 0),
+            'Ceiling': orig_data.get('Ceiling', 0),
+            'Floor': orig_data.get('Floor', 0),
+            'Upside': orig_data.get('Upside', ''),
+            'Points_Per_Dollar_Display': orig_data.get('Points_Per_Dollar_Display', '0.00'),
+            'Value Tier': orig_data.get('Value Tier', ''),
+            'Leverage_Display': f"{max(0, 15 - usage_percentage):.1f}%",
+            'GPP_Score_Display': orig_data.get('GPP_Score_Display', '0.0'),
+            'Proj Own': orig_data.get('Proj Own', '0%'),
+            'Ceiling_Display': orig_data.get('Ceiling_Display', '0.0'),
+            'Floor_Display': orig_data.get('Floor_Display', '0.0')
+        })
+    
+    # Sort by usage percentage
+    updated_usage_data.sort(key=lambda x: x['Usage %'], reverse=True)
+    
+    # Store updated data
+    st.session_state.comprehensive_usage_data = updated_usage_data
+    st.session_state.adjustments_applied = True
+
+def main():
+    # Initialize enhanced systems if available
+    if ENHANCED_FEATURES_AVAILABLE:
+        logger = init_logging()
+        config = load_config()
+        log_info("DFS Optimizer v2.1 started with enhanced features")
+        
+        st.markdown('<h1 class="main-header">🏈 FanDuel NFL DFS Optimizer v2.1</h1>', unsafe_allow_html=True)
+        
+
+        
+        # Use config values for defaults
+        default_simulations = config.optimization.num_simulations
+        default_stack_prob = config.optimization.stack_probability
+        default_elite_boost = config.optimization.elite_target_boost
+        default_great_boost = config.optimization.great_target_boost
+        default_lineups_display = config.optimization.num_lineups_display
+    else:
+        st.markdown('<h1 class="main-header">🏈 FanDuel NFL DFS Optimizer</h1>', unsafe_allow_html=True)
+        # Use original defaults
+        default_simulations = 5000  # Reduced from 10000 for faster generation
+        default_stack_prob = 0.80
+        default_elite_boost = 0.45
+        default_great_boost = 0.25
+        default_lineups_display = 20
+    
+    # Sidebar controls
+    with st.sidebar:
+        st.header("⚙️ Optimization Settings")
+        
+        if ENHANCED_FEATURES_AVAILABLE:
+            pass  # Remove the enhanced performance message
+        
+        # Simplified Strategy Selection
+        st.subheader("🎯 Contest Strategy")
+        strategy_type = st.selectbox(
+            "Select Contest Type",
+            ["Single Entry", "Tournament"],
+            index=0,
+            help="Single Entry: Safer picks, higher floor. Tournament: More contrarian builds."
+        )
+        
+        # Auto-select optimal settings based on strategy
+        if strategy_type == "Single Entry":
+            preset_stack_prob = 0.65
+            preset_elite_boost = 0.35
+            preset_great_boost = 0.20
+            preset_simulations = 8000
+            ownership_strategy = "Avoid High Ownership (>15%)"
+        else:  # Tournament
+            preset_stack_prob = 0.40
+            preset_elite_boost = 0.15
+            preset_great_boost = 0.10
+            preset_simulations = 15000
+            ownership_strategy = "Target Low Ownership (<8%) + Contrarian Builds"
+        
+        # Always use optimal settings
+        prioritize_projections = True
+        
+        # Show strategy info
+        if strategy_type != "Custom":
+            st.info(f"📊 **{strategy_type} Strategy Active**\n\n🎯 Focus: {ownership_strategy}")
+            
+            with st.expander("📋 Strategy Details"):
+                st.markdown(f"""
+                **{strategy_type} Strategy Adjustments:**
+                
+                🔢 **Simulations:** {preset_simulations:,} (optimized for {strategy_type.lower()})
+                📊 **Stack Probability:** {preset_stack_prob:.1%} ({'Conservative stacking for consistency' if strategy_type == 'Single Entry' else 'Lower stacking for contrarian differentiation'})
+                ⭐ **Elite Boost:** {preset_elite_boost:.1%} ({'Consistent scorers focus' if strategy_type == 'Single Entry' else 'Reduced to avoid chalk plays'})
+                🎯 **Great Boost:** {preset_great_boost:.1%} ({'Reliable performers' if strategy_type == 'Single Entry' else 'Minimal boost for max differentiation'})
+                
+                {'💰 **Best for:** Cash games, head-to-head, 50/50s' if strategy_type == 'Single Entry' else '🏆 **Best for:** GPPs, large tournaments, contrarian/leverage plays'}
+                """)
+        
+        # ROI Settings for lineup analysis
+        st.markdown("---")
+        st.markdown("### 💰 ROI Analysis Settings")
+        col1, col2 = st.columns(2)
+        with col1:
+            entry_fee = st.number_input("Entry Fee ($)", value=0.25, min_value=0.01, step=0.01, format="%.2f", 
+                                       help="Entry fee for ROI calculations on each lineup")
+        with col2:
+            num_entries = st.number_input("Number of Lineups", value=150, min_value=1, step=1,
+                                         help="Total lineups you'll play for ROI calculations")
+        
+
+        
+        # Store ROI settings in session state for lineup calculations
+        st.session_state['roi_entry_fee'] = entry_fee
+        st.session_state['roi_num_entries'] = num_entries
+        # Override defaults with strategy presets if not custom
+        if strategy_type != "Custom":
+            default_simulations = preset_simulations
+            default_stack_prob = preset_stack_prob
+            default_elite_boost = preset_elite_boost
+            default_great_boost = preset_great_boost
+        
+        # Auto-configure optimal settings (simplified)
+        usage_mode = "Simple Projections"  # New simple mode
+        performance_mode = True
+        st.session_state['performance_mode'] = performance_mode
+        
+        # Just show the essential controls
+        num_simulations = st.slider("Number of Simulations", 1000, 20000, preset_simulations, step=1000,
+                                    help="More simulations = more unique lineups. 5000-8000 typically generates great variety.")
+        
+        # Performance optimization warning for tier strategy
+        if usage_mode == "Tier Strategy" and num_simulations > 10000:
+            st.warning("⚠️ **Performance Notice:** Tier Strategy with >10K simulations may be slow. Consider reducing simulations or enabling Performance Mode above.")
+        
+        stack_probability = st.slider("Stacking Probability", 0.0, 1.0, default_stack_prob, step=0.05,
+                                     help=f"Current strategy optimized for {strategy_type.lower()} contests")
+        elite_target_boost = st.slider("Elite Target Boost", 0.0, 1.0, default_elite_boost, step=0.05,
+                                      help=f"{'Consistent elite performers' if strategy_type == 'Single Entry' else 'High ceiling elite players'}")
+        great_target_boost = st.slider("Great Target Boost", 0.0, 1.0, default_great_boost, step=0.05)
+        
+        st.subheader("🚀 Fantasy Performance Adjustments")
+        
+        col1, col2 = st.columns(2)
+        with col1:
+            wr_boost_multiplier = st.slider("WR Performance Boost Multiplier", 0.5, 2.0, 1.0, step=0.1, 
+                                           help="Adjusts WR fantasy projections based on recent performance")
+            rb_boost_multiplier = st.slider("RB Performance Boost Multiplier", 0.5, 2.0, 1.0, step=0.1,
+                                           help="Adjusts RB fantasy projections based on recent performance")
+        
+        with col2:
+            # Add individual FPPG adjustment sliders
+            global_fppg_adjustment = st.slider("Global FPPG Adjustment", 0.5, 1.5, 1.0, step=0.05,
+                                              help="Globally adjust all fantasy point projections")
+            
+            ceiling_floor_variance = st.slider("Ceiling/Floor Variance", 0.8, 1.5, 1.0, step=0.1,
+                                             help="Adjust the spread between ceiling and floor projections")
+        
+        # Advanced Tournament Settings (only show for Tournament strategy)
+        if strategy_type == "Tournament":
+            st.subheader("🏆 Advanced Tournament Settings")
+            
+            col1, col2 = st.columns(2)
+            with col1:
+                contrarian_boost = st.slider(
+                    "🎯 Contrarian Player Boost", 
+                    0.0, 0.5, 0.15, step=0.05,
+                    help="Extra boost for low-owned players (punt plays and studs)"
+                )
+                
+                correlation_preference = st.slider(
+                    "🔗 Correlation Preference", 
+                    0.0, 1.0, 0.7, step=0.1,
+                    help="Preference for correlated lineups (stacks, game stacks, bring-backs)"
+                )
+                
+            with col2:
+                salary_variance_target = st.slider(
+                    "💰 Salary Variance Target", 
+                    0.0, 1.0, 0.6, step=0.1,
+                    help="Target salary distribution variance (0=flat, 1=stars+punts)"
+                )
+                
+                leverage_focus = st.slider(
+                    "📈 Leverage Focus", 
+                    0.0, 1.0, 0.4, step=0.1,
+                    help="Focus on players with tournament leverage (low ownership, high upside)"
+                )
+        else:
+            # Set defaults for non-tournament strategies
+            contrarian_boost = 0.05
+            correlation_preference = 0.3
+            salary_variance_target = 0.2
+            leverage_focus = 0.1
+        
+        st.subheader("🎯 Forced Player Boost")
+        forced_player_boost = st.slider("Forced Player Extra Boost", 0.0, 1.0, 0.3, step=0.05)  # Increased default from 0.05 to 0.3
+        force_mode = st.radio("Force Mode", 
+                             ["Hard Force (Always Include)", "Soft Force (Boost Only)"], 
+                             index=1,
+                             help="Hard Force: Forced players appear in every lineup. Soft Force: Forced players get boost but may not appear in all lineups")
+        
+        with st.expander("💡 Force Mode Explained"):
+            st.markdown("""
+            **🔒 Hard Force (Always Include):**
+            - Forced players appear in **100% of generated lineups**
+            - Best for: Cash games, high-confidence plays
+            - Example: If you force Davante Adams, he's in all 20 lineups
+            
+            **🎯 Soft Force (Boost Only) - Recommended:**
+            - Forced players get extra selection weight but **variety is maintained**
+            - Best for: Tournaments, exposure plays, lineup diversity
+            
+            **Soft Force Exposure Guide:**
+            - **5% Boost** = ~30-40% of lineups (6-8 out of 20)
+            - **15% Boost** = ~60-70% of lineups (12-14 out of 20)  
+            - **30% Boost** = ~80-90% of lineups (16-18 out of 20)
+            - **50%+ Boost** = ~95%+ of lineups (19-20 out of 20)
+            
+            **💡 Pro Tips:**
+            - Use Soft Force with 10-20% boost for optimal tournament lineup variety!
+            - **Tournament Mode**: LOWER boosts = more contrarian, HIGHER boosts = more chalk
+            - **Contrarian Edge**: Tournament mode uses lower elite/great boosts to avoid chalk
+            - **Stacking Strategy**: 40% stacking creates unique lineup construction
+            - **Leverage Plays**: Higher Salary Variance = Stars + Punts strategy
+            """)
+        st.caption("Extra boost for players you manually include")
+        
+        st.header("� Player Selection")
+        enable_player_selection = st.checkbox("Enable Player Include/Exclude", value=False)
+        
+        # Add guidance for forced players
+        if enable_player_selection:
+            with st.expander("💡 Tips for Forcing Players"):
+                st.markdown("""
+                **Performance Guidelines:**
+                - **1-5 forced players**: Normal speed
+                - **6-10 forced players**: Slightly slower, auto-reduces to 5,000 simulations
+                - **11-15 forced players**: Moderate speed, auto-reduces to 3,000 simulations  
+                - **16+ forced players**: Slower, auto-reduces to 2,000 simulations
+                
+                **For Best Results:**
+                - Use "🎯 Force Top 6 Matchups" button for optimal constraint balance
+                - Consider forcing fewer players if timeouts occur
+                - Focus on 1-2 positions rather than all positions
+                """)
+        
+        st.header("📊 Display Settings")
+        num_lineups_display = st.slider("Number of Top Lineups to Show", 5, 50, default_lineups_display, step=5)
+        
+        st.markdown("---")
+        
+        generate_button = st.button("🚀 Generate Lineups", type="primary")
+    
+    # Data refresh controls
+    col1, col2, col3 = st.columns([1, 1, 2])
+    with col1:
+        if st.button("🔄 Refresh Data", help="Clear cache and reload latest player data from CSV"):
+            # Clear Streamlit cache
+            st.cache_data.clear()
+            # Force rerun to reload data
+            st.rerun()
+    
+    with col2:
+        # Show file info
+        import os
+        csv_file = r"c:\Users\jamin\OneDrive\NFL scrapping\NFL_DFS_OPTIMZER\FanDuel-NFL-2025 EST-11 EST-23 EST-123168-players-list.csv"
+        if os.path.exists(csv_file):
+            file_time = os.path.getmtime(csv_file)
+            import datetime
+            readable_time = datetime.datetime.fromtimestamp(file_time).strftime('%m/%d/%Y %H:%M')
+            st.caption(f"📄 Data file updated: {readable_time}")
+    
+    # Load data
+    with st.spinner("Loading player data..."):
+        # Clear cache to ensure 5-point filter takes effect
+        load_player_data.clear()
+        df = load_player_data()
+        
+    if df is not None:
+        # Show filter results
+        if 'FPPG' in df.columns:
+            low_proj_count = len(df[df['FPPG'] <= 5.0])
+            if low_proj_count == 0:
+                st.success(f"✅ **5-point minimum filter active:** All {len(df)} players have >5.0 FPPG")
+            else:
+                st.warning(f"⚠️ **Filter not working:** {low_proj_count} players still have ≤5.0 FPPG")
+        with st.spinner("Loading defensive matchup data..."):
+            pass_defense, rush_defense = load_defensive_data()
+            
+        with st.spinner("Loading fantasy performance data..."):
+            fantasy_data = load_fantasy_data()
+        
+        # Merge PosRank data from fantasy data
+        if fantasy_data is not None:
+            with st.spinner("Adding position rankings..."):
+                # Create a mapping of player names to PosRank
+                posrank_mapping = fantasy_data.set_index('Player')['PosRank'].to_dict()
+                df['PosRank'] = df['Nickname'].map(posrank_mapping)
+                # Fill missing PosRank with 999 for players not in fantasy data
+                df['PosRank'] = df['PosRank'].fillna(999).astype(int)
+        else:
+            # If no fantasy data, use default ranking
+            df['PosRank'] = 999
+        
+        # Apply analysis
+        with st.spinner("Applying matchup analysis..."):
+            df = apply_matchup_analysis(df, pass_defense, rush_defense)
+            
+        with st.spinner("Creating performance boosts..."):
+            wr_performance_boosts, rb_performance_boosts, te_performance_boosts, qb_performance_boosts = create_performance_boosts(fantasy_data, wr_boost_multiplier, rb_boost_multiplier)
+        
+        # Portfolio Management Section (Main Page - Always Visible)
+        st.markdown("---")
+        st.markdown('<h2 style="color: #1f77b4;">📁 Multi-User Portfolio Management</h2>', unsafe_allow_html=True)
+        st.markdown("**View and manage your saved lineups before generating new ones**")
+        
+        # User selection
+        col1, col2 = st.columns([1, 2])
+        with col1:
+            selected_user = st.selectbox(
+                "👤 Select User:",
+                ["sofakinggoo", "sammyrau", "havaiianj"],
+                help="Choose which user's portfolio to view and manage"
+            )
+            # Store selected user in session state for use in save operations
+            st.session_state.selected_portfolio_user = selected_user
+            
+            # Check if user changed and reload global overrides
+            if 'last_selected_user' not in st.session_state or st.session_state.last_selected_user != selected_user:
+                # User changed, reload global overrides (shared across all users)
+                saved_overrides = load_player_overrides()  # No longer user-specific
+                if saved_overrides:
+                    st.session_state.projection_overrides = saved_overrides
+                    st.info(f"🔄 Loaded {len(saved_overrides)} global projection overrides (shared across all users)")
+                else:
+                    st.session_state.projection_overrides = {}
+                st.session_state.last_selected_user = selected_user
+        
+        with col2:
+            st.write(f"**Currently managing portfolio for:** {selected_user}")
+        
+        # Initialize portfolio refresh counter if it doesn't exist
+        if 'portfolio_refresh' not in st.session_state:
+            st.session_state.portfolio_refresh = 0
+        
+        # Check if portfolio was just updated
+        if st.session_state.get('portfolio_needs_refresh', False) and st.session_state.get('last_portfolio_save_user') == selected_user:
+            st.info("🔄 **Portfolio refreshed after save!**")
+            st.session_state.portfolio_needs_refresh = False
+        
+        # Load and display portfolio (always fresh load)
+        portfolio = load_portfolio(selected_user)
+        
+        # Only show portfolio contents if it has lineups
+        if portfolio and portfolio.get("lineups"):
+            lineups_list = portfolio["lineups"]
+            st.success(f"📊 {selected_user}'s portfolio contains {len(lineups_list)} saved lineups")
+            
+
+            
+            # Show global overrides info (shared across all users)
+            saved_overrides = load_player_overrides()  # No longer user-specific
+            if saved_overrides:
+                override_count = len(saved_overrides)
+                st.info(f"📝 {override_count} global projection override(s) active (shared by all users)")
+            else:
+                st.info(f"📝 No global projection overrides currently active")
+            
+            # Portfolio display options
+            col1, col2, col3 = st.columns(3)
+            with col1:
+                if st.button("🗑️ Clear Portfolio", key=f"clear_{selected_user}"):
+                    # CLEAR SAVE CHECKBOX STATES FOR PORTFOLIO MANAGEMENT ONLY
+                    keys_to_clear = []
+                    for key in list(st.session_state.keys()):
+                        # Only clear portfolio-specific save states, not lineup generation saves
+                        if ("save_portfolio_" in str(key)) or ("save_lineup_portfolio_" in str(key)):
+                            keys_to_clear.append(key)
+                    
+                    for key in keys_to_clear:
+                        del st.session_state[key]
+                    
+                    if clear_portfolio_simple(selected_user):
+                        st.success(f"✅ Cleared {selected_user}'s portfolio!")
+                        st.rerun()
+                    else:
+                        st.error("❌ Failed to clear portfolio")
+            
+            with col2:
+                st.metric("Total Lineups", len(lineups_list))
+            
+            with col3:
+                st.metric("Total Lineups", len(lineups_list))
+            
+            # Player Filter Section
+            st.subheader("🔍 Filter Lineups by Player")
+            
+            # Get all unique players from saved lineups
+            all_players = set()
+            for saved_lineup in lineups_list:
+                for player in saved_lineup['players']:
+                    all_players.add(player['nickname'])
+            
+            all_players = sorted(list(all_players))
+            
+            # Filter controls
+            filter_col1, filter_col2 = st.columns([2, 1])
+            with filter_col1:
+                selected_players = st.multiselect(
+                    "Select players to filter by:",
+                    options=all_players,
+                    help="Show only lineups that contain ALL selected players"
+                )
+            
+            with filter_col2:
+                filter_mode = st.selectbox(
+                    "Filter Mode:",
+                    ["Contains ALL selected", "Contains ANY selected"],
+                    help="ALL = lineup must have every selected player, ANY = lineup needs at least one selected player"
+                )
+            
+            # Apply filters to lineups
+            filtered_lineups = []
+            if selected_players:
+                for idx, saved_lineup in enumerate(lineups_list):
+                    lineup_player_names = [p['nickname'] for p in saved_lineup['players']]
+                    
+                    if filter_mode == "Contains ALL selected":
+                        # Check if lineup contains ALL selected players
+                        if all(player in lineup_player_names for player in selected_players):
+                            filtered_lineups.append((idx, saved_lineup))
+                    else:  # Contains ANY selected
+                        # Check if lineup contains ANY selected player
+                        if any(player in lineup_player_names for player in selected_players):
+                            filtered_lineups.append((idx, saved_lineup))
+            else:
+                # No filter applied, show all lineups
+                filtered_lineups = [(idx, saved_lineup) for idx, saved_lineup in enumerate(lineups_list)]
+            
+            # Show filter results
+            if selected_players:
+                st.info(f"📊 Showing {len(filtered_lineups)} of {len(lineups_list)} lineups that {filter_mode.lower()} players: {', '.join(selected_players)}")
+            
+            # Compact display of saved lineups
+            st.subheader("💾 Saved Lineups (Table View)")
+            
+            # Show lineups in a table format with full player details
+            lineup_table_data = []
+            remove_button_data = []  # Store original indices for remove buttons
+            
+            for display_idx, (original_idx, saved_lineup) in enumerate(filtered_lineups):
+                # Get all players in position order
+                players_by_pos = {player['position']: player['nickname'] for player in saved_lineup['players']}
+                
+                # Handle FLEX position (extra RB/WR/TE beyond the required slots)
+                rbs = [p['nickname'] for p in saved_lineup['players'] if p['position'] == 'RB']
+                wrs = [p['nickname'] for p in saved_lineup['players'] if p['position'] == 'WR'] 
+                tes = [p['nickname'] for p in saved_lineup['players'] if p['position'] == 'TE']
+                
+                # FLEX is typically the 3rd RB, 4th WR, or 2nd TE
+                flex_player = ''
+                if len(rbs) >= 3:
+                    flex_player = rbs[2]
+                elif len(wrs) >= 4:
+                    flex_player = wrs[3]
+                elif len(tes) >= 2:
+                    flex_player = tes[1]
+                
+                lineup_table_data.append({
+                    'ID': f"#{original_idx+1}",
+                    'Points': f"{saved_lineup['projected_points']:.1f}",
+                    'Salary': f"${saved_lineup['total_salary']:,}",
+                    'QB': players_by_pos.get('QB', ''),
+                    'RB1': rbs[0] if len(rbs) > 0 else '',
+                    'RB2': rbs[1] if len(rbs) > 1 else '',
+                    'WR1': wrs[0] if len(wrs) > 0 else '',
+                    'WR2': wrs[1] if len(wrs) > 1 else '',
+                    'WR3': wrs[2] if len(wrs) > 2 else '',
+                    'TE': players_by_pos.get('TE', ''),
+                    'FLEX': flex_player,
+                    'DEF': players_by_pos.get('D', ''),
+                    'Saved': saved_lineup['saved_date'][:10]
+                })
+                
+                remove_button_data.append((original_idx, saved_lineup))
+            
+            if lineup_table_data:
+                import pandas as pd
+                lineup_df = pd.DataFrame(lineup_table_data)
+                st.dataframe(lineup_df, use_container_width=True, height=min(400, len(lineup_table_data) * 35 + 50))
+                
+                # Individual remove buttons in a clean row layout
+                st.write("**Remove Filtered Lineups:**")
+                
+                # Create remove buttons in rows of 6
+                lineups_per_row = 6
+                for row_start in range(0, len(remove_button_data), lineups_per_row):
+                    row_end = min(row_start + lineups_per_row, len(remove_button_data))
+                    cols = st.columns(lineups_per_row)
+                    
+                    for i, (original_idx, saved_lineup) in enumerate(remove_button_data[row_start:row_end]):
+                        with cols[i]:
+                            if st.button(
+                                f"🗑️ #{original_idx+1}", 
+                                key=f"remove_{selected_user}_{original_idx}_filtered", 
+                                help=f"Remove Lineup #{original_idx+1} ({saved_lineup['projected_points']:.1f} pts)",
+                                use_container_width=True
+                            ):
+                                # CLEAR PORTFOLIO-SPECIFIC SAVE CHECKBOX STATES
+                                keys_to_clear = []
+                                for key in list(st.session_state.keys()):
+                                    # Only clear portfolio-specific save states, not lineup generation saves
+                                    if ("save_portfolio_" in str(key)) or ("save_lineup_portfolio_" in str(key)):
+                                        keys_to_clear.append(key)
+                                
+                                for key in keys_to_clear:
+                                    del st.session_state[key]
+                                
+                                if remove_lineup_simple(selected_user, original_idx):
+                                    st.success(f"✅ Lineup {original_idx+1} removed!")
+                                    st.rerun()
+                                else:
+                                    st.error("❌ Failed to remove lineup")
+                    
+                    # Add empty columns if needed to fill the row
+                    for i in range(row_end - row_start, lineups_per_row):
+                        with cols[i]:
+                            st.write("")  # Empty space
+            else:
+                if selected_players:
+                    st.warning(f"No lineups found that {filter_mode.lower()} players: {', '.join(selected_players)}")
+                else:
+                    st.info("No lineups to display.")
+            
+            # Export Section
+            if lineups_list:
+                st.subheader("📤 Export Portfolio")
+                
+            if st.button("📄 Export", key=f"export_{selected_user}", type="primary"):
+                try:
+                    # Load the current player data to get IDs for lookups
+                    from datetime import datetime
+                    import os
+                    
+                    # Try to load the current CSV to get player IDs
+                    player_id_lookup = {}
+                    try:
+                        target_file = 'FanDuel-NFL-2025 EST-11 EST-23 EST-123168-players-list.csv'
+                        current_dir = os.getcwd()
+                        csv_path = os.path.join(current_dir, target_file)
+                        
+                        if os.path.exists(csv_path):
+                            import pandas as pd
+                            lookup_df = pd.read_csv(csv_path)
+                            # Create nickname to ID mapping
+                            for _, row in lookup_df.iterrows():
+                                player_id_lookup[row['Nickname']] = row['Id']
+                        else:
+                            st.warning("⚠️ Could not find player data file for ID lookup. Using player names instead.")
+                    except Exception as e:
+                        st.warning(f"⚠️ Could not load player IDs: {e}. Using player names instead.")
+                    
+                    # Create CSV with proper columns using pandas like the main export
+                    csv_data = []
+                    
+                    for saved_lineup in lineups_list:
+                        players = saved_lineup['players']
+                        
+                        # Map players by position
+                        qb = next((p for p in players if p['position'] == 'QB'), None)
+                        rbs = [p for p in players if p['position'] == 'RB']
+                        wrs = [p for p in players if p['position'] == 'WR'] 
+                        te = next((p for p in players if p['position'] == 'TE'), None)
+                        dst = next((p for p in players if p['position'] == 'D'), None)
+                        
+                        # Determine FLEX (3rd RB or 4th WR)
+                        flex_player = None
+                        if len(rbs) >= 3:
+                            flex_player = rbs[2]
+                        elif len(wrs) >= 4:
+                            flex_player = wrs[3]
+                        
+                        # Helper function to get player ID
+                        def get_player_id(player):
+                            if player is None:
+                                return ''
+                            # First try to use saved ID
+                            if 'id' in player and player['id']:
+                                return player['id']
+                            # Then try lookup by nickname
+                            if player['nickname'] in player_id_lookup:
+                                return player_id_lookup[player['nickname']]
+                            # Fallback to nickname
+                            return player['nickname']
+                        
+                        # Create row with player IDs
+                        lineup_row = {
+                            'QB': get_player_id(qb),
+                            'RB1': get_player_id(rbs[0]) if len(rbs) > 0 else '',
+                            'RB2': get_player_id(rbs[1]) if len(rbs) > 1 else '', 
+                            'WR1': get_player_id(wrs[0]) if len(wrs) > 0 else '',
+                            'WR2': get_player_id(wrs[1]) if len(wrs) > 1 else '',
+                            'WR3': get_player_id(wrs[2]) if len(wrs) > 2 else '',
+                            'TE': get_player_id(te),
+                            'FLEX': get_player_id(flex_player),
+                            'DEF': get_player_id(dst)
+                        }
+                        
+                        csv_data.append(lineup_row)
+                    
+                    # Create CSV using pandas DataFrame like main export
+                    import pandas as pd
+                    from datetime import datetime
+                    df = pd.DataFrame(csv_data)
+                    csv_string = df.to_csv(index=False)
+                    
+                    # Download button
+                    st.download_button(
+                        label="💾 Download Portfolio CSV",
+                        data=csv_string,
+                        file_name=f"{selected_user}_portfolio_{datetime.now().strftime('%Y%m%d_%H%M%S')}.csv",
+                        mime="text/csv",
+                        key=f"download_{selected_user}"
+                    )
+                    st.success("✅ Portfolio export ready!")
+                    
+                except Exception as e:
+                    st.error(f"Export failed: {e}")
+                    st.write(f"**Error details:** {str(e)}")
+        else:
+            st.info(f"📂 No lineups saved for {selected_user} yet. Generate lineups below and save your favorites!")
+        
+        st.markdown("---")
+        
+        # Tier Strategy Player Selection (if enabled)
+        if 'usage_mode' in locals() and usage_mode == "Tier Strategy":
+            st.markdown("---")
+            st.markdown("## 🎯 **Tier Strategy - Select Your Players**")
+            
+            # Get tier settings from session state
+            tier_settings = st.session_state.get('tier_settings', {
+                'high_min': 15, 'high_max': 25, 'med_min': 8, 'med_max': 14, 'low_min': 2, 'low_max': 7
+            })
+            
+            # Get unique players by position for dropdowns
+            qb_players_all = df[df['Position'] == 'QB']['Nickname'].unique().tolist()
+            rb_players_all = df[df['Position'] == 'RB']['Nickname'].unique().tolist()
+            wr_players_all = df[df['Position'] == 'WR']['Nickname'].unique().tolist()
+            te_players_all = df[df['Position'] == 'TE']['Nickname'].unique().tolist()
+            def_players_all = df[df['Position'] == 'D']['Nickname'].unique().tolist()
+            
+            # Filter out excluded players if they exist in session state
+            def extract_player_name_from_option(options):
+                """Extract player names from 'Player (Salary)' format"""
+                return [opt.split(' (')[0] for opt in options] if options else []
+            
+            excluded_qbs = extract_player_name_from_option(st.session_state.get('exclude_qb', []))
+            excluded_rbs = extract_player_name_from_option(st.session_state.get('exclude_rb', []))
+            excluded_wrs = extract_player_name_from_option(st.session_state.get('exclude_wr', []))
+            excluded_tes = extract_player_name_from_option(st.session_state.get('exclude_te', []))
+            excluded_defs = extract_player_name_from_option(st.session_state.get('exclude_d', []))
+            
+            # Filter available players (remove excluded ones)
+            qb_players = [p for p in qb_players_all if p not in excluded_qbs]
+            rb_players = [p for p in rb_players_all if p not in excluded_rbs]
+            wr_players = [p for p in wr_players_all if p not in excluded_wrs]
+            te_players = [p for p in te_players_all if p not in excluded_tes]
+            def_players = [p for p in def_players_all if p not in excluded_defs]
+            
+            # Show exclusion info if any players are excluded
+            total_excluded = len(excluded_qbs) + len(excluded_rbs) + len(excluded_wrs) + len(excluded_tes) + len(excluded_defs)
+            if total_excluded > 0:
+                st.info(f"🚫 **{total_excluded} excluded players** filtered out from tier selection")
+            
+            col1, col2, col3 = st.columns(3)
+            
+            with col1:
+                st.markdown(f"### 🔥 **HIGH USAGE** ({tier_settings['high_min']}-{tier_settings['high_max']}%)")
+                st.caption("Your highest conviction plays - core lineup anchors")
+                high_qbs = st.multiselect("QBs", qb_players, key="high_qbs", help="Select QBs for high usage")
+                high_rbs = st.multiselect("RBs", rb_players, key="high_rbs", help="Select RBs for high usage")
+                high_wrs = st.multiselect("WRs", wr_players, key="high_wrs", help="Select WRs for high usage")
+                high_tes = st.multiselect("TEs", te_players, key="high_tes", help="Select TEs for high usage")
+                high_defs = st.multiselect("DEF", def_players, key="high_defs", help="Select defenses for high usage")
+            
+            # Get all high usage selections to filter from other tiers
+            all_high_players = high_qbs + high_rbs + high_wrs + high_tes + high_defs
+            
+            with col2:
+                st.markdown(f"### ⚖️ **MEDIUM USAGE** ({tier_settings['med_min']}-{tier_settings['med_max']}%)")
+                st.caption("Balanced exposure plays - solid floor, good leverage")
+                # Filter out players already selected for high usage
+                available_qbs_med = [p for p in qb_players if p not in all_high_players]
+                available_rbs_med = [p for p in rb_players if p not in all_high_players]
+                available_wrs_med = [p for p in wr_players if p not in all_high_players]
+                available_tes_med = [p for p in te_players if p not in all_high_players]
+                available_defs_med = [p for p in def_players if p not in all_high_players]
+                
+                med_qbs = st.multiselect("QBs", available_qbs_med, key="med_qbs", help="Select QBs for medium usage")
+                med_rbs = st.multiselect("RBs", available_rbs_med, key="med_rbs", help="Select RBs for medium usage")
+                med_wrs = st.multiselect("WRs", available_wrs_med, key="med_wrs", help="Select WRs for medium usage")
+                med_tes = st.multiselect("TEs", available_tes_med, key="med_tes", help="Select TEs for medium usage")
+                med_defs = st.multiselect("DEF", available_defs_med, key="med_defs", help="Select defenses for medium usage")
+            
+            # Get all high and medium usage selections to filter from low tier
+            all_high_med_players = all_high_players + med_qbs + med_rbs + med_wrs + med_tes + med_defs
+            
+            with col3:
+                st.markdown(f"### 📉 **LOW USAGE** ({tier_settings['low_min']}-{tier_settings['low_max']}%)")
+                st.caption("Contrarian plays - low ownership, high upside")
+                # Filter out players already selected for high or medium usage
+                available_qbs_low = [p for p in qb_players if p not in all_high_med_players]
+                available_rbs_low = [p for p in rb_players if p not in all_high_med_players]
+                available_wrs_low = [p for p in wr_players if p not in all_high_med_players]
+                available_tes_low = [p for p in te_players if p not in all_high_med_players]
+                available_defs_low = [p for p in def_players if p not in all_high_med_players]
+                
+                low_qbs = st.multiselect("QBs", available_qbs_low, key="low_qbs", help="Select QBs for low usage")
+                low_rbs = st.multiselect("RBs", available_rbs_low, key="low_rbs", help="Select RBs for low usage")
+                low_wrs = st.multiselect("WRs", available_wrs_low, key="low_wrs", help="Select WRs for low usage")
+                low_tes = st.multiselect("TEs", available_tes_low, key="low_tes", help="Select TEs for low usage")
+                low_defs = st.multiselect("DEF", available_defs_low, key="low_defs", help="Select defenses for low usage")
+            
+            # Store tier selections for later use (with automatic low tier assignment)
+            all_available_players = qb_players + rb_players + wr_players + te_players + def_players
+            explicitly_assigned = high_qbs + high_rbs + high_wrs + high_tes + high_defs + med_qbs + med_rbs + med_wrs + med_tes + med_defs
+            auto_low_players = [p for p in all_available_players if p not in explicitly_assigned]
+            all_low_players = low_qbs + low_rbs + low_wrs + low_tes + low_defs + auto_low_players
+            
+            st.session_state['tier_selections'] = {
+                'high': high_qbs + high_rbs + high_wrs + high_tes + high_defs,
+                'med': med_qbs + med_rbs + med_wrs + med_tes + med_defs,
+                'low': all_low_players  # Includes both explicitly selected AND auto-assigned
+            }
+            
+            # Show summary and apply tier strategy
+            total_high = len(high_qbs) + len(high_rbs) + len(high_wrs) + len(high_tes) + len(high_defs)
+            total_med = len(med_qbs) + len(med_rbs) + len(med_wrs) + len(med_tes) + len(med_defs)
+            total_explicit_low = len(low_qbs) + len(low_rbs) + len(low_wrs) + len(low_tes) + len(low_defs)
+            total_auto_low = len(auto_low_players)
+            total_low = total_explicit_low + total_auto_low
+            
+            st.info(f"""
+            **📊 Tier Assignment:**
+            🔥 **High Usage:** {total_high} players | ⚖️ **Medium Usage:** {total_med} players | 📉 **Low Usage:** {total_low} players
+            
+            *Low tier includes {total_explicit_low} explicitly selected + {total_auto_low} auto-assigned (unselected) players*
+            """)
+            
+            if total_high + total_med + total_explicit_low > 0:
+                if st.button("🎯 Apply Tier Strategy", type="primary", key="apply_tiers"):
+                    # Create tier assignments dictionary using current selections
+                    tier_assignments = {}
+                    import random
+                    
+                    # Apply percentages to all tier selections (including auto-assigned low tier)
+                    for player in high_qbs + high_rbs + high_wrs + high_tes + high_defs:
+                        tier_assignments[player] = random.uniform(tier_settings['high_min'], tier_settings['high_max'])
+                    for player in med_qbs + med_rbs + med_wrs + med_tes + med_defs:
+                        tier_assignments[player] = random.uniform(tier_settings['med_min'], tier_settings['med_max'])
+                    for player in all_low_players:  # Both explicit and auto-assigned
+                        tier_assignments[player] = random.uniform(tier_settings['low_min'], tier_settings['low_max'])
+                    
+                    # Store in session state for the usage table to use
+                    st.session_state['tier_assignments'] = tier_assignments
+                    st.session_state['unassigned_usage'] = 0.0  # No longer needed but keep for compatibility
+                    
+                    # CRITICAL: Also create session state keys for apply_usage_adjustments function
+                    # This ensures tier strategy actually affects lineup generation
+                    for player_name, target_percentage in tier_assignments.items():
+                        # Find player details from the dataframe to create proper session key
+                        player_info = df[df['Nickname'] == player_name]
+                        if not player_info.empty:
+                            position = player_info.iloc[0]['Position']
+                            team = player_info.iloc[0]['Team']
+                            
+                            # Create session key in the format expected by apply_usage_adjustments
+                            clean_name = player_name.replace(" ", "_").replace(".", "").replace("'", "")
+                            session_key = f"usage_adj_{clean_name}_{position}_{team}"
+                            st.session_state[session_key] = target_percentage
+                    
+                    # Check if we have lineups to modify
+                    if 'stacked_lineups' in st.session_state and st.session_state.stacked_lineups:
+                        with st.spinner("Applying tier strategy to existing lineups..."):
+                            # Create dummy display data for apply_usage_adjustments
+                            dummy_display_data = [{'Player': name, 'Position': df[df['Nickname'] == name].iloc[0]['Position'] if not df[df['Nickname'] == name].empty else ''} 
+                                                for name in tier_assignments.keys()]
+                            
+                            # Apply tier strategy to existing lineups with stack preservation
+                            # Use top scoring 150 when applying dummy adjustments
+                            sorted_session_lineups = sorted(st.session_state.stacked_lineups, key=lambda x: x[0], reverse=True)
+                            modified_lineups = apply_usage_adjustments(sorted_session_lineups[:150], dummy_display_data, "All Positions", preserve_stacks=True)
+                            if modified_lineups:
+                                st.session_state.stacked_lineups = modified_lineups + st.session_state.stacked_lineups[150:]  # Keep extra lineups if any
+                                st.success(f"✅ Tier strategy applied to all {len(tier_assignments)} players and lineups modified successfully!")
+                            else:
+                                st.success(f"✅ Tier strategy applied to all {len(tier_assignments)} available players! Usage adjustments ready for lineup generation.")
+                                st.warning("⚠️ Could not modify existing lineups. Generate new lineups to see tier strategy in action.")
+                    else:
+                        st.success(f"✅ Tier strategy applied to all {len(tier_assignments)} available players! Usage adjustments ready for lineup generation.")
+                    
+                    # Show detailed tier summary
+                    st.info(f"""
+                    **Applied Strategy:**
+                    🔥 **High Usage:** {total_high} players ({tier_settings['high_min']}-{tier_settings['high_max']}%)
+                    ⚖️ **Medium Usage:** {total_med} players ({tier_settings['med_min']}-{tier_settings['med_max']}%)  
+                    📉 **Low Usage:** {total_low} players ({tier_settings['low_min']}-{tier_settings['low_max']}%) 
+                    *({total_explicit_low} explicit + {total_auto_low} auto-assigned)*
+                    """)
+                    
+                    # Add note about what happens next
+                    if 'stacked_lineups' in st.session_state and st.session_state.stacked_lineups:
+                        st.info("💡 **Tier strategy has been applied to your existing lineups!** Scroll down to see updated usage rates.")
+                    else:
+                        st.info("💡 **Next Step:** Generate lineups to see your tier strategy in action!")
+            else:
+                st.warning("⚠️ Select some players for High or Medium tiers to use tier strategy.")
+            
+            st.markdown("---")
+        
+        # Apply global fantasy adjustments - only if we have proper player data
+        if 'FPPG' in df.columns and 'Position' in df.columns and 'Nickname' in df.columns:
+            with st.spinner("Applying fantasy adjustments..."):
+                # Ensure Adjusted_FPPG column exists
+                if 'Adjusted_FPPG' not in df.columns:
+                    df['Adjusted_FPPG'] = df['FPPG']
+                
+                # Global FPPG adjustment
+                df['Adjusted_FPPG'] = df['Adjusted_FPPG'] * global_fppg_adjustment
+                
+                # Adjust ceiling/floor variance if columns exist
+                if 'Ceiling' in df.columns and 'Floor' in df.columns:
+                    # Calculate current ceiling/floor relative to FPPG
+                    ceiling_diff = df['Ceiling'] - df['FPPG'] 
+                    floor_diff = df['FPPG'] - df['Floor']
+                    
+                    # Adjust the variance
+                    df['Ceiling'] = df['FPPG'] * global_fppg_adjustment + (ceiling_diff * ceiling_floor_variance)
+                    df['Floor'] = df['FPPG'] * global_fppg_adjustment - (floor_diff * ceiling_floor_variance)
+                    
+                    # Ensure floor doesn't go negative
+                    df['Floor'] = df['Floor'].clip(lower=0)
+            
+            # Show adjustment summary
+            if global_fppg_adjustment != 1.0 or ceiling_floor_variance != 1.0 or wr_boost_multiplier != 1.0 or rb_boost_multiplier != 1.0:
+                adjustments = []
+                if global_fppg_adjustment != 1.0:
+                    adjustments.append(f"Global FPPG: {global_fppg_adjustment:.2f}x")
+                if ceiling_floor_variance != 1.0:
+                    adjustments.append(f"Ceiling/Floor Variance: {ceiling_floor_variance:.2f}x")
+                if wr_boost_multiplier != 1.0:
+                    adjustments.append(f"WR Performance: {wr_boost_multiplier:.2f}x")
+                if rb_boost_multiplier != 1.0:
+                    adjustments.append(f"RB Performance: {rb_boost_multiplier:.2f}x")
+                
+                st.success(f"✅ **Fantasy Adjustments Applied:** {', '.join(adjustments)}")
+        
+        # Manual Projection Overrides Section
+        if 'FPPG' in df.columns and 'Position' in df.columns and 'Nickname' in df.columns:
+            st.subheader("📝 Global Projection Overrides")
+            st.caption("🌍 Adjust individual player projections globally - changes apply to all users")
+            
+            with st.expander("🎯 Override Player Projections (Global)", expanded=False):
+                # Load unfiltered data for override selection (includes players under 5 points)
+                try:
+                    import pandas as pd
+                    target_csv = "FanDuel-NFL-2025 EST-11 EST-16 EST-122849-players-list.csv"
+                    unfiltered_df = pd.read_csv(target_csv)
+                    unfiltered_df.columns = [col.strip() for col in unfiltered_df.columns]
+                    
+                    # Apply only essential filters (injury/salary) but NOT the 5-point filter
+                    if 'Injury Indicator' in unfiltered_df.columns:
+                        unfiltered_df = unfiltered_df[~unfiltered_df['Injury Indicator'].isin(['IR', 'O', 'D'])]
+                    
+                    if 'Salary' in unfiltered_df.columns and 'Position' in unfiltered_df.columns:
+                        defense_mask = (unfiltered_df['Position'] == 'D') & (unfiltered_df['Salary'] >= 3000) & (unfiltered_df['Salary'] <= 5000)
+                        other_positions_mask = (unfiltered_df['Position'] != 'D') & (unfiltered_df['Salary'] >= 5000)
+                        unfiltered_df = unfiltered_df[defense_mask | other_positions_mask]
+                    
+                    st.caption(f"📊 Showing {len(unfiltered_df)} total players (including those under 5 FPPG for manual adjustment)")
+                except:
+                    # Fallback to filtered df if unfiltered loading fails
+                    unfiltered_df = df
+                    st.caption("⚠️ Using filtered data - some low-projection players may not be available")
+                
+                col1, col2 = st.columns(2)
+                
+                with col1:
+                    st.markdown("**Select Player to Override:**")
+                    
+                    # Position filter
+                    positions = ["All Positions"] + sorted(unfiltered_df['Position'].unique().tolist())
+                    selected_position = st.selectbox(
+                        "Filter by Position:",
+                        positions,
+                        help="Filter players by position to make selection easier"
+                    )
+                    
+                    # Filter players by position if selected
+                    if selected_position == "All Positions":
+                        filtered_df = unfiltered_df
+                        position_label = ""
+                    else:
+                        filtered_df = unfiltered_df[unfiltered_df['Position'] == selected_position]
+                        position_label = f" ({selected_position}s)"
+                
+                # Sort players by salary (descending) for easier navigation
+                filtered_df_sorted = filtered_df.sort_values('Salary', ascending=False)
+                
+                # Create player display names with salary for easier identification
+                player_options = [""]
+                for _, player in filtered_df_sorted.iterrows():
+                    display_name = f"{player['Nickname']} - ${player['Salary']:,} ({player['FPPG']:.1f} FPPG)"
+                    player_options.append(display_name)
+                
+                selected_player_display = st.selectbox(
+                    f"Choose Player{position_label}:", 
+                    player_options,
+                    help="Players sorted by salary (highest first)"
+                )
+                
+                # Extract actual player name from display name
+                if selected_player_display:
+                    selected_player = selected_player_display.split(" - ")[0]
+                else:
+                    selected_player = ""
+                
+                if selected_player:
+                    # Get current player stats from unfiltered data (includes sub-5 FPPG players)
+                    player_row = unfiltered_df[unfiltered_df['Nickname'] == selected_player].iloc[0]
+                    current_fppg = player_row['FPPG']
+                    current_salary = player_row['Salary']
+                    current_pos = player_row['Position']
+                    
+                    st.info(f"**{selected_player}** ({current_pos}) - ${current_salary:,} - Current: {current_fppg:.1f} FPPG")
+            
+            with col2:
+                if selected_player:
+                    st.markdown("**Override Settings:**")
+                    
+                    override_type = st.radio(
+                        "Override Type:",
+                        ["Percentage Adjustment", "Absolute Value"],
+                        help="Percentage: Multiply by factor (e.g., 1.2 = +20%). Absolute: Set exact FPPG value."
+                    )
+                    
+                    if override_type == "Percentage Adjustment":
+                        adjustment_factor = st.slider(
+                            "Adjustment Factor",
+                            0.0, 3.0, 1.0, 0.05,
+                            help="1.0 = no change, 1.2 = +20%, 0.8 = -20%"
+                        )
+                        new_projection = current_fppg * adjustment_factor
+                        st.write(f"**New Projection:** {new_projection:.1f} FPPG ({adjustment_factor:.0%} of original)")
+                    
+                    else:  # Absolute Value
+                        new_projection = st.number_input(
+                            "New FPPG Projection",
+                            0.0, 50.0, float(current_fppg), 0.1,
+                            help="Set exact fantasy points projection"
+                        )
+                        adjustment_factor = new_projection / current_fppg if current_fppg > 0 else 1.0
+                    
+                    # Apply override button
+                    if st.button(f"Apply Override to {selected_player}", type="primary"):
+                        # Store original value if first override for this player
+                        if selected_player not in st.session_state.projection_overrides:
+                            original_fppg = current_fppg
+                        else:
+                            original_fppg = st.session_state.projection_overrides[selected_player]['original']
+                        
+                        # Apply the override - check if player exists in filtered df
+                        mask = df['Nickname'] == selected_player
+                        if mask.any():
+                            # Player exists in filtered df - update them
+                            df.loc[mask, 'FPPG'] = new_projection
+                            df.loc[mask, 'Adjusted_FPPG'] = new_projection * global_fppg_adjustment
+                            
+                            # Adjust ceiling/floor proportionally if they exist
+                            if 'Ceiling' in df.columns and 'Floor' in df.columns:
+                                df.loc[mask, 'Ceiling'] = df.loc[mask, 'Ceiling'] * adjustment_factor
+                                df.loc[mask, 'Floor'] = df.loc[mask, 'Floor'] * adjustment_factor
+                        else:
+                            # Player was filtered out - add them back to df with new projection
+                            player_data = unfiltered_df[unfiltered_df['Nickname'] == selected_player].copy()
+                            player_data.loc[:, 'FPPG'] = new_projection
+                            player_data.loc[:, 'Adjusted_FPPG'] = new_projection * global_fppg_adjustment
+                            
+                            # Adjust ceiling/floor proportionally if they exist
+                            if 'Ceiling' in player_data.columns and 'Floor' in player_data.columns:
+                                player_data.loc[:, 'Ceiling'] = player_data['Ceiling'] * adjustment_factor
+                                player_data.loc[:, 'Floor'] = player_data['Floor'] * adjustment_factor
+                            
+                            # Add player back to main dataframe
+                            df = pd.concat([df, player_data], ignore_index=True)
+                        
+                        # Track the override in session state
+                        st.session_state.projection_overrides[selected_player] = {
+                            'original': original_fppg,
+                            'new': new_projection,
+                            'position': current_pos,
+                            'adjustment_factor': adjustment_factor
+                        }
+                        
+                        # Save global overrides to file
+                        current_user = st.session_state.get('selected_portfolio_user', 'sofakinggoo')
+                        if save_player_overrides(st.session_state.projection_overrides, current_user):
+                            st.success(f"✅ **{selected_player}** projection updated to {new_projection:.1f} FPPG and saved globally!")
+                        else:
+                            st.success(f"✅ **{selected_player}** projection updated to {new_projection:.1f} FPPG!")
+                            st.warning("⚠️ Override applied but could not save to global file")
+                        st.rerun()
+            
+            # Show current overrides
+            st.markdown("**💡 Pro Tips for Manual Overrides:**")
+            st.markdown("""
+            - **Weather Impact**: Reduce passing game in heavy wind/rain
+            - **Injury Concerns**: Lower projections for questionable players  
+            - **Coaching Changes**: Adjust for new play-callers or schemes
+            - **Motivation**: Increase for playoff implications, decrease for resting starters
+            - **Matchup Intel**: Boost players facing backup defenders
+            """)
+            
+            st.divider()
+            
+            # Bulk overrides section
+            st.markdown("**⚡ Bulk Adjustments:**")
+            bulk_col1, bulk_col2 = st.columns(2)
+            
+            with bulk_col1:
+                # Team-based adjustments (use unfiltered data to include all players)
+                teams = sorted(unfiltered_df['Team'].unique())
+                selected_team = st.selectbox("Adjust Entire Team:", [""] + teams)
+                
+                if selected_team:
+                    team_adjustment = st.slider(
+                        f"Team Adjustment Factor ({selected_team})",
+                        0.0, 2.0, 1.0, 0.05,
+                        key=f"team_adj_{selected_team}"
+                    )
+                    
+                    if st.button(f"Apply to All {selected_team} Players", key=f"apply_team_{selected_team}"):
+                        team_mask = unfiltered_df['Team'] == selected_team
+                        team_players = unfiltered_df[team_mask]['Nickname'].tolist()
+                        
+                        for player in team_players:
+                            current_fppg = unfiltered_df[unfiltered_df['Nickname'] == player]['FPPG'].iloc[0]
+                            new_fppg = current_fppg * team_adjustment
+                            
+                            # Store override
+                            if player not in st.session_state.projection_overrides:
+                                original_fppg = current_fppg
+                            else:
+                                original_fppg = st.session_state.projection_overrides[player]['original']
+                            
+                            st.session_state.projection_overrides[player] = {
+                                'original': original_fppg,
+                                'new': new_fppg,
+                                'position': unfiltered_df[unfiltered_df['Nickname'] == player]['Position'].iloc[0],
+                                'adjustment_factor': team_adjustment
+                            }
+                            
+                            # Apply to dataframe
+                            player_mask = df['Nickname'] == player
+                            df.loc[player_mask, 'FPPG'] = new_fppg
+                            df.loc[player_mask, 'Adjusted_FPPG'] = new_fppg * global_fppg_adjustment
+                        
+                        # Save global overrides to file
+                        current_user = st.session_state.get('selected_portfolio_user', 'sofakinggoo')
+                        if save_player_overrides(st.session_state.projection_overrides, current_user):
+                            st.success(f"✅ Applied {team_adjustment:.0%} adjustment to all {selected_team} players and saved globally!")
+                        else:
+                            st.success(f"✅ Applied {team_adjustment:.0%} adjustment to all {selected_team} players!")
+                            st.warning("⚠️ Overrides applied but could not save to global file")
+                        st.rerun()
+            
+            with bulk_col2:
+                # Position-based adjustments (use unfiltered data to include all players)
+                positions = ['QB', 'RB', 'WR', 'TE']
+                selected_pos = st.selectbox("Adjust by Position:", [""] + positions)
+                
+                if selected_pos:
+                    pos_adjustment = st.slider(
+                        f"Position Adjustment Factor ({selected_pos})",
+                        0.0, 2.0, 1.0, 0.05,
+                        key=f"pos_adj_{selected_pos}"
+                    )
+                    
+                    if st.button(f"Apply to All {selected_pos}s", key=f"apply_pos_{selected_pos}"):
+                        pos_mask = unfiltered_df['Position'] == selected_pos
+                        pos_players = unfiltered_df[pos_mask]['Nickname'].tolist()
+                        
+                        for player in pos_players:
+                            current_fppg = unfiltered_df[unfiltered_df['Nickname'] == player]['FPPG'].iloc[0]
+                            new_fppg = current_fppg * pos_adjustment
+                            
+                            # Store override
+                            if player not in st.session_state.projection_overrides:
+                                original_fppg = current_fppg
+                            else:
+                                original_fppg = st.session_state.projection_overrides[player]['original']
+                            
+                            st.session_state.projection_overrides[player] = {
+                                'original': original_fppg,
+                                'new': new_fppg,
+                                'position': selected_pos,
+                                'adjustment_factor': pos_adjustment
+                            }
+                            
+                            # Apply to dataframe
+                            player_mask = df['Nickname'] == player
+                            df.loc[player_mask, 'FPPG'] = new_fppg
+                            df.loc[player_mask, 'Adjusted_FPPG'] = new_fppg * global_fppg_adjustment
+                        
+                        # Save global overrides to file
+                        current_user = st.session_state.get('selected_portfolio_user', 'sofakinggoo')
+                        if save_player_overrides(st.session_state.projection_overrides, current_user):
+                            st.success(f"✅ Applied {pos_adjustment:.0%} adjustment to all {selected_pos}s and saved globally!")
+                        else:
+                            st.success(f"✅ Applied {pos_adjustment:.0%} adjustment to all {selected_pos}s!")
+                            st.warning("⚠️ Overrides applied but could not save to global file")
+                        st.rerun()
+        
+        # Initialize session state for overrides tracking and load global saved overrides
+        if 'projection_overrides' not in st.session_state:
+            # One-time migration of user-specific overrides to global (if needed)
+            migrate_user_overrides_to_global()
+            
+            # Load global saved overrides (shared across all users)
+            saved_overrides = load_player_overrides()  # No longer user-specific
+            if saved_overrides:
+                st.session_state.projection_overrides = saved_overrides
+                st.success(f"✅ Loaded {len(saved_overrides)} global projection overrides (shared across all users)")
+            else:
+                st.session_state.projection_overrides = {}
+        
+        # Apply existing overrides from session state
+        if st.session_state.projection_overrides:
+            st.info(f"📝 **{len(st.session_state.projection_overrides)} projection overrides active**")
+            for player, override_data in st.session_state.projection_overrides.items():
+                if player in df['Nickname'].values:
+                    mask = df['Nickname'] == player
+                    df.loc[mask, 'FPPG'] = override_data['new']
+                    df.loc[mask, 'Adjusted_FPPG'] = override_data['new'] * global_fppg_adjustment
+                    
+                    # Apply to ceiling/floor if they exist
+                    if 'Ceiling' in df.columns and 'Floor' in df.columns:
+                        adjustment_factor = override_data['adjustment_factor']
+                        df.loc[mask, 'Ceiling'] = df.loc[mask, 'Ceiling'] * adjustment_factor
+                        df.loc[mask, 'Floor'] = df.loc[mask, 'Floor'] * adjustment_factor
+        
+        # Display current overrides if any exist
+        if st.session_state.projection_overrides:
+            with st.expander("📊 Current Projection Overrides", expanded=True):
+                override_df = []
+                for player, data in st.session_state.projection_overrides.items():
+                    override_df.append({
+                        'Player': player,
+                        'Position': data['position'],
+                        'Original FPPG': f"{data['original']:.1f}",
+                        'New FPPG': f"{data['new']:.1f}",
+                        'Adjustment': f"{((data['new']/data['original']-1)*100):+.1f}%"
+                    })
+                
+                if override_df:
+                    st.dataframe(override_df, use_container_width=True)
+                    
+                    col1, col2 = st.columns(2)
+                    with col1:
+                        if st.button("🔄 Reset All Global Overrides", help="Remove all global projection overrides (affects all users)"):
+                            # Clear session state
+                            st.session_state.projection_overrides = {}
+                            # Clear saved file
+                            current_user = st.session_state.get('selected_portfolio_user', 'sofakinggoo')
+                            if clear_player_overrides(current_user):
+                                st.success("✅ All global projection overrides cleared and saved!")
+                            else:
+                                st.success("✅ All projection overrides cleared!")
+                                st.warning("⚠️ Session cleared but could not update global file")
+                            st.rerun()
+                    
+                    with col2:
+                        if st.button("💾 Manual Save", help="Manually save current overrides globally"):
+                            current_user = st.session_state.get('selected_portfolio_user', 'sofakinggoo')
+                            if save_player_overrides(st.session_state.projection_overrides, current_user):
+                                st.success(f"✅ {len(st.session_state.projection_overrides)} overrides saved globally!")
+                            else:
+                                st.error("❌ Failed to save global overrides")
+        
+            # Re-apply minimum projection filter AFTER manual overrides (preserve manually overridden players)
+            pre_filter_count = len(df)
+            if hasattr(st.session_state, 'projection_overrides') and st.session_state.projection_overrides:
+                # Keep all players with manual overrides, regardless of their projection
+                manually_overridden = df['Nickname'].isin(st.session_state.projection_overrides.keys())
+                df = df[(df['FPPG'] > 5.0) | manually_overridden]
+                
+                filtered_count = pre_filter_count - len(df)
+                if filtered_count > 0:
+                    st.info(f"🔽 Filtered out {filtered_count} additional players with projections ≤ 5.0 points (manual overrides preserved)")
+            else:
+                # Check if any low-projection players need filtering (shouldn't be any from main load, but just in case)
+                low_proj_players = df[df['FPPG'] <= 5.0]
+                if len(low_proj_players) > 0:
+                    st.info(f"ℹ️ Found {len(low_proj_players)} players with projections ≤ 5.0 points (already filtered in main data load)")
+        
+        # Display top matchups (only if we have proper player data)
+        if 'FPPG' in df.columns and 'Position' in df.columns and 'Nickname' in df.columns:
+            st.markdown("### 🎯 Top 6 Matchups by Position")
+        
+        # Get top matchups by position
+        position_matchups = get_top_matchups(df, pass_defense, rush_defense, num_per_position=6)
+        
+        if position_matchups:
+            # Create tabs for each position
+            pos_tabs = st.tabs(["QB", "RB", "WR", "TE"])
+            
+            positions = ['QB', 'RB', 'WR', 'TE']
+            emojis = ['🎯', '🏈', '⚡', '🎪']
+            
+            for i, (tab, pos, emoji) in enumerate(zip(pos_tabs, positions, emojis)):
+                with tab:
+                    if pos in position_matchups and len(position_matchups[pos]) > 0:
+                        for j, (_, matchup) in enumerate(position_matchups[pos].iterrows()):
+                            if j < 6:  # Show top 6 in each tab
+                                quality_icon = "🔥" if matchup['Matchup_Quality'] == 'ELITE TARGET' else ("⭐" if matchup['Matchup_Quality'] == 'Great Target' else "")
+                                
+                                # Add salary boost indicator for QBs
+                                salary_boost_icon = ""
+                                if pos == 'QB':
+                                    qb_data = df[df['Position'] == 'QB']
+                                    for team in qb_data['Team'].unique():
+                                        team_qbs = qb_data[qb_data['Team'] == team]
+                                        if len(team_qbs) > 0:
+                                            highest_qb = team_qbs.loc[team_qbs['Salary'].idxmax(), 'Nickname']
+                                            if matchup['Player'] == highest_qb:
+                                                salary_boost_icon = " 💰"
+                                
+                                # Format all fields safely
+                                ypg_display = f"{matchup['YPG_Allowed']:.1f} YPG allowed" if isinstance(matchup['YPG_Allowed'], (int, float)) else f"{matchup['YPG_Allowed']} YPG allowed"
+                                fppg_display = f"{matchup['FPPG']:.1f} pts" if isinstance(matchup['FPPG'], (int, float)) else f"{matchup['FPPG']} pts"
+                                salary_display = f"${matchup['Salary']:,}" if isinstance(matchup['Salary'], (int, float)) else f"${matchup['Salary']}"
+                                
+                                st.markdown(
+                                    f"**{emoji} {matchup['Player']}** vs {matchup['vs']} {quality_icon}{salary_boost_icon}  \n"
+                                    f"{salary_display} | {fppg_display}", 
+                                    help=f"Defense Rank: #{matchup['Defense_Rank']} ({ypg_display})"
+                                )
+                    else:
+                        st.info(f"No {pos} matchups found")
+        else:
+            st.info("Top matchups will appear here once data is loaded")
+        
+        # Lineup Builder Feature
+        st.markdown('<h2 class="sub-header">🏗️ Lineup Builder</h2>', unsafe_allow_html=True)
+        
+        # Only show lineup builder if we have proper player data
+        if 'FPPG' not in df.columns or 'Position' not in df.columns or 'Nickname' not in df.columns:
+            st.info("ℹ️ Lineup Builder is only available when player data is loaded.")
+        else:
+            with st.expander("🎯 **Build Custom Lineup** - Pick your core players, let the optimizer fill the rest", expanded=False):
+                st.markdown("""
+                **How it works:** Select specific players you want in your lineup, then run the optimizer to fill remaining spots optimally.
+                
+                📌 **Perfect for:**
+                - Locking in your favorite QB/stack combo
+                - Building around a specific RB you love
+                - Testing lineups with certain players
+                - Creating multiple variations around core players
+                """)
+                
+                # Initialize lineup builder state
+                if 'lineup_builder' not in st.session_state:
+                    st.session_state.lineup_builder = {
+                        'QB': None, 'RB1': None, 'RB2': None, 'WR1': None, 'WR2': None, 'WR3': None, 
+                        'TE': None, 'FLEX': None, 'DST': None
+                    }
+                
+                builder_cols = st.columns(3)
+                
+                with builder_cols[0]:
+                    st.markdown("**🎯 QB & Running Backs**")
+                    
+                    # QB Selection
+                    qb_data = df[df['Position'] == 'QB'][['Nickname', 'Salary']].copy() if df is not None and len(df) > 0 else pd.DataFrame()
+                    qb_options = ['None'] + [f"{row['Nickname']} (${int(row['Salary']):,})" for _, row in qb_data.iterrows()]
+                    qb_display_to_name = {'None': None}
+                    qb_display_to_name.update({f"{row['Nickname']} (${int(row['Salary']):,})": row['Nickname'] for _, row in qb_data.iterrows()})
+                    
+                    current_qb_display = 'None'
+                    if st.session_state.lineup_builder['QB']:
+                        for display, name in qb_display_to_name.items():
+                            if name == st.session_state.lineup_builder['QB']:
+                                current_qb_display = display
+                                break
+                    
+                    selected_qb_display = st.selectbox("Quarterback", qb_options, 
+                                                     index=qb_options.index(current_qb_display) if current_qb_display in qb_options else 0,
+                                                     key="builder_qb")
+                    st.session_state.lineup_builder['QB'] = qb_display_to_name[selected_qb_display]
+                    
+                    # RB Selections
+                    rb_data = df[df['Position'] == 'RB'][['Nickname', 'Salary']].copy() if df is not None and len(df) > 0 else pd.DataFrame()
+                    rb_options = ['None'] + [f"{row['Nickname']} (${int(row['Salary']):,})" for _, row in rb_data.iterrows()]
+                    rb_display_to_name = {'None': None}
+                    rb_display_to_name.update({f"{row['Nickname']} (${int(row['Salary']):,})": row['Nickname'] for _, row in rb_data.iterrows()})
+                    
+                    current_rb1_display = 'None'
+                    if st.session_state.lineup_builder['RB1']:
+                        for display, name in rb_display_to_name.items():
+                            if name == st.session_state.lineup_builder['RB1']:
+                                current_rb1_display = display
+                                break
+                    
+                    selected_rb1_display = st.selectbox("Running Back 1", rb_options,
+                                                      index=rb_options.index(current_rb1_display) if current_rb1_display in rb_options else 0,
+                                                      key="builder_rb1")
+                    st.session_state.lineup_builder['RB1'] = rb_display_to_name[selected_rb1_display]
+                    
+                    current_rb2_display = 'None'
+                    if st.session_state.lineup_builder['RB2']:
+                        for display, name in rb_display_to_name.items():
+                            if name == st.session_state.lineup_builder['RB2']:
+                                current_rb2_display = display
+                                break
+                    
+                    selected_rb2_display = st.selectbox("Running Back 2", rb_options,
+                                                      index=rb_options.index(current_rb2_display) if current_rb2_display in rb_options else 0,
+                                                      key="builder_rb2")
+                    st.session_state.lineup_builder['RB2'] = rb_display_to_name[selected_rb2_display]
+                
+            with builder_cols[1]:
+                st.markdown("**🎯 Wide Receivers & TE**")
+                
+                # WR Selections
+                wr_data = df[df['Position'] == 'WR'][['Nickname', 'Salary']].copy() if df is not None and len(df) > 0 else pd.DataFrame()
+                wr_options = ['None'] + [f"{row['Nickname']} (${int(row['Salary']):,})" for _, row in wr_data.iterrows()]
+                wr_display_to_name = {'None': None}
+                wr_display_to_name.update({f"{row['Nickname']} (${int(row['Salary']):,})": row['Nickname'] for _, row in wr_data.iterrows()})
+                
+                current_wr1_display = 'None'
+                if st.session_state.lineup_builder['WR1']:
+                    for display, name in wr_display_to_name.items():
+                        if name == st.session_state.lineup_builder['WR1']:
+                            current_wr1_display = display
+                            break
+                
+                selected_wr1_display = st.selectbox("Wide Receiver 1", wr_options,
+                                                  index=wr_options.index(current_wr1_display) if current_wr1_display in wr_options else 0,
+                                                  key="builder_wr1")
+                st.session_state.lineup_builder['WR1'] = wr_display_to_name[selected_wr1_display]
+                
+                current_wr2_display = 'None'
+                if st.session_state.lineup_builder['WR2']:
+                    for display, name in wr_display_to_name.items():
+                        if name == st.session_state.lineup_builder['WR2']:
+                            current_wr2_display = display
+                            break
+                
+                selected_wr2_display = st.selectbox("Wide Receiver 2", wr_options,
+                                                  index=wr_options.index(current_wr2_display) if current_wr2_display in wr_options else 0,
+                                                  key="builder_wr2")
+                st.session_state.lineup_builder['WR2'] = wr_display_to_name[selected_wr2_display]
+                
+                current_wr3_display = 'None'
+                if st.session_state.lineup_builder['WR3']:
+                    for display, name in wr_display_to_name.items():
+                        if name == st.session_state.lineup_builder['WR3']:
+                            current_wr3_display = display
+                            break
+                
+                selected_wr3_display = st.selectbox("Wide Receiver 3", wr_options,
+                                                  index=wr_options.index(current_wr3_display) if current_wr3_display in wr_options else 0,
+                                                  key="builder_wr3")
+                st.session_state.lineup_builder['WR3'] = wr_display_to_name[selected_wr3_display]
+                
+                # TE Selection
+                te_data = df[df['Position'] == 'TE'][['Nickname', 'Salary']].copy() if df is not None and len(df) > 0 else pd.DataFrame()
+                te_options = ['None'] + [f"{row['Nickname']} (${int(row['Salary']):,})" for _, row in te_data.iterrows()]
+                te_display_to_name = {'None': None}
+                te_display_to_name.update({f"{row['Nickname']} (${int(row['Salary']):,})": row['Nickname'] for _, row in te_data.iterrows()})
+                
+                current_te_display = 'None'
+                if st.session_state.lineup_builder['TE']:
+                    for display, name in te_display_to_name.items():
+                        if name == st.session_state.lineup_builder['TE']:
+                            current_te_display = display
+                            break
+                
+                selected_te_display = st.selectbox("Tight End", te_options,
+                                                 index=te_options.index(current_te_display) if current_te_display in te_options else 0,
+                                                 key="builder_te")
+                st.session_state.lineup_builder['TE'] = te_display_to_name[selected_te_display]
+                
+            with builder_cols[2]:
+                st.markdown("**🎯 Flex & Defense**")
+                
+                # FLEX Selection (RB/WR/TE)
+                flex_data = df[df['Position'].isin(['RB', 'WR', 'TE'])][['Nickname', 'Salary', 'Position']].copy() if df is not None and len(df) > 0 else pd.DataFrame()
+                flex_options = ['None'] + [f"{row['Nickname']} (${int(row['Salary']):,}) - {row['Position']}" for _, row in flex_data.iterrows()]
+                flex_display_to_name = {'None': None}
+                flex_display_to_name.update({f"{row['Nickname']} (${int(row['Salary']):,}) - {row['Position']}": row['Nickname'] for _, row in flex_data.iterrows()})
+                
+                current_flex_display = 'None'
+                if st.session_state.lineup_builder['FLEX']:
+                    for display, name in flex_display_to_name.items():
+                        if name == st.session_state.lineup_builder['FLEX']:
+                            current_flex_display = display
+                            break
+                
+                selected_flex_display = st.selectbox("FLEX (RB/WR/TE)", flex_options,
+                                                   index=flex_options.index(current_flex_display) if current_flex_display in flex_options else 0,
+                                                   key="builder_flex")
+                st.session_state.lineup_builder['FLEX'] = flex_display_to_name[selected_flex_display]
+                
+                # DST Selection
+                dst_data = df[df['Position'] == 'D'][['Nickname', 'Salary']].copy() if df is not None and len(df) > 0 else pd.DataFrame()
+                dst_options = ['None'] + [f"{row['Nickname']} (${int(row['Salary']):,})" for _, row in dst_data.iterrows()]
+                dst_display_to_name = {'None': None}
+                dst_display_to_name.update({f"{row['Nickname']} (${int(row['Salary']):,})": row['Nickname'] for _, row in dst_data.iterrows()})
+                
+                current_dst_display = 'None'
+                if st.session_state.lineup_builder['DST']:
+                    for display, name in dst_display_to_name.items():
+                        if name == st.session_state.lineup_builder['DST']:
+                            current_dst_display = display
+                            break
+                
+                selected_dst_display = st.selectbox("Defense/ST", dst_options,
+                                                  index=dst_options.index(current_dst_display) if current_dst_display in dst_options else 0,
+                                                  key="builder_dst")
+                st.session_state.lineup_builder['DST'] = dst_display_to_name[selected_dst_display]
+                
+                # Show current selections and salary
+                st.markdown("**📊 Current Build**")
+                selected_players = [p for p in st.session_state.lineup_builder.values() if p is not None]
+                
+                if selected_players and df is not None:
+                    total_salary = 0
+                    for player in selected_players:
+                        player_data = df[df['Nickname'] == player]
+                        if len(player_data) > 0:
+                            total_salary += player_data['Salary'].iloc[0]
+                    
+                    remaining_salary = 60000 - total_salary
+                    st.metric("Salary Used", f"${total_salary:,}", f"${remaining_salary:,} remaining")
+                    st.write(f"**Players Selected:** {len(selected_players)}/9")
+                else:
+                    st.info("No players selected yet")
+            
+            # Action buttons
+            builder_action_cols = st.columns(4)
+            with builder_action_cols[0]:
+                if st.button("🔥 **Build Lineup**", type="primary", help="Generate a complete optimized lineup around your selected players"):
+                    if any(st.session_state.lineup_builder.values()):
+                        # Generate a single optimized lineup immediately using direct approach
+                        with st.spinner("🏗️ Building your custom lineup..."):
+                            try:
+                                # Import needed modules for local scope
+                                import pandas as pd
+                                import random
+                                import time
+                                
+                                # Apply projection overrides if they exist (same as main generator)
+                                df_builder = df.copy()
+                                saved_overrides = load_player_overrides()
+                                if saved_overrides:
+                                    for player_name, override_data in saved_overrides.items():
+                                        if override_data and 'fppg' in override_data:
+                                            mask = df_builder['Nickname'] == player_name
+                                            if mask.any():
+                                                df_builder.loc[mask, 'FPPG'] = override_data['fppg']
+                                
+                                # Direct lineup building approach - bypass complex constraints  
+                                # Add randomization for variety in lineup building
+                                random.seed(int(time.time() * 1000) % 100000)  # Different seed each time
+                                
+                                selected_players = []
+                                used_salary = 0
+                                position_slots = {
+                                    'QB': 1, 'RB': 2, 'WR': 3, 'TE': 1, 'D': 1, 'FLEX': 1
+                                }
+                                filled_positions = {pos: 0 for pos in position_slots.keys()}
+                                
+                                # Track position assignments for proper export format
+                                rb_count = 0
+                                wr_count = 0
+                                
+                                # First, add all selected players (using override-adjusted data)
+                                for builder_pos, player_name in st.session_state.lineup_builder.items():
+                                    if player_name:
+                                        player_data = df_builder[df_builder['Nickname'] == player_name]
+                                        if len(player_data) > 0:
+                                            player = player_data.iloc[0].copy()
+                                            
+                                            # Count positions based on actual player position, not builder slot
+                                            actual_position = player['Position']
+                                            
+                                            # Convert builder positions to DFS export format
+                                            if builder_pos == 'QB':
+                                                player['LineupPosition'] = 'QB'
+                                                filled_positions['QB'] += 1
+                                            elif builder_pos in ['RB1', 'RB2']:
+                                                player['LineupPosition'] = 'RB'
+                                                filled_positions['RB'] += 1
+                                            elif builder_pos in ['WR1', 'WR2', 'WR3']:
+                                                player['LineupPosition'] = 'WR'
+                                                filled_positions['WR'] += 1
+                                            elif builder_pos == 'TE':
+                                                player['LineupPosition'] = 'TE'
+                                                filled_positions['TE'] += 1
+                                            elif builder_pos == 'DST':
+                                                player['LineupPosition'] = 'D'
+                                                filled_positions['D'] += 1
+                                            elif builder_pos == 'FLEX':
+                                                player['LineupPosition'] = 'FLEX'
+                                                filled_positions['FLEX'] += 1
+                                            
+                                            selected_players.append(player)
+                                            used_salary += player['Salary']
+                                
+                                # Calculate remaining positions needed (fix the counting logic)
+                                remaining_salary = 60000 - used_salary
+                                positions_needed = []
+                                
+                                # Calculate actual positions from selected players
+                                actual_positions = {'QB': 0, 'RB': 0, 'WR': 0, 'TE': 0, 'D': 0, 'FLEX': 0}
+                                for player in selected_players:
+                                    pos = player.get('LineupPosition', player.get('Position', 'Unknown'))
+                                    if pos in actual_positions:
+                                        actual_positions[pos] += 1
+                                    elif pos == 'D':
+                                        actual_positions['D'] += 1
+                                
+                                # Calculate what positions are still needed using actual_positions
+                                # Total lineup: 1 QB, 2 RB, 3 WR, 1 TE, 1 FLEX, 1 D/ST = 9 players
+                                current_count = len(selected_players)
+                                
+                                # Check if we have all required positions (may need FLEX or D/ST)
+                                core_positions_filled = (
+                                    actual_positions['QB'] >= 1 and 
+                                    actual_positions['RB'] >= 2 and 
+                                    actual_positions['WR'] >= 3 and 
+                                    actual_positions['TE'] >= 1
+                                )
+                                
+                                # If we already have 9 players, we're done!
+                                if current_count >= 9 or (core_positions_filled and current_count >= 7):
+                                    pass  # Lineup is complete or close enough
+                                else:
+                                    # Add missing positions based on actual selected players
+                                    if actual_positions['QB'] < 1:
+                                        positions_needed.append('QB')
+                                    if actual_positions['RB'] < 2:
+                                        for i in range(2 - actual_positions['RB']):
+                                            positions_needed.append('RB')
+                                    if actual_positions['WR'] < 3:
+                                        for i in range(3 - actual_positions['WR']):
+                                            positions_needed.append('WR')
+                                    if actual_positions['TE'] < 1:
+                                        positions_needed.append('TE')
+                                    if actual_positions['D'] < 1:
+                                        positions_needed.append('D')
+                                    if actual_positions['FLEX'] < 1:
+                                        positions_needed.append('FLEX')
+                                    
+                                    # If we have too many positions needed, prioritize by removing excess
+                                    while len(positions_needed) > (9 - current_count):
+                                        # Remove FLEX first if we have other positions to fill
+                                        if 'FLEX' in positions_needed and len(positions_needed) > 1:
+                                            positions_needed.remove('FLEX')
+                                        else:
+                                            positions_needed = positions_needed[:9 - current_count]
+                                
+                                # Fill remaining positions using direct high-projection approach
+                                used_players = [p['Nickname'] for p in selected_players]
+                                
+                                # Smart salary-aware selection to ensure lineup completion
+                                positions_remaining = len(positions_needed)
+                                
+                                for i, pos_needed in enumerate(positions_needed):
+                                    if remaining_salary <= 0:
+                                        break
+                                        
+                                    # Calculate how many positions are left to fill
+                                    positions_left = positions_remaining - i
+                                    
+                                    # Estimate minimum salary needed for remaining positions (realistic minimums)
+                                    min_def_salary = 4000  # Minimum defense cost (some are cheaper)
+                                    min_flex_salary = 4000  # Minimum flex cost  
+                                    min_other_salary = 4000  # Minimum for other positions
+                                    
+                                    # Special case: if looking for WR and many WRs needed, use lower minimum
+                                    if pos_needed == 'WR':
+                                        wr_positions_left = positions_needed[i:].count('WR')
+                                        if wr_positions_left > 1:
+                                            min_other_salary = 4000  # Some cheap WRs available
+                                    
+                                    # Calculate salary buffer needed for remaining positions
+                                    if positions_left > 1:
+                                        if 'D' in positions_needed[i+1:] and 'FLEX' in positions_needed[i+1:]:
+                                            salary_buffer = min_def_salary + min_flex_salary + (positions_left - 2) * min_other_salary
+                                        elif 'D' in positions_needed[i+1:]:
+                                            salary_buffer = min_def_salary + (positions_left - 1) * min_other_salary
+                                        elif 'FLEX' in positions_needed[i+1:]:
+                                            salary_buffer = min_flex_salary + (positions_left - 1) * min_other_salary
+                                        else:
+                                            salary_buffer = positions_left * min_other_salary
+                                    else:
+                                        salary_buffer = 0
+                                    
+                                    # Max salary we can spend on this position
+                                    max_salary_for_position = remaining_salary - salary_buffer
+                                    
+                                    # Get available players for this position
+                                    if pos_needed == 'FLEX':
+                                        available = df_builder[
+                                            (df_builder['Position'].isin(['RB', 'WR', 'TE'])) & 
+                                            (~df_builder['Nickname'].isin(used_players)) &
+                                            (df_builder['Salary'] <= max_salary_for_position)
+                                        ].copy()
+                                    else:
+                                        pos_key = pos_needed if pos_needed != 'D' else 'D'
+                                        available = df_builder[
+                                            (df_builder['Position'] == pos_key) & 
+                                            (~df_builder['Nickname'].isin(used_players)) &
+                                            (df_builder['Salary'] <= max_salary_for_position)
+                                        ].copy()
+                                    
+                                    if len(available) > 0:
+                                        # Add variety to selections - choose from top players instead of always the best
+                                        import random
+                                        import math
+                                        
+                                        # Sort by FPPG and take top candidates (top 20% or at least top 3)
+                                        top_candidates = available.nlargest(max(3, len(available) // 5), 'FPPG')
+                                        
+                                        # Weight selection toward higher FPPG players but allow some variety
+                                        # Create weights: highest FPPG gets weight 5, second gets 4, etc.
+                                        weights = list(range(len(top_candidates), 0, -1))
+                                        
+                                        # Ensure weights are finite and valid - simple check
+                                        try:
+                                            # Test if weights work with random.choices
+                                            if sum(weights) <= 0 or any(w <= 0 for w in weights):
+                                                weights = [1] * len(top_candidates)
+                                        except:
+                                            # Fallback to equal weights if there are any issues
+                                            weights = [1] * len(top_candidates)
+                                        
+                                        # Randomly select from top candidates using weighted selection
+                                        selected_idx = random.choices(range(len(top_candidates)), weights=weights, k=1)[0]
+                                        best_player = top_candidates.iloc[selected_idx].copy()
+                                        
+                                        # Set proper DFS export format position
+                                        if pos_needed == 'D':
+                                            best_player['LineupPosition'] = 'D'
+                                        else:
+                                            best_player['LineupPosition'] = pos_needed
+                                        
+                                        selected_players.append(best_player)
+                                        used_players.append(best_player['Nickname'])
+                                        remaining_salary -= best_player['Salary']
+                                        used_salary += best_player['Salary']
+                                    else:
+                                        # If no players available with buffer, try without buffer (desperate mode)
+                                        if pos_needed == 'FLEX':
+                                            desperate_available = df_builder[
+                                                (df_builder['Position'].isin(['RB', 'WR', 'TE'])) & 
+                                                (~df_builder['Nickname'].isin(used_players)) &
+                                                (df_builder['Salary'] <= remaining_salary)
+                                            ].copy()
+                                        else:
+                                            pos_key = pos_needed if pos_needed != 'D' else 'D'
+                                            desperate_available = df_builder[
+                                                (df_builder['Position'] == pos_key) & 
+                                                (~df_builder['Nickname'].isin(used_players)) &
+                                                (df_builder['Salary'] <= remaining_salary)
+                                            ].copy()
+                                        
+                                        if len(desperate_available) > 0:
+                                            # In desperate mode, still add some variety among cheaper options
+                                            import random
+                                            
+                                            # Get cheapest 30% of available players (or at least cheapest 3)
+                                            cheap_candidates = desperate_available.nsmallest(max(3, len(desperate_available) // 3), 'Salary')
+                                            
+                                            # Among cheap options, prefer higher FPPG but allow variety
+                                            if len(cheap_candidates) > 1:
+                                                # Weight by FPPG among cheap options - handle NaN/inf values
+                                                fppg_values = cheap_candidates['FPPG'].fillna(1.0)  # Use 1.0 instead of 0
+                                                min_fppg = max(fppg_values.min(), 0.1)  # Avoid division by zero
+                                                
+                                                try:
+                                                    weights = (fppg_values / min_fppg).tolist()
+                                                    # Simple validation - check if weights are valid numbers
+                                                    if any(w <= 0 or str(w) in ['nan', 'inf', '-inf'] for w in weights):
+                                                        weights = [1] * len(cheap_candidates)
+                                                except:
+                                                    # Fallback to equal weights if there are any issues
+                                                    weights = [1] * len(cheap_candidates)
+                                                
+                                                selected_idx = random.choices(range(len(cheap_candidates)), weights=weights, k=1)[0]
+                                                best_player = cheap_candidates.iloc[selected_idx].copy()
+                                            else:
+                                                best_player = cheap_candidates.iloc[0].copy()
+                                            
+                                            # Set proper DFS export format position
+                                            if pos_needed == 'D':
+                                                best_player['LineupPosition'] = 'D'
+                                            else:
+                                                best_player['LineupPosition'] = pos_needed
+                                            
+                                            selected_players.append(best_player)
+                                            used_players.append(best_player['Nickname'])
+                                            remaining_salary -= best_player['Salary']
+                                            used_salary += best_player['Salary']
+                                
+                                # Recalculate positions after adding players
+                                final_positions = {'QB': 0, 'RB': 0, 'WR': 0, 'TE': 0, 'D': 0, 'FLEX': 0}
+                                for player in selected_players:
+                                    pos = player.get('LineupPosition', player.get('Position', 'Unknown'))
+                                    if pos in final_positions:
+                                        final_positions[pos] += 1
+                                    elif pos == 'D':
+                                        final_positions['D'] += 1
+                                
+                                # Convert to DataFrame and store - no immediate display
+                                if len(selected_players) == 9:
+                                    builder_lineup = pd.DataFrame(selected_players)
+                                    
+                                    # Store the lineup for the persistent display section
+                                    st.session_state.builder_generated_lineup = [builder_lineup]
+                                    st.session_state.current_built_lineup = builder_lineup.copy()
+                                    
+                                    # Simple success message without cluttering display
+                                    st.success("✅ **Lineup Built Successfully!** Check below for details and export options.")
+                                    st.rerun()  # Refresh to show the persistent lineup section
+                                    
+                                else:
+                                    # Provide detailed debugging info with proper formatting
+                                    st.error("❌ **Could not complete lineup build**")
+                                    
+                                    # Debug: show what we actually have
+                                    st.markdown("### 🔍 Debug Information")
+                                    st.write(f"**Status**: Got {len(selected_players)}/9 players")
+                                    
+                                    if selected_players:
+                                        player_names = [p['Nickname'] for p in selected_players]
+                                        st.write(f"**Selected Players**: {', '.join(player_names)}")
+                                    
+                                    # Fix salary formatting
+                                    remaining_salary = 60000 - used_salary
+                                    st.write(f"**Salary Used**: ${used_salary:,} out of $60,000")
+                                    st.write(f"**Remaining Budget**: ${remaining_salary:,}")
+                                    
+                                    # Position breakdown already calculated above
+                                    
+                                    # Debug: show actual position counts
+                                    st.write("**Position Status:**")
+                                    st.write(f"- QB: {actual_positions['QB']}/1")
+                                    st.write(f"- RB: {actual_positions['RB']}/2") 
+                                    st.write(f"- WR: {actual_positions['WR']}/3")
+                                    st.write(f"- TE: {actual_positions['TE']}/1")
+                                    st.write(f"- D/ST: {actual_positions['D']}/1")
+                                    st.write(f"- FLEX: {actual_positions['FLEX']}/1")
+                                    
+                                    if positions_needed:
+                                        st.write(f"**Still Need**: {', '.join(positions_needed)}")
+                                        
+                                        # Show available players for next needed position
+                                        next_pos = positions_needed[0]
+                                        if next_pos == 'FLEX':
+                                            available_debug = df_builder[
+                                                (df_builder['Position'].isin(['RB', 'WR', 'TE'])) & 
+                                                (~df_builder['Nickname'].isin([p['Nickname'] for p in selected_players])) &
+                                                (df_builder['Salary'] <= remaining_salary)
+                                            ]
+                                        else:
+                                            pos_key = next_pos if next_pos != 'D' else 'D'
+                                            available_debug = df_builder[
+                                                (df_builder['Position'] == pos_key) & 
+                                                (~df_builder['Nickname'].isin([p['Nickname'] for p in selected_players])) &
+                                                (df_builder['Salary'] <= remaining_salary)
+                                            ]
+                                        
+                                        st.write(f"**Available {next_pos} players under ${remaining_salary:,}**: {len(available_debug)}")
+                                        
+                                        if len(available_debug) > 0:
+                                            cheapest = available_debug.nsmallest(3, 'Salary')[['Nickname', 'Salary']]
+                                            st.write("**Cheapest options:**")
+                                            for _, player in cheapest.iterrows():
+                                                st.write(f"- {player['Nickname']}: ${int(player['Salary']):,}")
+                                    
+                                    # Better tips based on salary situation
+                                    if remaining_salary < 4000:
+                                        st.warning("💡 **Tip**: Your selected players use too much salary. Try selecting cheaper players or fewer core players.")
+                                    else:
+                                        st.warning("💡 **Tip**: Try selecting fewer core players to give the optimizer more flexibility.")
+                                
+
+                                    
+                            except Exception as e:
+                                st.error(f"❌ Error generating lineup: {str(e)}")
+                    else:
+                        st.warning("⚠️ Please select at least one player to build around")
+            
+            with builder_action_cols[1]:
+                if st.button("🗑️ Clear Build", help="Clear all lineup builder selections"):
+                    for key in st.session_state.lineup_builder:
+                        st.session_state.lineup_builder[key] = None
+                    st.session_state.use_lineup_builder = False
+                    st.rerun()
+                    
+            with builder_action_cols[2]:
+                if st.button("📋 Copy to Force", help="Copy selections to Force Players section below"):
+                    # This will be handled in the player selection logic below
+                    st.session_state.copy_builder_to_force = True
+                    st.success("✅ Copied to Force Players section!")
+                    
+            with builder_action_cols[3]:
+                if st.button("💾 Save Lineup", help="Save generated lineup to portfolio"):
+                    if 'builder_generated_lineup' in st.session_state and st.session_state.builder_generated_lineup:
+                        # Add to main lineups for saving/exporting
+                        if 'stacked_lineups' not in st.session_state:
+                            st.session_state.stacked_lineups = []
+                        
+                        # Convert builder lineup to proper tuple format before adding
+                        builder_df = st.session_state.builder_generated_lineup[0]
+                        total_fppg = builder_df['FPPG'].sum()
+                        total_salary = builder_df['Salary'].sum()
+                        lineup_tuple = (total_fppg, builder_df, total_salary, 0, 0, 0)
+                        st.session_state.stacked_lineups.append(lineup_tuple)
+                        st.session_state.lineups_generated = True
+                        
+                        # Actually save to portfolio file
+                        try:
+                            current_user = st.session_state.get('current_user', 'default')
+                            existing_portfolio = load_portfolio(current_user)
+                            
+                            # Convert lineup to portfolio format
+                            lineup_dict = {
+                                'players': builder_df.to_dict('records'),
+                                'total_salary': int(total_salary),
+                                'total_fppg': float(total_fppg),
+                                'created_at': datetime.datetime.now().isoformat(),
+                                'source': 'lineup_builder'
+                            }
+                            
+                            existing_portfolio['lineups'].append(lineup_dict)
+                            save_portfolio(existing_portfolio, current_user)
+                            
+                            st.success(f"✅ Saved to {current_user}'s portfolio! Session total: {len(st.session_state.stacked_lineups)} lineups")
+                        except Exception as e:
+                            st.warning(f"⚠️ Added to session but couldn't save to portfolio file: {e}")
+                            st.success(f"✅ Added to session! Total: {len(st.session_state.stacked_lineups)} lineups")
+                    else:
+                        st.warning("⚠️ Please build a lineup first before saving")
+            
+            # Show previously built lineup if it exists (persists across page refreshes)
+            if 'current_built_lineup' in st.session_state:
+                st.markdown("---")
+                st.markdown("### 🏈 **Your Last Built Lineup**")
+                
+                saved_lineup = st.session_state.current_built_lineup
+                
+                # Calculate totals
+                total_fppg = saved_lineup['FPPG'].sum()
+                total_salary = saved_lineup['Salary'].sum()
+                remaining = 60000 - total_salary
+                
+                # Show projections
+                if 'Ceiling' in saved_lineup.columns:
+                    lineup_ceiling = saved_lineup['Ceiling'].sum()
+                    lineup_floor = saved_lineup['Floor'].sum()
+                    st.markdown(f"""
+                    **📊 Lineup Projections:**
+                    - **Projection:** {total_fppg:.1f} pts
+                    - **Ceiling:** {lineup_ceiling:.1f} pts  
+                    - **Floor:** {lineup_floor:.1f} pts
+                    - **Salary:** ${total_salary:,} (${remaining:,} remaining)
+                    """)
+                else:
+                    st.markdown(f"""
+                    **📊 Lineup Summary:**
+                    - **Projection:** {total_fppg:.1f} pts
+                    - **Salary:** ${total_salary:,} (${remaining:,} remaining)
+                    """)
+                
+                # Display lineup table
+                display_columns = ['Nickname', 'Position', 'Team', 'Salary', 'FPPG']
+                
+                if 'Matchup_Quality' in saved_lineup.columns:
+                    display_columns.append('Matchup_Quality')
+                if 'PosRank' in saved_lineup.columns:
+                    display_columns.append('PosRank')
+                if 'Ceiling' in saved_lineup.columns:
+                    display_columns.extend(['Ceiling', 'Floor'])
+                
+                lineup_display = saved_lineup[display_columns].copy()
+                
+                # Format columns
+                lineup_display['Salary'] = lineup_display['Salary'].apply(lambda x: f"${x:,}")
+                lineup_display['FPPG'] = lineup_display['FPPG'].apply(lambda x: f"{x:.1f}")
+                
+                if 'Ceiling' in lineup_display.columns:
+                    lineup_display['Ceiling'] = lineup_display['Ceiling'].apply(lambda x: f"{x:.1f}")
+                    lineup_display['Floor'] = lineup_display['Floor'].apply(lambda x: f"{x:.1f}")
+                
+                st.dataframe(
+                    lineup_display, 
+                    use_container_width=True, 
+                    height=350,
+                    column_config={
+                        'Nickname': st.column_config.TextColumn('Player', width='medium'),
+                        'Position': st.column_config.TextColumn('Pos', width='small'),
+                        'Team': st.column_config.TextColumn('Team', width='small'),
+                        'Salary': st.column_config.TextColumn('Salary', width='small'),
+                        'FPPG': st.column_config.TextColumn('FPPG', width='small')
+                    }
+                )
+                
+                # Export options for stored lineup
+                st.markdown("---")
+                export_cols = st.columns(3)
+                
+                with export_cols[0]:
+                    if st.button("💾 Add to Portfolio", key="add_stored_to_portfolio", help="Add this lineup to your main collection"):
+                        # Use stored lineup from session state to survive page refreshes
+                        try:
+                            current_user = st.session_state.get('selected_portfolio_user', 'sofakinggoo')
+                            total_fppg = saved_lineup['FPPG'].sum()
+                            
+                            # Check if lineup already exists in portfolio
+                            if is_lineup_in_portfolio(saved_lineup, current_user):
+                                st.warning(f"⚠️ This exact lineup is already in {current_user}'s portfolio! No duplicate saved.")
+                            else:
+                                # Save to PERSISTENT portfolio file (not just session)
+                                with st.spinner("💾 Saving to portfolio file..."):
+                                    result = add_lineup_to_portfolio(saved_lineup, total_fppg, total_fppg, current_user)
+                                
+                                if result == "duplicate":
+                                    st.warning(f"⚠️ Lineup already exists in {current_user}'s portfolio!")
+                                elif result == True:
+                                    # SUCCESS: Saved to portfolio file
+                                    st.success(f"✅ **PORTFOLIO SAVED!** Lineup added to {current_user}'s portfolio file (`portfolio_users/{current_user}_portfolio.json`)")
+                                    
+                                    # DEBUG: Verify file was actually written
+                                    import os
+                                    portfolio_file = f"portfolio_users/{current_user}_portfolio.json"
+                                    if os.path.exists(portfolio_file):
+                                        file_size = os.path.getsize(portfolio_file)
+                                        st.info(f"✅ **FILE CONFIRMED:** Portfolio file exists ({file_size} bytes)")
+                                        
+                                        # Check the content
+                                        verification_portfolio = load_portfolio(current_user)
+                                        lineup_count = len(verification_portfolio.get("lineups", [])) if verification_portfolio else 0
+                                        st.info(f"📊 **VERIFICATION:** Portfolio now contains {lineup_count} lineup(s)")
+                                    else:
+                                        st.error(f"❌ **FILE ERROR:** Portfolio file not found at {portfolio_file}")
+                                    
+                                    # Also add to session for immediate viewing in Generated Lineups tab
+                                    if 'stacked_lineups' not in st.session_state:
+                                        st.session_state.stacked_lineups = []
+                                    
+                                    total_salary = saved_lineup['Salary'].sum()
+                                    lineup_tuple = (total_fppg, saved_lineup, total_salary, 0, 0, 0)
+                                    st.session_state.stacked_lineups.append(lineup_tuple)
+                                    st.session_state.lineups_generated = True
+                                    
+                                    st.info("📊 **ALSO ADDED** to current session → visible in 'Generated Lineups' tab")
+                                    
+                                    # Set flag to refresh portfolio display
+                                    st.session_state.portfolio_needs_refresh = True
+                                    st.session_state.last_portfolio_save_user = current_user
+                                    
+                                    # Clear the built lineup to prevent accidental duplicate saves
+                                    st.balloons()  # Celebration effect
+                                    
+                                    # Add small delay then rerun to show updated portfolio
+                                    st.success("🔄 **Refreshing portfolio display...**")
+                                    st.rerun()
+                                else:
+                                    st.error(f"❌ **FAILED** to save to portfolio file!")
+                                    st.write(f"**Debug info**: add_lineup_to_portfolio returned: `{result}`")
+                                    st.write(f"**Check**: Does `portfolio_users/{current_user}_portfolio.json` exist and is it writable?")
+                        except Exception as e:
+                            st.error(f"❌ Error saving lineup: {str(e)}")
+                
+                with export_cols[1]:
+                    if st.button("📄 Export CSV", key="export_stored_csv", help="Download this lineup as CSV"):
+                        try:
+                            export_manager = ExportManager()
+                            csv_data = export_manager.export_to_csv([saved_lineup], platform="fanduel")
+                            if csv_data:
+                                st.download_button(
+                                    "⬇️ Download CSV", 
+                                    csv_data,
+                                    f"stored_lineup_{datetime.now().strftime('%Y%m%d_%H%M')}.csv",
+                                    "text/csv",
+                                    key="download_stored_csv"
+                                )
+                            else:
+                                st.error("Failed to generate CSV data")
+                        except Exception as e:
+                            st.warning(f"⚠️ CSV export not available: {str(e)}")
+                
+                with export_cols[2]:
+                    if st.button("🗑️ Clear Lineup", key="clear_stored_lineup", help="Clear the stored lineup"):
+                        del st.session_state.current_built_lineup
+                        if 'builder_save_success' in st.session_state:
+                            del st.session_state.builder_save_success
+                        st.rerun()
+        
+        # Player Selection Interface - only show if we have proper player data
+        if enable_player_selection and 'FPPG' in df.columns and 'Position' in df.columns and 'Nickname' in df.columns:
+            st.markdown('<h2 class="sub-header">👥 Player Selection</h2>', unsafe_allow_html=True)
+            
+            # Add button to auto-select top matchups
+            col1, col2, col3, col4, col5 = st.columns([1.5, 1.3, 1.3, 1, 1.5])
+            with col2:
+                if st.button("🎯 Force QB/RB/WR Only", type="secondary", help="Auto-select top 6 matchups for QB, RB, WR only (you can add more manually)"):
+                    # Get top matchups and auto-populate selections
+                    top_matchups = get_top_matchups(df, pass_defense, rush_defense, num_per_position=6)
+                    
+                    # Only auto-select QB, RB, WR (not TE or DEF)
+                    if 'QB' in top_matchups and len(top_matchups['QB']) > 0:
+                        existing_qb = st.session_state.get('auto_qb', [])
+                        new_qb = top_matchups['QB']['Player'].head(6).tolist()
+                        # Combine existing with new, remove duplicates while preserving order
+                        combined_qb = existing_qb + [qb for qb in new_qb if qb not in existing_qb]
+                        st.session_state.auto_qb = combined_qb
+                    
+                    if 'RB' in top_matchups and len(top_matchups['RB']) > 0:
+                        existing_rb = st.session_state.get('auto_rb', [])
+                        new_rb = top_matchups['RB']['Player'].head(6).tolist()
+                        combined_rb = existing_rb + [rb for rb in new_rb if rb not in existing_rb]
+                        st.session_state.auto_rb = combined_rb
+                    
+                    if 'WR' in top_matchups and len(top_matchups['WR']) > 0:
+                        existing_wr = st.session_state.get('auto_wr', [])
+                        new_wr = top_matchups['WR']['Player'].head(6).tolist()
+                        combined_wr = existing_wr + [wr for wr in new_wr if wr not in existing_wr]
+                        st.session_state.auto_wr = combined_wr
+                    
+                    # Don't auto-populate TE or DEF - user can add manually
+                    st.success("✅ Top 6 QB, RB, and WR matchups added! Add TE/DEF manually if desired.")
+            
+            with col3:
+                if st.button("🎯 Force All Positions", type="secondary", help="Auto-select top 6 matchups for all positions"):
+                    # Get top matchups and auto-populate ALL positions
+                    top_matchups = get_top_matchups(df, pass_defense, rush_defense, num_per_position=6)
+                    
+                    # Auto-select all positions
+                    for pos in ['QB', 'RB', 'WR', 'TE']:
+                        if pos in top_matchups and len(top_matchups[pos]) > 0:
+                            existing = st.session_state.get(f'auto_{pos.lower()}', [])
+                            new_players = top_matchups[pos]['Player'].head(6).tolist()
+                            combined = existing + [p for p in new_players if p not in existing]
+                            st.session_state[f'auto_{pos.lower()}'] = combined
+                    
+                    st.success("✅ Top 6 matchups added for all positions!")
+            
+            with col4:
+                if st.button("🗑️ Clear", help="Clear all player selections and lineup data"):
+                    # Clear all auto-selections
+                    for key in ['auto_qb', 'auto_rb', 'auto_wr', 'auto_te']:
+                        if key in st.session_state:
+                            del st.session_state[key]
+                    
+                    # Clear lineup data to fix any corruption
+                    if 'stacked_lineups' in st.session_state:
+                        st.session_state.stacked_lineups = []
+                    if 'lineups_generated' in st.session_state:
+                        st.session_state.lineups_generated = False
+                    if 'builder_generated_lineup' in st.session_state:
+                        del st.session_state.builder_generated_lineup
+                    
+                    st.success("✅ Cleared all data!")
+            # Create tabs for different positions
+            tab1, tab2, tab3, tab4, tab5 = st.tabs(["QB", "RB", "WR", "TE", "DEF"])
+            
+            # Helper function to extract player name from "Name ($salary)" format
+            def extract_player_name(selection_list):
+                """Extract just the player name from 'Name ($salary)' format"""
+                return [name.split(' ($')[0] for name in selection_list]
+            
+            # Load saved player selections for the current user
+            current_user = st.session_state.get('selected_portfolio_user', 'sofakinggoo')
+            saved_selections = load_player_selections(current_user)
+            
+            # Initialize player_selections with saved data or empty defaults
+            player_selections = saved_selections if saved_selections else {}
+            
+            with tab1:
+                st.subheader("Quarterbacks")
+                qb_players = df[df['Position'] == 'QB'].sort_values(['Team', 'Salary'], ascending=[True, False])
+                qb_options = [f"{row['Nickname']} (${row['Salary']:,})" for _, row in qb_players.sort_values('Salary', ascending=False).iterrows()]
+                
+                col1, col2 = st.columns(2)
+                with col1:
+                    st.write("**Must Include:**")
+                    # Load saved selections or use auto-selected values as fallback
+                    saved_qb_include = []
+                    if 'QB' in saved_selections and 'must_include' in saved_selections['QB']:
+                        # Convert saved player names back to the "Name ($salary)" format
+                        saved_qb_include = [opt for opt in qb_options if any(name in opt for name in saved_selections['QB']['must_include'])]
+                    
+                    default_qb = saved_qb_include if saved_qb_include else st.session_state.get('auto_qb', [])
+                    must_include_qb = st.multiselect(
+                        "Force these QBs in lineups",
+                        options=qb_options,
+                        default=default_qb,
+                        key="must_qb",
+                        help="Players sorted by salary (highest to lowest)"
+                    )
+                
+                with col2:
+                    st.write("**Exclude:**")
+                    # Load saved exclude selections
+                    saved_qb_exclude = []
+                    if 'QB' in saved_selections and 'exclude' in saved_selections['QB']:
+                        # Convert saved player names back to the "Name ($salary)" format
+                        saved_qb_exclude = [opt for opt in qb_options if any(name in opt for name in saved_selections['QB']['exclude'])]
+                    
+                    exclude_qb = st.multiselect(
+                        "Remove these QBs from consideration",
+                        options=qb_options,
+                        default=saved_qb_exclude,
+                        key="exclude_qb",
+                        help="Players sorted by salary (highest to lowest)"
+                    )
+                
+                player_selections['QB'] = {
+                    'must_include': extract_player_name(must_include_qb), 
+                    'exclude': extract_player_name(exclude_qb)
+                }
+                
+                # Show QB options with salary/matchup info
+                with st.expander("View All QB Options"):
+                    qb_display = qb_players[['Nickname', 'Team', 'Salary', 'FPPG', 'Matchup_Quality']].copy()
+                    qb_display['Salary'] = qb_display['Salary'].apply(lambda x: f"${x:,}")
+                    st.dataframe(qb_display, use_container_width=True)
+            
+            with tab2:
+                st.subheader("Running Backs")
+                rb_players = df[df['Position'] == 'RB'].sort_values(['Team', 'Salary'], ascending=[True, False])
+                rb_options = [f"{row['Nickname']} (${row['Salary']:,})" for _, row in rb_players.sort_values('Salary', ascending=False).iterrows()]
+                
+                col1, col2 = st.columns(2)
+                with col1:
+                    st.write("**Must Include:**")
+                    # Load saved selections or use auto-selected values as fallback
+                    saved_rb_include = []
+                    if 'RB' in saved_selections and 'must_include' in saved_selections['RB']:
+                        saved_rb_include = [opt for opt in rb_options if any(name in opt for name in saved_selections['RB']['must_include'])]
+                    
+                    default_rb = saved_rb_include if saved_rb_include else st.session_state.get('auto_rb', [])
+                    must_include_rb = st.multiselect(
+                        "Force these RBs in lineups",
+                        options=rb_options,
+                        default=default_rb,
+                        key="must_rb",
+                        help="Players sorted by salary (highest to lowest)"
+                    )
+                
+                with col2:
+                    st.write("**Exclude:**")
+                    # Load saved exclude selections
+                    saved_rb_exclude = []
+                    if 'RB' in saved_selections and 'exclude' in saved_selections['RB']:
+                        saved_rb_exclude = [opt for opt in rb_options if any(name in opt for name in saved_selections['RB']['exclude'])]
+                    
+                    exclude_rb = st.multiselect(
+                        "Remove these RBs from consideration",
+                        options=rb_options,
+                        default=saved_rb_exclude,
+                        key="exclude_rb",
+                        help="Players sorted by salary (highest to lowest)"
+                    )
+                
+                player_selections['RB'] = {
+                    'must_include': extract_player_name(must_include_rb), 
+                    'exclude': extract_player_name(exclude_rb)
+                }
+                
+                with st.expander("View All RB Options"):
+                    rb_display = rb_players[['Nickname', 'Team', 'Salary', 'FPPG', 'Matchup_Quality']].copy()
+                    rb_display['Salary'] = rb_display['Salary'].apply(lambda x: f"${x:,}")
+                    st.dataframe(rb_display, use_container_width=True)
+            
+            with tab3:
+                st.subheader("Wide Receivers")
+                wr_players = df[df['Position'] == 'WR'].sort_values(['Team', 'Salary'], ascending=[True, False])
+                wr_options = [f"{row['Nickname']} (${row['Salary']:,})" for _, row in wr_players.sort_values('Salary', ascending=False).iterrows()]
+                
+                col1, col2 = st.columns(2)
+                with col1:
+                    st.write("**Must Include:**")
+                    # Load saved selections or use auto-selected values as fallback
+                    saved_wr_include = []
+                    if 'WR' in saved_selections and 'must_include' in saved_selections['WR']:
+                        saved_wr_include = [opt for opt in wr_options if any(name in opt for name in saved_selections['WR']['must_include'])]
+                    
+                    default_wr = saved_wr_include if saved_wr_include else st.session_state.get('auto_wr', [])
+                    must_include_wr = st.multiselect(
+                        "Force these WRs in lineups",
+                        options=wr_options,
+                        default=default_wr,
+                        key="must_wr",
+                        help="Players sorted by salary (highest to lowest)"
+                    )
+                
+                with col2:
+                    st.write("**Exclude:**")
+                    # Load saved exclude selections
+                    saved_wr_exclude = []
+                    if 'WR' in saved_selections and 'exclude' in saved_selections['WR']:
+                        saved_wr_exclude = [opt for opt in wr_options if any(name in opt for name in saved_selections['WR']['exclude'])]
+                    
+                    exclude_wr = st.multiselect(
+                        "Remove these WRs from consideration",
+                        options=wr_options,
+                        default=saved_wr_exclude,
+                        key="exclude_wr",
+                        help="Players sorted by salary (highest to lowest)"
+                    )
+                
+                player_selections['WR'] = {
+                    'must_include': extract_player_name(must_include_wr), 
+                    'exclude': extract_player_name(exclude_wr)
+                }
+                
+                with st.expander("View All WR Options"):
+                    wr_display = wr_players[['Nickname', 'Team', 'Salary', 'FPPG', 'Matchup_Quality']].copy()
+                    wr_display['Salary'] = wr_display['Salary'].apply(lambda x: f"${x:,}")
+                    st.dataframe(wr_display, use_container_width=True)
+            
+            with tab4:
+                st.subheader("Tight Ends")
+                te_players = df[df['Position'] == 'TE'].sort_values(['Team', 'Salary'], ascending=[True, False])
+                te_options = [f"{row['Nickname']} (${row['Salary']:,})" for _, row in te_players.sort_values('Salary', ascending=False).iterrows()]
+                
+                col1, col2 = st.columns(2)
+                with col1:
+                    st.write("**Must Include:**")
+                    # Load saved selections or use auto-selected values as fallback
+                    saved_te_include = []
+                    if 'TE' in saved_selections and 'must_include' in saved_selections['TE']:
+                        saved_te_include = [opt for opt in te_options if any(name in opt for name in saved_selections['TE']['must_include'])]
+                    
+                    default_te = saved_te_include if saved_te_include else st.session_state.get('auto_te', [])
+                    must_include_te = st.multiselect(
+                        "Force these TEs in lineups",
+                        options=te_options,
+                        default=default_te,
+                        key="must_te",
+                        help="Players sorted by salary (highest to lowest)"
+                    )
+                
+                with col2:
+                    st.write("**Exclude:**")
+                    # Load saved exclude selections
+                    saved_te_exclude = []
+                    if 'TE' in saved_selections and 'exclude' in saved_selections['TE']:
+                        saved_te_exclude = [opt for opt in te_options if any(name in opt for name in saved_selections['TE']['exclude'])]
+                    
+                    exclude_te = st.multiselect(
+                        "Remove these TEs from consideration",
+                        options=te_options,
+                        default=saved_te_exclude,
+                        key="exclude_te",
+                        help="Players sorted by salary (highest to lowest)"
+                    )
+                
+                player_selections['TE'] = {
+                    'must_include': extract_player_name(must_include_te), 
+                    'exclude': extract_player_name(exclude_te)
+                }
+                
+                with st.expander("View All TE Options"):
+                    te_display = te_players[['Nickname', 'Team', 'Salary', 'FPPG', 'Matchup_Quality']].copy()
+                    te_display['Salary'] = te_display['Salary'].apply(lambda x: f"${x:,}")
+                    st.dataframe(te_display, use_container_width=True)
+            
+            with tab5:
+                st.subheader("Defense/Special Teams")
+                def_players_tab = df[df['Position'] == 'D'].sort_values(['Team', 'Salary'], ascending=[True, False])
+                def_options = [f"{row['Nickname']} (${row['Salary']:,})" for _, row in def_players_tab.sort_values('Salary', ascending=False).iterrows()]
+                
+                col1, col2 = st.columns(2)
+                with col1:
+                    st.write("**Must Include:**")
+                    # Load saved include selections
+                    saved_def_include = []
+                    if 'D' in saved_selections and 'must_include' in saved_selections['D']:
+                        saved_def_include = [opt for opt in def_options if any(name in opt for name in saved_selections['D']['must_include'])]
+                    
+                    must_include_def = st.multiselect(
+                        "Force these DEF in lineups",
+                        options=def_options,
+                        default=saved_def_include,
+                        key="must_def",
+                        help="Players sorted by salary (highest to lowest)"
+                    )
+                
+                with col2:
+                    st.write("**Exclude:**")
+                    # Load saved exclude selections
+                    saved_def_exclude = []
+                    if 'D' in saved_selections and 'exclude' in saved_selections['D']:
+                        saved_def_exclude = [opt for opt in def_options if any(name in opt for name in saved_selections['D']['exclude'])]
+                    
+                    exclude_def = st.multiselect(
+                        "Remove these DEF from consideration",
+                        options=def_options,
+                        default=saved_def_exclude,
+                        key="exclude_def",
+                        help="Players sorted by salary (highest to lowest)"
+                    )
+                
+                player_selections['D'] = {
+                    'must_include': extract_player_name(must_include_def), 
+                    'exclude': extract_player_name(exclude_def)
+                }
+                
+                with st.expander("View All DEF Options"):
+                    def_display = def_players_tab[['Nickname', 'Team', 'Salary', 'FPPG', 'Matchup_Quality']].copy()
+                    def_display['Salary'] = def_display['Salary'].apply(lambda x: f"${x:,}")
+                    st.dataframe(def_display, use_container_width=True)
+            
+            # Add save/clear buttons for player selections
+            st.markdown("---")
+            col1, col2, col3 = st.columns([1, 1, 2])
+            
+            with col1:
+                if st.button("💾 Save Selections", help="Save current force/exclude selections for this user"):
+                    if save_player_selections(player_selections, current_user):
+                        # Count total selections
+                        total_forced = sum(len(pos_data.get('must_include', [])) for pos_data in player_selections.values())
+                        total_excluded = sum(len(pos_data.get('exclude', [])) for pos_data in player_selections.values())
+                        st.success(f"✅ Saved {total_forced} forced and {total_excluded} excluded players for {current_user}!")
+                    else:
+                        st.error("❌ Failed to save player selections")
+            
+            with col2:
+                if st.button("🗑️ Clear Saved", help="Clear all saved force/exclude selections for this user"):
+                    if clear_player_selections(current_user):
+                        st.success(f"✅ Cleared all saved player selections for {current_user}!")
+                        st.rerun()  # Refresh to show cleared selections
+                    else:
+                        st.error("❌ Failed to clear player selections")
+            
+            with col3:
+                # Show current saved selections summary
+                if saved_selections:
+                    total_forced = sum(len(pos_data.get('must_include', [])) for pos_data in saved_selections.values())
+                    total_excluded = sum(len(pos_data.get('exclude', [])) for pos_data in saved_selections.values())
+                    if total_forced > 0 or total_excluded > 0:
+                        st.info(f"📋 {current_user} has {total_forced} forced and {total_excluded} excluded players saved")
+        
+        else:
+            player_selections = None
+        
+        # Collect all forced players for boost calculation and display
+        all_forced_players = []
+        if enable_player_selection and player_selections:
+            for pos_data in player_selections.values():
+                if pos_data and 'must_include' in pos_data:
+                    all_forced_players.extend(pos_data['must_include'])
+        
+        if generate_button:
+            # Check if tier strategy has been applied
+            tier_assignments = st.session_state.get('tier_assignments', {})
+            target_assignments = tier_assignments  # Initialize target_assignments
+            
+            with st.spinner("Creating weighted player pools..."):
+                weighted_pools = create_weighted_pools(df, wr_performance_boosts, rb_performance_boosts, te_performance_boosts, qb_performance_boosts, elite_target_boost, great_target_boost, all_forced_players, forced_player_boost, prioritize_projections, target_assignments)
+            
+            # Apply tier strategy with direct probability targeting
+            if tier_assignments:
+                with st.spinner("Applying tier strategy with probability targeting..."):
+                    # Get performance mode setting
+                    perf_mode = st.session_state.get('performance_mode', True)
+                    
+                    # Convert tier assignments to direct probability weights
+                    for player_name, target_usage in tier_assignments.items():
+                        # Calculate weight multiplier based on target usage
+                        # Formula: exponential scaling to achieve target percentages
+                        base_usage = 6.67  # Average usage if all players selected equally (100/15 players)
+                        usage_ratio = target_usage / base_usage
+                        
+                        if perf_mode:
+                            # Performance mode: moderate scaling for faster convergence
+                            if target_usage >= 20:
+                                weight_multiplier = usage_ratio ** 1.5  # Moderate exponential
+                            elif target_usage >= 10:
+                                weight_multiplier = usage_ratio ** 1.3
+                            else:
+                                weight_multiplier = usage_ratio ** 1.1
+                        else:
+                            # Aggressive mode: stronger scaling for precision
+                            if target_usage >= 20:
+                                weight_multiplier = usage_ratio ** 2.0  # Strong exponential
+                            elif target_usage >= 10:
+                                weight_multiplier = usage_ratio ** 1.7
+                            else:
+                                weight_multiplier = usage_ratio ** 1.4
+                        
+                        # Apply the weight multiplier to all position pools
+                        for position in ['QB', 'RB', 'WR', 'TE', 'D']:
+                            if position in weighted_pools:
+                                pool_df = weighted_pools[position]
+                                player_mask = pool_df['Nickname'] == player_name
+                                if player_mask.any():
+                                    pool_df.loc[player_mask, 'Selection_Weight'] *= weight_multiplier
+                    
+                    mode_text = "Performance Mode" if perf_mode else "Aggressive Mode"
+                    st.info(f"🎯 Tier strategy applied using {mode_text} probability targeting")
+                    
+                    # Show targeting examples
+                    example_targets = [(name, target) for name, target in tier_assignments.items()]
+                    example_targets.sort(key=lambda x: x[1], reverse=True)
+                    if example_targets:
+                        top_targets = example_targets[:3]
+                        target_text = ", ".join([f"{name}: {target}%" for name, target in top_targets])
+                        st.write(f"**Top tier targets:** {target_text}")
+                    
+                    # Quick tier summary for performance  
+                    high_tier_count = len([p for p, t in tier_assignments.items() if t >= 15])
+                    med_tier_count = len([p for p, t in tier_assignments.items() if 8 <= t < 15])
+                    low_tier_count = len([p for p, t in tier_assignments.items() if t < 8])
+                    
+                    perf_mode = st.session_state.get('performance_mode', True)
+                    mode_indicator = "⚡" if perf_mode else "🔥"
+                    multipliers = "(2.5x/1.5x/0.5x)" if perf_mode else "(5.0x/2.5x/0.3x)"
+                    
+                    st.write(f"**🎯 Tier Strategy Applied {mode_indicator}:** {high_tier_count} High, {med_tier_count} Medium, {low_tier_count} Low {multipliers}")
+            
+            with st.spinner(f"Generating {num_simulations:,} optimized lineups..."):
+                # Pass tournament parameters to generation function
+                tournament_params = {
+                    'contrarian_boost': contrarian_boost if strategy_type == "Tournament" else 0.05,
+                    'correlation_preference': correlation_preference if strategy_type == "Tournament" else 0.3,
+                    'salary_variance_target': salary_variance_target if strategy_type == "Tournament" else 0.2,
+                    'leverage_focus': leverage_focus if strategy_type == "Tournament" else 0.1,
+                    'global_fppg_adjustment': global_fppg_adjustment,
+                    'ceiling_floor_variance': ceiling_floor_variance,
+                    'tier_strategy_active': len(tier_assignments) > 0 if tier_assignments else False,
+                    'tier_assignments': tier_assignments
+                }
+                
+                # Get lineup builder selections if active
+                builder_selections = None
+                if st.session_state.get('use_lineup_builder', False):
+                    builder_selections = st.session_state.get('lineup_builder', {})
+                
+                stacked_lineups = generate_lineups(df, weighted_pools, num_simulations, stack_probability, elite_target_boost, great_target_boost, fantasy_data, player_selections, force_mode, forced_player_boost, strategy_type, tournament_params, builder_selections)
+                st.session_state.stacked_lineups = stacked_lineups
+                st.session_state.lineups_generated = True
+                
+                # Apply post-generation tier adjustments if tier strategy is active
+                # Skip intensive post-generation tier adjustments for better performance
+                # The tier strategy is already applied during generation phase
+                tier_assignments = st.session_state.get('tier_assignments', {})
+                if tier_assignments and len(stacked_lineups) > 0:
+                    st.info(f"🎯 Tier strategy with {len(tier_assignments)} players was applied during generation for optimal performance!")
+                
+                # Debug info
+                if len(stacked_lineups) == 0:
+                    st.error("⚠️ No lineups were generated! This could be due to:")
+                    st.write("- Too many forced players creating impossible constraints")
+                    st.write("- Salary cap issues with forced players")
+                    st.write("- Try reducing forced players or using the 'Clear' button")
+                else:
+                    st.success(f"✅ Successfully generated {len(stacked_lineups):,} lineups!")
+        
+        # Display results
+        if st.session_state.lineups_generated and st.session_state.stacked_lineups:
+            stacked_lineups = st.session_state.stacked_lineups
+            
+            # Safety check: validate lineup format and clean up corrupted entries
+            valid_lineups = []
+            for lineup in stacked_lineups:
+                try:
+                    # Check if it's a tuple with the expected structure
+                    if isinstance(lineup, tuple) and len(lineup) >= 2:
+                        # Try to access the first element (score)
+                        score = lineup[0]
+                        if isinstance(score, (int, float)):
+                            valid_lineups.append(lineup)
+                    elif hasattr(lineup, 'columns'):  # It's a DataFrame
+                        # Convert DataFrame to proper tuple format
+                        total_fppg = lineup['FPPG'].sum() if 'FPPG' in lineup.columns else 0
+                        total_salary = lineup['Salary'].sum() if 'Salary' in lineup.columns else 0
+                        lineup_tuple = (total_fppg, lineup, total_salary, 0, 0, 0)
+                        valid_lineups.append(lineup_tuple)
+                except:
+                    # Skip corrupted entries
+                    continue
+            
+            # Update session state with cleaned data
+            st.session_state.stacked_lineups = valid_lineups
+            stacked_lineups = valid_lineups
+            
+            # Only show optimized lineups if we have proper player data
+            if 'FPPG' in df.columns and 'Position' in df.columns and 'Nickname' in df.columns:
+                st.markdown('<h2 class="sub-header">🏆 Optimized Lineups</h2>', unsafe_allow_html=True)
+                
+                if len(stacked_lineups) > 0:
+                    # Sort and display top lineups
+                    top_lineups = sorted(stacked_lineups, key=lambda x: x[0], reverse=True)[:num_lineups_display]
+                else:
+                    st.warning("⚠️ No valid lineups found. Please generate new lineups.")
+                    return
+        
+        elif st.session_state.lineups_generated and not st.session_state.stacked_lineups:
+            st.warning("⚠️ Lineups were generated but none met the constraints. Try:")
+            st.write("- Reducing the number of forced players")
+            st.write("- Using the 'Clear' button and trying again")
+            st.write("- Increasing simulation count")
+        
+        elif not st.session_state.lineups_generated:
+            st.info("👆 Click 'Generate Lineups' to create optimized lineups!")
+        
+        # Only show lineup details if we have valid lineups
+        if st.session_state.lineups_generated and st.session_state.stacked_lineups:
+            # Apply the same validation here
+            stacked_lineups = st.session_state.stacked_lineups
+            valid_lineups = []
+            for lineup in stacked_lineups:
+                try:
+                    if isinstance(lineup, tuple) and len(lineup) >= 2:
+                        score = lineup[0]
+                        if isinstance(score, (int, float)):
+                            valid_lineups.append(lineup)
+                    elif hasattr(lineup, 'columns'):  # DataFrame
+                        total_fppg = lineup['FPPG'].sum() if 'FPPG' in lineup.columns else 0
+                        total_salary = lineup['Salary'].sum() if 'Salary' in lineup.columns else 0
+                        lineup_tuple = (total_fppg, lineup, total_salary, 0, 0, 0)
+                        valid_lineups.append(lineup_tuple)
+                except:
+                    continue
+            
+            stacked_lineups = valid_lineups
+            st.session_state.stacked_lineups = valid_lineups
+            
+            if len(stacked_lineups) > 0:
+                # Sort and display top lineups
+                top_lineups = sorted(stacked_lineups, key=lambda x: x[0], reverse=True)[:num_lineups_display]
+            else:
+                st.warning("⚠️ No valid lineups found.")
+                return
+            
+            # Summary metrics
+            if len(stacked_lineups) > 0:
+                avg_points = np.mean([lineup[0] for lineup in stacked_lineups])
+                best_points = max([lineup[0] for lineup in stacked_lineups])
+                
+                col1, col2, col3 = st.columns(3)
+                with col1:
+                    st.metric("Lineups Generated", f"{len(stacked_lineups):,}")
+                with col2:
+                    st.metric("Average Projected Points", f"{avg_points:.2f}")
+                with col3:
+                    st.metric("Best Projected Points", f"{best_points:.2f}")
+            
+            # Display lineups first, then show usage analysis
+            st.markdown("---")
+            
+            # Lineup Display Controls
+            st.subheader("📋 Generated Lineups")
+
+            col1, col2, col3 = st.columns([1, 1, 1])
+            with col1:
+                # Dropdown for number of lineups to display
+                lineup_count_options = {
+                    "Top 20": 20,
+                    "Top 50": 50, 
+                    "Top 100": 100,
+                    "Top 150": min(150, len(stacked_lineups)),
+                    "All Lineups": len(stacked_lineups)  # Show ALL generated lineups
+                }
+                selected_count_label = st.selectbox(
+                    "📊 Select lineups to display:",
+                    options=list(lineup_count_options.keys()),
+                    index=0  # Default to "Top 20"
+                )
+                selected_count = lineup_count_options[selected_count_label]
+                
+            with col2:
+                # Display format toggle
+                display_format = st.radio(
+                    "📋 Display format:",
+                    ["Expandable Cards", "Compact Table"],
+                    index=0
+                )
+            
+            with col3:
+                # QB Filter for lineups
+                st.markdown("**🎯 Filter by QB:**")
+                
+                # Get all QBs from top lineups for filter
+                top_lineups_for_qb_filter = sorted(stacked_lineups, key=lambda x: x[0], reverse=True)[:selected_count]
+                all_lineup_qbs = set()
+                
+                for points, lineup, salary, _, _, _ in top_lineups_for_qb_filter:
+                    qb_row = lineup[lineup['Position'] == 'QB']
+                    if not qb_row.empty:
+                        qb_name = qb_row.iloc[0]['Nickname']
+                        qb_team = qb_row.iloc[0]['Team']
+                        all_lineup_qbs.add(f"{qb_name} ({qb_team})")
+                
+                qb_filter_options = ['All QBs'] + sorted(list(all_lineup_qbs))
+                selected_lineup_qb = st.selectbox("Select QB:", qb_filter_options, key="lineup_qb_filter")            # Get the selected number of lineups and apply QB filter
+            top_lineups = sorted(stacked_lineups, key=lambda x: x[0], reverse=True)[:selected_count]
+            
+            # Apply QB filtering if a specific QB is selected
+            if selected_lineup_qb != 'All QBs':
+                qb_name = selected_lineup_qb.split(' (')[0]  # Extract QB name from "Name (Team)" format
+                
+                # Filter lineups that contain this QB
+                filtered_lineups = []
+                for points, lineup, salary, stacked_wrs_count, stacked_tes_count, qb_wr_te_count in top_lineups:
+                    qb_row = lineup[lineup['Position'] == 'QB']
+                    if not qb_row.empty and qb_row.iloc[0]['Nickname'] == qb_name:
+                        filtered_lineups.append((points, lineup, salary, stacked_wrs_count, stacked_tes_count, qb_wr_te_count))
+                
+                display_lineups = filtered_lineups
+                
+                # Show filter status
+                if len(filtered_lineups) > 0:
+                    st.success(f"🎯 Showing {len(filtered_lineups)} lineups with **{selected_lineup_qb}**")
+                else:
+                    st.warning(f"No lineups found with {selected_lineup_qb} in the selected range")
+            else:
+                display_lineups = top_lineups
+            
+            if display_format == "Compact Table":
+                # EFFICIENT TABLE VIEW - Show all lineups in one streamlined data_editor table
+                if selected_lineup_qb != 'All QBs':
+                    st.write(f"**Showing {len(display_lineups)} lineups with {selected_lineup_qb}**")
+                else:
+                    st.write(f"**Showing {selected_count_label} ({len(display_lineups)} lineups)**")
+                
+                table_data = []
+                current_user = st.session_state.get('selected_portfolio_user', 'sofakinggoo')
+                
+                for i, (points, lineup, salary, stacked_wrs_count, stacked_tes_count, qb_wr_te_count) in enumerate(display_lineups, 1):
+                    # RECALCULATE STACKING FOR DISPLAY
+                    actual_stacked_wrs, actual_stacked_tes, actual_qb_wr_te = recalculate_lineup_stacking(lineup)
+                    
+                    # Get player names by position
+                    qb = lineup[lineup['Position'] == 'QB']['Nickname'].iloc[0] if len(lineup[lineup['Position'] == 'QB']) > 0 else 'N/A'
+                    
+                    # Get RBs
+                    rb_list = lineup[lineup['Position'] == 'RB']['Nickname'].tolist()
+                    rb1 = rb_list[0] if len(rb_list) > 0 else 'N/A'
+                    rb2 = rb_list[1] if len(rb_list) > 1 else 'N/A'
+                    
+                    # Get WRs
+                    wr_list = lineup[lineup['Position'] == 'WR']['Nickname'].tolist()
+                    wr1 = wr_list[0] if len(wr_list) > 0 else 'N/A'
+                    wr2 = wr_list[1] if len(wr_list) > 1 else 'N/A'
+                    wr3 = wr_list[2] if len(wr_list) > 2 else 'N/A'
+                    
+                    # Get TE
+                    te_list = lineup[lineup['Position'] == 'TE']['Nickname'].tolist()
+                    te = te_list[0] if len(te_list) > 0 else 'N/A'
+                    
+                    # Get DST
+                    dst = lineup[lineup['Position'] == 'D']['Nickname'].iloc[0] if len(lineup[lineup['Position'] == 'D']) > 0 else 'N/A'
+                    
+                    # Determine FLEX position (the 9th player - could be additional RB, WR, or TE)
+                    all_players = lineup['Nickname'].tolist()
+                    used_core_positions = [qb, rb1, rb2, wr1, wr2, wr3, te, dst]
+                    used_core_positions = [p for p in used_core_positions if p != 'N/A']
+                    
+                    # Find the remaining player who must be FLEX
+                    flex_player = 'N/A'
+                    flex_pos = 'N/A'
+                    for _, player_row in lineup.iterrows():
+                        player_name = player_row['Nickname']
+                        if player_name not in used_core_positions:
+                            flex_player = player_name
+                            flex_pos = player_row['Position']
+                            break
+                    
+                    ceiling = lineup['Ceiling'].sum() if 'Ceiling' in lineup.columns else 0
+                    stack_label = f"QB+{actual_qb_wr_te}" if actual_qb_wr_te > 0 else "No Stack"
+                    
+                    # Check if this lineup is already saved in portfolio
+                    is_already_saved = is_lineup_in_portfolio(lineup, current_user)
+                    
+                    table_data.append({
+                        'Rank': i,
+                        'Points': round(points, 1),
+                        'Salary': salary,
+                        'Ceiling': round(ceiling, 1) if 'Ceiling' in lineup.columns else 0,
+                        'Stack': stack_label,
+                        'QB': qb,
+                        'RB1': rb1,
+                        'RB2': rb2,
+                        'WR1': wr1,
+                        'WR2': wr2,
+                        'WR3': wr3,
+                        'TE': te,
+                        'FLEX': f"{flex_player} ({flex_pos})" if flex_player != 'N/A' else 'N/A',
+                        'DST': dst,
+                        'Save': is_already_saved,  # Pre-check if lineup is already saved
+                        'Lineup_Index': i-1  # Store index for portfolio saving
+                    })
+                
+                # Create DataFrame for efficient display
+                import pandas as pd
+                table_df = pd.DataFrame(table_data)
+                
+                # Configure column display and editing
+                column_config = {
+                    'Rank': st.column_config.NumberColumn('Rank', width='small'),
+                    'Points': st.column_config.NumberColumn('Points', format="%.1f", width='small'),
+                    'Salary': st.column_config.NumberColumn('Salary', format="$%d", width='small'),
+                    'Ceiling': st.column_config.NumberColumn('Ceiling', format="%.1f", width='small'),
+                    'Stack': st.column_config.TextColumn('Stack', width='small'),
+                    'QB': st.column_config.TextColumn('QB', width='medium'),
+                    'RB1': st.column_config.TextColumn('RB1', width='medium'),
+                    'RB2': st.column_config.TextColumn('RB2', width='medium'), 
+                    'WR1': st.column_config.TextColumn('WR1', width='medium'),
+                    'WR2': st.column_config.TextColumn('WR2', width='medium'),
+                    'WR3': st.column_config.TextColumn('WR3', width='medium'),
+                    'TE': st.column_config.TextColumn('TE', width='medium'),
+                    'FLEX': st.column_config.TextColumn('FLEX', width='medium'),
+                    'DST': st.column_config.TextColumn('DST', width='medium'),
+                    'Save': st.column_config.CheckboxColumn('💾 Save', help='Check to save/unsave lineup - checkboxes show current save status'),
+                }
+                
+                st.write("**💾 Use checkboxes in the 'Save' column to add lineups to your portfolio:**")
+                st.caption("✅ Pre-checked boxes = already saved | ⬜ Unchecked boxes = not saved")
+                
+                # Create a unique key for this data_editor based on lineup count and user
+                current_user = st.session_state.get('selected_portfolio_user', 'sofakinggoo')
+                editor_key = f"lineup_save_editor_{current_user}_{len(display_lineups)}"
+                
+                # Display efficient data_editor table with save checkboxes
+                edited_df = st.data_editor(
+                    table_df.drop('Lineup_Index', axis=1),  # Hide index column from display
+                    use_container_width=True,
+                    hide_index=True,
+                    height=600,
+                    column_config=column_config,
+                    disabled=[col for col in table_df.columns if col not in ['Save']],  # Only Save column is editable
+                    key=editor_key  # Unique key for state management
+                )
+                
+                # Process save/unsave requests
+                if 'Save' in edited_df.columns:
+                    current_user = st.session_state.get('selected_portfolio_user', 'sofakinggoo')
+                    save_count = 0
+                    unsave_count = 0
+                    duplicate_count = 0
+                    error_count = 0
+                    
+                    # Track which lineups were successfully processed
+                    processed_indices = []
+                    
+                    for idx, row in edited_df.iterrows():
+                        lineup_idx = table_data[idx]['Lineup_Index']
+                        lineup_data = display_lineups[lineup_idx][1]  # Get the actual lineup DataFrame
+                        points_val = row['Points']
+                        was_originally_saved = table_data[idx]['Save']  # Original save state
+                        is_now_checked = row['Save']  # Current checkbox state
+                        
+                        # Handle saving (checkbox checked, but wasn't originally saved)
+                        if is_now_checked and not was_originally_saved:
+                            try:
+                                # Double-check for duplicates before attempting save
+                                if is_lineup_in_portfolio(lineup_data, current_user):
+                                    duplicate_count += 1
+                                else:
+                                    result = add_lineup_to_portfolio(lineup_data, points_val, points_val, current_user)
+                                    
+                                    if result == "duplicate":
+                                        duplicate_count += 1
+                                    elif result == True:
+                                        save_count += 1
+                                    else:
+                                        error_count += 1
+                                        
+                                processed_indices.append(idx)
+                            except Exception as e:
+                                error_count += 1
+                        
+                        # Handle unsaving (checkbox unchecked, but was originally saved)
+                        elif not is_now_checked and was_originally_saved:
+                            try:
+                                result = remove_lineup_by_players(lineup_data, current_user)
+                                if result:
+                                    unsave_count += 1
+                                else:
+                                    error_count += 1
+                                    
+                                processed_indices.append(idx)
+                            except Exception as e:
+                                error_count += 1
+                    
+                    # Show summary if any operations were performed
+                    if save_count > 0 or unsave_count > 0 or duplicate_count > 0 or error_count > 0:
+                        if save_count > 0:
+                            st.success(f"✅ Successfully saved {save_count} lineup(s) to {current_user}'s portfolio!")
+                        if unsave_count > 0:
+                            st.success(f"✅ Successfully removed {unsave_count} lineup(s) from {current_user}'s portfolio!")
+                        if duplicate_count > 0:
+                            st.warning(f"⚠️ {duplicate_count} lineup(s) already exist in {current_user}'s portfolio - no duplicates added")
+                        if error_count > 0:
+                            st.error(f"❌ {error_count} operation(s) failed")
+                        
+                        # Auto-rerun to refresh checkbox states (improves UX)
+                        if processed_indices:
+                            st.rerun()
+                
+            else:
+                # EXPANDABLE CARDS VIEW (Original format)
+                if selected_lineup_qb != 'All QBs':
+                    st.write(f"**Showing {len(display_lineups)} lineups with {selected_lineup_qb}**")
+                else:
+                    st.write(f"**Showing {selected_count_label} ({len(display_lineups)} lineups)**")
+                
+                for i, (points, lineup, salary, stacked_wrs_count, stacked_tes_count, qb_wr_te_count) in enumerate(display_lineups, 1):
+                    # RECALCULATE STACKING FOR DISPLAY (ensures accuracy after modifications)
+                    actual_stacked_wrs, actual_stacked_tes, actual_qb_wr_te = recalculate_lineup_stacking(lineup)
+                    
+                    # Calculate lineup ceiling for header display and ROI calculation
+                    ceiling_text = ""
+                    roi_points = points  # Default to base projection
+                    if 'Ceiling' in lineup.columns:
+                        lineup_ceiling = lineup['Ceiling'].sum()
+                        ceiling_text = f" | Ceiling: {lineup_ceiling:.1f}"
+                        roi_points = lineup_ceiling  # Use ceiling for ROI calculation
+                    
+                    # Calculate ROI for this lineup using ceiling projection
+                    entry_fee = st.session_state.get('roi_entry_fee', 0.25)
+                    num_entries = st.session_state.get('roi_num_entries', 150)
+                    expected_payout, expected_roi = calculate_roi_for_points(roi_points, entry_fee, num_entries)
+                    
+                    # ROI display text with color coding - show percentage as main metric (plain text for consistent font)
+                    if expected_roi > 50:
+                        roi_text = f" | ROI: +{expected_roi:.0f}% (${expected_payout:.2f} exp.)"
+                    elif expected_roi > 10:
+                        roi_text = f" | ROI: +{expected_roi:.0f}% (${expected_payout:.2f} exp.)"
+                    elif expected_roi > 0:
+                        roi_text = f" | ROI: +{expected_roi:.1f}% (${expected_payout:.2f} exp.)"
+                    elif expected_roi > -50:
+                        roi_text = f" | ROI: {expected_roi:.1f}% (${expected_payout:.2f} exp.)"
+                    else:
+                        roi_text = f" | ROI: {expected_roi:.0f}% (${expected_payout:.2f} exp.)"
+                    
+                    # Create consistent header text with uniform formatting (no emojis for consistent font)
+                    stack_text = f"QB+{actual_qb_wr_te} receivers" if actual_qb_wr_te > 0 else "No stack"
+                    lineup_header = f"Lineup #{i}: {points:.1f} pts{ceiling_text} | ${salary:,} | {stack_text}{roi_text}"
+                    
+                    with st.expander(lineup_header):
+                        
+                        # Portfolio save checkbox
+                        col1, col2 = st.columns([3, 1])
+                        with col2:
+                            # Check if this lineup is already saved
+                            current_user = st.session_state.get('selected_portfolio_user', 'sofakinggoo')
+                            is_already_saved = is_lineup_in_portfolio(lineup, current_user)
+                            
+                            lineup_id = f"temp_lineup_{i}_{points:.1f}"
+                            save_to_portfolio = st.checkbox(
+                                "💾 Save to Portfolio", 
+                                value=is_already_saved,  # Pre-check if already saved
+                                key=f"save_lineup_{i}_{points:.1f}",
+                                help="Save/unsave this lineup - checkbox shows current save status"
+                            )
+                            
+                            # Handle save/unsave operations
+                            if save_to_portfolio != is_already_saved:  # State changed
+                                if save_to_portfolio and not is_already_saved:  # Attempting to save
+                                    # Double-check for duplicates before attempting save
+                                    if is_lineup_in_portfolio(lineup, current_user):
+                                        st.warning(f"⚠️ This exact lineup is already in {current_user}'s portfolio! No duplicate saved.")
+                                        st.rerun()  # Refresh to correct checkbox state
+                                    else:
+                                        result = add_lineup_to_portfolio(lineup, points, points, current_user)
+                                        if result == "duplicate":
+                                            st.warning(f"⚠️ Lineup was just saved by another process! Already in {current_user}'s portfolio.")
+                                            st.rerun()  # Refresh to correct checkbox state
+                                        elif result:
+                                            st.success(f"✅ Successfully saved to {current_user}'s portfolio!")
+                                            st.rerun()  # Refresh to update state
+                                        else:
+                                            st.error("❌ Failed to save lineup")
+                                elif not save_to_portfolio and is_already_saved:  # Attempting to unsave
+                                    result = remove_lineup_by_players(lineup, current_user)
+                                    if result:
+                                        st.success(f"✅ Successfully removed from {current_user}'s portfolio!")
+                                        st.rerun()  # Refresh to update state
+                                    else:
+                                        st.error("❌ Failed to remove from portfolio")
+                        
+                        with col1:
+                            # Create lineup display with ceiling and floor
+                            display_columns = ['Nickname', 'Position', 'Team', 'Salary', 'FPPG', 'Matchup_Quality', 'PosRank']
+                            if 'Ceiling' in lineup.columns:
+                                display_columns.extend(['Ceiling', 'Floor'])
+                            
+                            lineup_display = lineup[display_columns].copy()
+                            lineup_display['Salary'] = lineup_display['Salary'].apply(lambda x: f"${x:,}")
+                            lineup_display['FPPG'] = lineup_display['FPPG'].apply(lambda x: f"{x:.1f}")
+                            
+                            # Format ceiling and floor if they exist
+                            if 'Ceiling' in lineup_display.columns:
+                                lineup_display['Ceiling'] = lineup_display['Ceiling'].apply(lambda x: f"{x:.1f}")
+                                lineup_display['Floor'] = lineup_display['Floor'].apply(lambda x: f"{x:.1f}")
+                            
+                            # Calculate and display total lineup ceiling/floor
+                            if 'Ceiling' in lineup.columns:
+                                lineup_ceiling = lineup['Ceiling'].sum()
+                                lineup_floor = lineup['Floor'].sum()
+                                st.markdown(f"""
+                                **📊 Lineup Projections:**
+                                - **Projection:** {points:.1f} pts
+                                - **Ceiling:** {lineup_ceiling:.1f} pts  
+                                - **Floor:** {lineup_floor:.1f} pts
+                                """)
+                            else:
+                                st.markdown(f"**📊 Projection:** {points:.1f} pts")
+                            
+                            # Set PosRank as the index for display
+                            lineup_display.set_index('PosRank', inplace=True)
+                            lineup_display = lineup_display.drop('PosRank', axis=1, errors='ignore')  # Remove if accidentally included twice
+                        
+                        # Create two columns for lineup display and portfolio save
+                        col1, col2 = st.columns([3, 1])
+                        
+                        with col1:
+                            st.dataframe(lineup_display, use_container_width=True)
+                        
+                        # Note: Save functionality is already handled above in the detailed expandable section
+                        # Removed duplicate save checkbox to avoid confusion
+                        
+                        
+                        # Show boosts
+                        fantasy_boosted = 0
+                        elite_targets = 0
+                        forced_boosted = 0
+                        qb_team = lineup[lineup['Position'] == 'QB']['Team'].iloc[0]
+                        
+                        for _, player in lineup.iterrows():
+                            if player['Position'] == 'WR' and player['Nickname'] in wr_performance_boosts:
+                                fantasy_boosted += 1
+                            elif player['Position'] == 'RB' and player['Nickname'] in rb_performance_boosts:
+                                fantasy_boosted += 1
+                            
+                            if player['Matchup_Quality'] == 'ELITE TARGET':
+                                elite_targets += 1
+                            
+                            # Check if player was forced and got boost
+                            if enable_player_selection and player_selections and all_forced_players:
+                                if player['Nickname'] in all_forced_players:
+                                    forced_boosted += 1
+                        
+                        col1, col2, col3 = st.columns(3)
+                        with col1:
+                            st.write(f"🏈 Fantasy-boosted players: {fantasy_boosted}")
+                        with col2:
+                            st.write(f"🎯 Elite targets: {elite_targets}")
+                        with col3:
+                            if forced_boosted > 0:
+                                st.write(f"⚡ Forced player boosts: {forced_boosted}")
+                            else:
+                                st.write("⚡ Forced player boosts: 0")
+            
+            # Enhanced Multi-Platform Export Section
+            st.markdown("---")
+            st.subheader("📥 Export Lineups")
+
+            try:
+                export_manager = ExportManager()
+                exporter = LineupExporter()
+                export_available = True
+            except Exception as e:
+                st.warning(f"⚠️ Export functionality is currently unavailable: {str(e)}")
+                export_available = False
+
+            # Only show export interface if managers are available
+            if export_available:
+                col1, col2 = st.columns([2, 1])
+                with col1:
+                    # Platform selection
+                    platforms = st.multiselect(
+                        "Select platforms to export to:",
+                        options=exporter.get_supported_platforms(),
+                        default=['fanduel'],
+                        help="Export lineups to multiple DFS platforms simultaneously"
+                    )
+                    
+                    max_export = max(1, min(len(stacked_lineups), 150))
+                    default_export = min(20, len(stacked_lineups))
+                    if max_export == 1:
+                        num_export = 1
+                        st.write(f"**Lineups to export:** 1")
+                    else:
+                        num_export = st.slider("Number of lineups to export", 1, max_export, default_export)
+                    
+                    # Entry ID Configuration
+                    with st.expander("🎯 Contest Entry Settings"):
+                        st.markdown("**Configure contest details for CSV export:**")
+                        
+                        col_a, col_b = st.columns(2)
+                        with col_a:
+                            base_entry_id = st.number_input(
+                                "Base Entry ID", 
+                                value=3584175604, 
+                                help="Starting entry ID (will increment for each lineup)"
+                            )
+                            contest_id = st.text_input(
+                                "Contest ID", 
+                                value="121309-276916553",
+                                help="Contest identifier from DFS platform"
+                            )
+                        with col_b:
+                            contest_name = st.text_input(
+                                "Contest Name", 
+                                value="$60K Sun NFL Hail Mary",
+                                help="Name of the contest"
+                            )
+                            entry_fee = st.text_input(
+                                "Entry Fee", 
+                                value="0.25",
+                                help="Fee per entry (e.g., 0.25, 5.00, 100)"
+                            )
+
+                with col2:
+                    if st.button("📋 Generate Multi-Platform Export", type="primary"):
+                        if platforms:
+                            with st.spinner("Generating exports for selected platforms..."):
+                                contest_info = {
+                                    'base_entry_id': base_entry_id,
+                                    'contest_id': contest_id,
+                                    'contest_name': contest_name,
+                                    'entry_fee': entry_fee
+                                }
+                                
+                                exports = export_manager.export_to_multiple_platforms(
+                                    stacked_lineups, platforms, contest_info, num_export
+                                )
+                                
+                                # Display download buttons for each platform
+                                for platform, export_content in exports.items():
+                                    if not export_content.startswith("Export failed"):
+                                        st.download_button(
+                                            label=f"💾 Download {platform.title()} CSV",
+                                            data=export_content,
+                                            file_name=f"{platform}_lineups_{contest_name.replace(' ', '_').replace('$', '').replace(',', '')}.csv",
+                                            mime="text/csv",
+                                            key=f"download_{platform}"
+                                        )
+                                    else:
+                                        st.error(f"❌ {platform}: {export_content}")
+                        else:
+                            st.warning("Please select at least one platform to export to.")
+            else:
+                # Export managers not available
+                if not st.session_state.get('lineups_generated', False) or not st.session_state.get('stacked_lineups'):
+                    st.info("📊 Generate lineups first to enable CSV export")
+                else:
+                    st.warning("⚠️ Export functionality is currently unavailable. Enhanced features may not be loaded.")
+            # Comprehensive Player Usage Analysis
+            st.markdown("---")
+            st.markdown('<h3 class="sub-header">📊 Comprehensive Player Usage</h3>', unsafe_allow_html=True)
+            st.markdown("Analyze player exposure for optimal tournament strategy")
+            
+            # Analysis Controls FIRST - so we can use the scope
+            col1, col2, col3 = st.columns([1, 1, 2])
+            
+            with col1:
+                st.markdown("**📊 Usage Breakdown Analysis Scope:**")
+                analysis_scope = st.selectbox(
+                    "Select Lineups to Analyze:",
+                    ["Top 150 Export Lineups", "All Generated Lineups"],  # Default to Top 150 first
+                    key="analysis_scope",
+                    help="Choose which set of lineups to analyze in the usage breakdown table below"
+                )
+            
+            # Use the selected scope to determine which lineups to analyze
+            # Ensure "Top 150" uses the top scoring 150 lineups (sorted by points) to match display
+            if analysis_scope == "Top 150 Export Lineups":
+                sorted_lineups_for_analysis = sorted(stacked_lineups, key=lambda x: x[0], reverse=True)
+                analysis_lineups = sorted_lineups_for_analysis[:150]
+            else:
+                analysis_lineups = stacked_lineups
+            
+            # Analyze lineups based on selected scope
+            all_player_usage = {}
+            total_lineups = len(analysis_lineups)
+            
+            for points, lineup, salary, _, _, _ in analysis_lineups:
+                for _, player in lineup.iterrows():
+                    player_name = player['Nickname']
+                    position = player['Position']
+                    if position == 'D':
+                        position = 'DEF'
+                    
+                    key = f"{player_name} ({position})"
+                    if key not in all_player_usage:
+                        all_player_usage[key] = {
+                            'count': 0,
+                            'position': position,
+                            'salary': player['Salary'],
+                            'nickname': player_name,
+                            'fppg': player.get('FPPG', 0),
+                            'team': player.get('Team', ''),
+                            'opponent': player.get('Opponent', ''),
+                            'matchup_quality': player.get('Matchup_Quality', '')
+                        }
+                    all_player_usage[key]['count'] += 1
+            
+            # Create comprehensive usage data with enhanced metrics
+            comprehensive_usage_data = []
+            for player_key, data in all_player_usage.items():
+                usage_percentage = (data['count'] / total_lineups) * 100
+                
+                # Calculate additional metrics
+                points_per_dollar = (data['fppg'] / data['salary']) * 1000 if data['salary'] > 0 else 0
+                
+                # Determine value tier
+                if data['salary'] >= 8000:
+                    value_tier = "Premium"
+                elif data['salary'] >= 6000:
+                    value_tier = "Mid-Tier"
+                else:
+                    value_tier = "Value"
+                
+                # Calculate leverage score (higher FPPG with lower usage = more leverage)
+                if usage_percentage > 0:
+                    leverage_score = (data['fppg'] * 100) / (usage_percentage + 1)  # +1 to avoid division by zero
+                else:
+                    leverage_score = data['fppg'] * 100
+                
+                # Enhanced tournament ownership projection
+                base_ownership = usage_percentage * 0.6  # Assume public is less optimal than your model
+                
+                # Adjust based on salary tier and position
+                if data['position'] == 'QB':
+                    multiplier = 1.2  # QBs get more attention
+                elif data['position'] in ['RB', 'WR']:
+                    multiplier = 1.0
+                elif data['position'] == 'TE':
+                    multiplier = 0.8  # Less attention on TEs
+                else:  # DEF
+                    multiplier = 0.7
+                
+                # Adjust for salary tier
+                if data['salary'] >= 9000:
+                    multiplier *= 1.3  # Expensive players get more attention
+                elif data['salary'] <= 5000:
+                    multiplier *= 0.7  # Cheap players less noticed
+                
+                projected_ownership_pct = min(base_ownership * multiplier, 85)  # Cap at 85%
+                
+                if projected_ownership_pct >= 40:
+                    projected_ownership = f"High ({projected_ownership_pct:.1f}%)"
+                elif projected_ownership_pct >= 15:
+                    projected_ownership = f"Medium ({projected_ownership_pct:.1f}%)"
+                elif projected_ownership_pct >= 5:
+                    projected_ownership = f"Low ({projected_ownership_pct:.1f}%)"
+                else:
+                    projected_ownership = f"Contrarian ({projected_ownership_pct:.1f}%)"
+                
+                # Calculate ceiling/floor estimates
+                ceiling_multiplier = 1.4 if data['matchup_quality'] in ['ELITE TARGET', 'Great Target'] else 1.2
+                floor_multiplier = 0.6 if data['position'] in ['WR', 'TE'] else 0.7
+                
+                ceiling = data['fppg'] * ceiling_multiplier
+                floor = data['fppg'] * floor_multiplier
+                
+                # Calculate variance (upside vs consistency)
+                variance = ceiling - floor
+                upside_rating = "High" if variance >= 8 else "Medium" if variance >= 5 else "Low"
+                
+                # GPP score (combines leverage, upside, and value)
+                gpp_score = (leverage_score * 0.4) + (variance * 0.3) + (points_per_dollar * 0.3)
+                
+                comprehensive_usage_data.append({
+                    'Player': data['nickname'],
+                    'Position': data['position'],
+                    'Team': data['team'],
+                    'vs': data['opponent'],
+                    'Matchup': data['matchup_quality'],
+                    'Salary': data['salary'],
+                    'FPPG': data['fppg'],
+                    'Ceiling': ceiling,
+                    'Floor': floor,
+                    'Upside': upside_rating,
+                    'Count': data['count'],
+                    'Usage %': usage_percentage,
+                    'Points/$': points_per_dollar,
+                    'Value Tier': value_tier,
+                    'Leverage': leverage_score,
+                    'GPP Score': gpp_score,
+                    'Proj Own': projected_ownership,
+                    'Salary_Display': f"${data['salary']:,}",
+                    'Usage_Display': f"{usage_percentage:.1f}%",
+                    'Points_Per_Dollar_Display': f"{points_per_dollar:.2f}",
+                    'Leverage_Display': f"{leverage_score:.1f}",
+                    'Ceiling_Display': f"{ceiling:.1f}",
+                    'Floor_Display': f"{floor:.1f}",
+                    'GPP_Score_Display': f"{gpp_score:.1f}"
+                })
+            
+            # Sort by usage percentage descending
+            comprehensive_usage_data.sort(key=lambda x: x['Usage %'], reverse=True)
+            
+            # Store in session state for Dynamic Usage Adjustment
+            # CRITICAL: Only set this if we don't already have adjustments applied
+            # or if the scope has genuinely changed, to prevent overwriting user adjustments
+            scope_key = f"scope_{analysis_scope}"
+            has_existing_adjustments = any(k.startswith('usage_adj_') for k in st.session_state.keys())
+            
+            should_update_data = (
+                scope_key not in st.session_state or  # New scope
+                not st.session_state.get('adjustments_applied', False) or  # No adjustments applied yet
+                not has_existing_adjustments  # No user adjustments exist
+            )
+            
+            if should_update_data:
+                st.session_state.comprehensive_usage_data = comprehensive_usage_data
+                st.session_state[scope_key] = True
+                # Only clear the adjustments flag when loading genuinely fresh data
+                if scope_key not in st.session_state:
+                    st.session_state.adjustments_applied = False
+            
+            # Display comprehensive usage analysis - TABLE ONLY
+            st.subheader("🎯 Complete Player Usage Breakdown")
+            
+            with col2:
+                st.markdown("**🎯 Filter by QB Stack:**")
+                
+                # Get all QBs from already defined analysis_lineups
+                all_qbs = set()
+                
+                for points, lineup, salary, _, _, _ in analysis_lineups:
+                    qb_row = lineup[lineup['Position'] == 'QB']
+                    if not qb_row.empty:
+                        qb_name = qb_row.iloc[0]['Nickname']
+                        qb_team = qb_row.iloc[0]['Team']
+                        all_qbs.add(f"{qb_name} ({qb_team})")
+                
+                qb_filter_options = ['All Players'] + sorted(list(all_qbs))
+                selected_qb = st.selectbox("Select QB Stack:", qb_filter_options, key="usage_qb_filter")
+            
+            with col3:
+                if analysis_scope == "Top 150 Export Lineups":
+                    st.success("🎯 **Usage Breakdown: Top 150 Lineups Only**")
+                    st.info("Analyzing your actual 150-lineup portfolio that you'll submit to FanDuel. Perfect for final exposure review!")
+                else:
+                    st.success(f"📊 **Usage Breakdown: All {len(stacked_lineups)} Generated Lineups**")
+                    st.info("Analyzing all generated lineups including experimental ones. Great for understanding full player pool coverage!")
+                
+                if selected_qb != 'All Players':
+                    qb_name = selected_qb.split(' (')[0]  # Extract QB name from "Name (Team)" format
+                    st.write(f"🎯 Filtered to **{selected_qb}** stacks only")
+            
+            # Apply analysis scope and QB filtering
+            if analysis_scope == "Top 150 Export Lineups":
+                working_lineups = sorted(stacked_lineups, key=lambda x: x[0], reverse=True)[:150]
+            else:
+                working_lineups = stacked_lineups
+            
+            if selected_qb != 'All Players':
+                qb_name = selected_qb.split(' (')[0]
+                
+                # Get lineups that contain this QB from working set
+                qb_lineups = []
+                for points, lineup, salary, _, _, _ in working_lineups:
+                    qb_row = lineup[lineup['Position'] == 'QB']
+                    if not qb_row.empty and qb_row.iloc[0]['Nickname'] == qb_name:
+                        qb_lineups.append((points, lineup, salary))
+                
+                # Recalculate usage stats for QB-filtered lineups
+                filtered_usage_data = []
+                qb_total_lineups = len(qb_lineups)
+                working_lineups = qb_lineups
+                
+                if len(working_lineups) > 0:
+                    # Count usage in filtered lineups
+                    player_counts = {}
+                    for points, lineup, salary in working_lineups:
+                        for _, player in lineup.iterrows():
+                            player_key = f"{player['Nickname']}_{player['Position']}_{player['Team']}"
+                            if player_key not in player_counts:
+                                player_counts[player_key] = {
+                                    'count': 0,
+                                    'player_info': player
+                                }
+                            player_counts[player_key]['count'] += 1
+                    
+                    # Create filtered usage data
+                    for player_key, data in player_counts.items():
+                        player = data['player_info']
+                        count = data['count']
+                        usage_pct = (count / len(working_lineups)) * 100
+                        
+                        filtered_usage_data.append({
+                            'Player': player['Nickname'],
+                            'Position': player['Position'],
+                            'Team': player['Team'],
+                            'vs': player.get('Opponent', 'N/A'),
+                            'Matchup': player.get('Matchup_Quality', 'N/A'),
+                            'Salary_Display': f"${player['Salary']:,}",
+                            'FPPG': player['FPPG'],
+                            'Ceiling_Display': f"{player.get('Ceiling', player['FPPG'] * 1.25):.1f}",
+                            'Floor_Display': f"{player.get('Floor', player['FPPG'] * 0.75):.1f}",
+                            'Upside': f"{((player.get('Ceiling', player['FPPG'] * 1.25) / player['FPPG']) - 1) * 100:.0f}%" if player['FPPG'] > 0 else "0%",
+                            'Points_Per_Dollar_Display': f"{(player['FPPG'] / player['Salary']) * 1000:.2f}" if player['Salary'] > 0 else "0.00",
+                            'Value Tier': 'Premium' if player['Salary'] >= 8000 else 'Mid' if player['Salary'] >= 6000 else 'Value',
+                            'Count': count,
+                            'Usage %': usage_pct,
+                            'Usage_Display': f"{usage_pct:.1f}%",
+                            'Leverage_Display': f"{max(0, 15 - usage_pct):.1f}%",  # Simple leverage calc
+                            'GPP_Score_Display': f"{(usage_pct * 0.3 + (player['FPPG'] / player['Salary'] * 1000) * 0.7):.1f}" if player['Salary'] > 0 else f"{usage_pct * 0.3:.1f}",
+                            'Proj Own': f"{min(usage_pct * 1.5, 50):.0f}%"  # Estimated ownership
+                        })
+                    
+                    # Sort filtered data
+                    filtered_usage_data.sort(key=lambda x: x['Usage %'], reverse=True)
+                    comprehensive_usage_data = filtered_usage_data
+                    total_lineups = len(working_lineups)
+                else:
+                    if selected_qb != 'All Players':
+                        st.warning(f"No lineups found with {selected_qb}")
+                    comprehensive_usage_data = []
+            else:
+                # No QB filtering, just apply scope filtering  
+                if analysis_scope == "Top 150 Export Lineups":
+                    # Recalculate comprehensive usage for top 150 only (use top scoring 150)
+                    top_150_usage_data = []
+                    sorted_for_top150 = sorted(stacked_lineups, key=lambda x: x[0], reverse=True)
+                    top_150_lineups = sorted_for_top150[:150]
+                    
+                    if top_150_lineups:
+                        player_counts = {}
+                        for points, lineup, salary, _, _, _ in top_150_lineups:
+                            for _, player in lineup.iterrows():
+                                player_key = f"{player['Nickname']}_{player['Position']}_{player['Team']}"
+                                if player_key not in player_counts:
+                                    player_counts[player_key] = {
+                                        'count': 0,
+                                        'player_info': player
+                                    }
+                                player_counts[player_key]['count'] += 1
+                        
+                        for player_key, data in player_counts.items():
+                            player = data['player_info']
+                            count = data['count']
+                            usage_pct = (count / 150) * 100
+                            
+                            top_150_usage_data.append({
+                                'Player': player['Nickname'],
+                                'Position': player['Position'],
+                                'Team': player['Team'],
+                                'vs': player.get('Opponent', 'N/A'),
+                                'Matchup': player.get('Matchup_Quality', 'N/A'),
+                                'Salary_Display': f"${player['Salary']:,}",
+                                'FPPG': player['FPPG'],
+                                'Ceiling_Display': f"{player.get('Ceiling', player['FPPG'] * 1.25):.1f}",
+                                'Floor_Display': f"{player.get('Floor', player['FPPG'] * 0.75):.1f}",
+                                'Upside': f"{((player.get('Ceiling', player['FPPG'] * 1.25) / player['FPPG']) - 1) * 100:.0f}%" if player['FPPG'] > 0 else "0%",
+                                'Points_Per_Dollar_Display': f"{(player['FPPG'] / player['Salary']) * 1000:.2f}" if player['Salary'] > 0 else "0.00",
+                                'Value Tier': 'Premium' if player['Salary'] >= 8000 else 'Mid' if player['Salary'] >= 6000 else 'Value',
+                                'Count': count,
+                                'Usage %': usage_pct,
+                                'Usage_Display': f"{usage_pct:.1f}%",
+                                'Leverage_Display': f"{max(0, 15 - usage_pct):.1f}%",
+                                'GPP_Score_Display': f"{(usage_pct * 0.3 + (player['FPPG'] / player['Salary'] * 1000) * 0.7):.1f}" if player['Salary'] > 0 else f"{usage_pct * 0.3:.1f}",
+                                'Proj Own': f"{min(usage_pct * 1.5, 50):.0f}%"
+                            })
+                        
+                        top_150_usage_data.sort(key=lambda x: x['Usage %'], reverse=True)
+                        comprehensive_usage_data = top_150_usage_data
+                        total_lineups = 150
+            
+            # Use session state data if it exists (updated by Dynamic Usage Adjustments)
+            # Otherwise use the freshly calculated data
+            display_usage_data = st.session_state.get('comprehensive_usage_data', comprehensive_usage_data)
+            
+            # Ensure data is always sorted by usage percentage (highest to lowest)
+            display_usage_data = sorted(display_usage_data, key=lambda x: x['Usage %'], reverse=True)
+            
+            # Create display dataframe with enhanced tournament columns
+            # Get tier assignments from session state if they exist
+            tier_assignments = st.session_state.get('tier_assignments', {})
+            
+            display_df = pd.DataFrame([{
+                'Player': data['Player'],
+                'Pos': data['Position'],
+                'Team': data['Team'],
+                'vs': data['vs'],
+                'Matchup': data['Matchup'],
+                'Salary': data['Salary_Display'],
+                'FPPG': f"{data['FPPG']:.1f}",
+                'Ceiling': data['Ceiling_Display'],
+                'Floor': data['Floor_Display'],
+                'Upside': data['Upside'],
+                'Pts/$': data['Points_Per_Dollar_Display'],
+                'Value Tier': data['Value Tier'],
+                'Count': f"{data['Count']}/{total_lineups}",
+                'Usage %': data['Usage_Display'],
+                'Target %': (
+                    round(tier_assignments[data['Player']], 1) if data['Player'] in tier_assignments 
+                    else float(data['Usage_Display'].replace('%', ''))
+                ),  # Use tier assignment or current usage
+                'Leverage': data['Leverage_Display'],
+                'GPP Score': data['GPP_Score_Display'],
+                'Proj Own': data['Proj Own']
+            } for data in display_usage_data])
+            
+            # Display editable usage breakdown table
+            tier_applied = bool(st.session_state.get('tier_assignments', {}))
+            scope_text = "Top 150 Lineups" if analysis_scope == "Top 150 Export Lineups" else f"All {len(stacked_lineups)} Lineups"
+            
+            if tier_applied:
+                st.markdown(f"**📊 Complete Player Usage Breakdown ({scope_text})** - 🎯 *Tier Strategy Applied* - Click Target % to edit")
+            else:
+                st.markdown(f"**📊 Complete Player Usage Breakdown ({scope_text})** - Click on Target % cells to edit exposures")
+            
+            # Configure which columns are editable
+            column_config = {
+                "Target %": st.column_config.NumberColumn(
+                    "Target %",
+                    help="Type new exposure percentage here",
+                    min_value=0.0,
+                    max_value=100.0,
+                    step=0.1,
+                    format="%.1f"
+                )
+            }
+            
+            # Use data_editor for inline editing
+            edited_df = st.data_editor(
+                display_df, 
+                use_container_width=True, 
+                hide_index=True, 
+                height=600,
+                column_config=column_config,
+                disabled=[col for col in display_df.columns if col != 'Target %']  # Only Target % is editable
+            )
+            
+            # Check for changes and show apply button
+            changes_made = False
+            if 'Target %' in edited_df.columns:
+                for idx, row in edited_df.iterrows():
+                    original_usage = float(display_df.iloc[idx]['Usage %'].replace('%', ''))
+                    new_target = row['Target %']
+                    if abs(new_target - original_usage) > 0.1:
+                        changes_made = True
+                        break
+            
+            if changes_made:
+                col1, col2 = st.columns([1, 3])
+                with col1:
+                    if st.button("🚀 Apply Changes", type="primary"):
+                        # Update session state with new targets
+                        for idx, row in edited_df.iterrows():
+                            player_name = row['Player']
+                            position = row['Pos'] 
+                            team = row['Team']
+                            new_target = row['Target %']
+                            
+                            # Create session key
+                            clean_name = player_name.replace(" ", "_").replace(".", "").replace("'", "")
+                            session_key = f"usage_adj_{clean_name}_{position}_{team}"
+                            st.session_state[session_key] = new_target
+                        
+                        with st.spinner("Applying exposure changes to lineups..."):
+                            # Apply changes to lineups with stack preservation
+                            top150_for_apply = sorted(stacked_lineups, key=lambda x: x[0], reverse=True)[:150]
+                            modified_lineups = apply_usage_adjustments(top150_for_apply, display_usage_data, "All Positions", preserve_stacks=True)
+                            if modified_lineups:
+                                # Update session state with the new lineups for export
+                                st.session_state['stacked_lineups'] = modified_lineups
+                                # Also update the local variable for immediate use
+                                stacked_lineups = modified_lineups
+                                st.success(f"✅ Updated {len(modified_lineups)} lineups with new exposure targets! Export will now use adjusted lineups.")
+                                st.rerun()
+                            else:
+                                st.error("❌ Unable to modify lineups. Try smaller changes.")
+                
+                with col2:
+                    # Show summary of changes
+                    changes_summary = []
+                    for idx, row in edited_df.iterrows():
+                        original_usage = float(display_df.iloc[idx]['Usage %'].replace('%', ''))
+                        new_target = row['Target %']
+                        if abs(new_target - original_usage) > 0.1:
+                            change = new_target - original_usage
+                            changes_summary.append(f"{row['Player']}: {original_usage:.1f}% → {new_target:.1f}% ({change:+.1f}%)")
+                    
+                    if changes_summary:
+                        st.info(f"**{len(changes_summary)} changes ready:**\n" + "\n".join(changes_summary[:5]) + 
+                               (f"\n... and {len(changes_summary)-5} more" if len(changes_summary) > 5 else ""))
+        else:
+            st.info("📊 Generate lineups first to enable exposure adjustments")
+            
+            # Tournament Metrics Explanation
+            with st.expander("🎯 Tournament Metrics Guide - Click to Learn How to Use Each Column"):
+                st.markdown("### 📊 **Understanding Your Tournament Analysis Table**")
+                
+                col1, col2 = st.columns(2)
+                
+                with col1:
+                    st.markdown("#### 🏆 **Key Tournament Metrics:**")
+                    st.markdown("""
+                    **GPP Score:**
+                    - **> 15**: 🔥 Elite tournament plays - highest priority
+                    - **10-15**: ⭐ Good tournament options
+                    - **< 10**: ⚠️ Risky plays, use sparingly
+                    
+                    **Leverage Score:**
+                    - **> 50**: 📈 Good leverage opportunities
+                    - **30-50**: 📊 Moderate leverage potential
+                    - **< 30**: 📉 Low leverage, likely popular
+                    
+                    **Ceiling Points:**
+                    - **> 25**: 🚀 Tournament-winning upside
+                    - **20-25**: 💪 Solid ceiling, good for GPPs
+                    - **< 20**: 😐 Limited upside potential
+                    
+                    **Projected Ownership:**
+                    - **< 10%**: 💎 Massive leverage potential
+                    - **10-25%**: ⚡ Good differentiation
+                    - **> 40%**: ⚠️ Chalk plays, use carefully
+                    """)
+                
+                with col2:
+                    st.markdown("#### 💡 **How to Use This Data:**")
+                    st.markdown("""
+                    **🎯 Tournament Strategy:**
+                    
+                    **Core Plays (60-70% of lineup):**
+                    - High GPP Score (>15) + Medium ownership (15-40%)
+                    - Players you're most confident in
+                    
+                    **Leverage Plays (20-30% of lineup):**
+                    - High Ceiling (>25) + Low ownership (<15%)
+                    - Tournament differentiators
+                    
+                    **Contrarian Plays (5-10% of lineup):**
+                    - Very Low ownership (<5%) + High upside
+                    - Massive leverage if they hit
+                    
+                    **💰 Value Identification:**
+                    - **Pts/$**: Higher = better salary efficiency
+                    - **Value Tier**: Premium/Mid/Value for roster balance
+                    - **Floor**: Minimum expected points (safety)
+                    
+                    **📈 Upside Categories:**
+                    - **High**: Boom/bust players, great for tournaments
+                    - **Medium**: Steady with upside potential
+                    - **Low**: Consistent, better for cash games
+                    """)
+                
+                st.markdown("---")
+                st.markdown("#### 🔍 **Quick Filters for Tournament Success:**")
+                
+                col3, col4, col5 = st.columns(3)
+                
+                with col3:
+                    st.markdown("""
+                    **🔥 Elite GPP Targets:**
+                    - GPP Score > 15
+                    - Leverage Score > 40
+                    - Ceiling > 22
+                    """)
+                
+                with col4:
+                    st.markdown("""
+                    **💎 Leverage Gems:**
+                    - Proj Own < 15%
+                    - Ceiling > 20
+                    - Value Tier: Any
+                    """)
+                
+                with col5:
+                    st.markdown("""
+                    **⚡ Contrarian Bombs:**
+                    - Proj Own < 8%
+                    - Upside: High
+                    - GPP Score > 12
+                    """)
+                
+                st.info("💡 **Pro Tip**: Sort the table by different columns to find players that match these criteria!")
+            
+            st.markdown("---")
+
+if __name__ == "__main__":
+    main()
+